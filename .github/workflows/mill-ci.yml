--- conflicted
+++ resolved
@@ -65,11 +65,7 @@
     runs-on: [self-hosted, linux]
     strategy:
       matrix:
-<<<<<<< HEAD
-        config: ["DefaultRV32Config,32,RV32IMAC", "DefaultConfig,64,RV64IMAC", "BitManipCryptoConfig,64,RV64IZba_Zbb_Zbc_Zbkb_Zbkc_Zbkx_Zbs_Zknd_Zkne_Zknh_Zksed_Zksh", "BitManipCrypto32Config,32,RV32IZba_Zbb_Zbc_Zbkb_Zbkc_Zbkx_Zbs_Zknd_Zkne_Zknh_Zksed_Zksh"]
-=======
-        config: ["DefaultRV32Config,32,RV32IMACZicsr_Zifencei", "DefaultConfig,64,RV64IMACZicsr_Zifencei"]
->>>>>>> 06a2a037
+        config: ["DefaultRV32Config,32,RV32IMACZicsr_Zifencei", "DefaultConfig,64,RV64IMACZicsr_Zifencei", "BitManipCryptoConfig,64,RV64IZba_Zbb_Zbc_Zbkb_Zbkc_Zbkx_Zbs_Zknd_Zkne_Zknh_Zksed_Zksh", "BitManipCrypto32Config,32,RV32IZba_Zbb_Zbc_Zbkb_Zbkc_Zbkx_Zbs_Zknd_Zkne_Zknh_Zksed_Zksh"]
     steps:
       - uses: actions/checkout@v2
         with:
