--- conflicted
+++ resolved
@@ -2,13 +2,9 @@
 
 package freechips.rocketchip.diplomaticobjectmodel.model
 
-<<<<<<< HEAD
 import freechips.rocketchip.diplomacy.ResourceBindings
 import freechips.rocketchip.diplomaticobjectmodel.DiplomaticObjectModelAddressing
-import freechips.rocketchip.rocket.{ BTBParams, DCacheParams, ICacheParams }
-=======
-import freechips.rocketchip.rocket.BTBParams
->>>>>>> b19afe8c
+import freechips.rocketchip.rocket.{BTBParams, DCacheParams, ICacheParams}
 
 case class OMRocketBranchPredictor(
   nBtbEntries: Int,
@@ -38,17 +34,17 @@
 ) extends OMCore
 
 object OMBTB {
-  def makeOMI(p: BTBParams): OMRocketBranchPredictor =
+  def makeOMI(p: BTBParams): OMRocketBranchPredictor = {
     OMRocketBranchPredictor(
       nBtbEntries = p.nEntries,
       nBhtEntries = p.bhtParams.map(_.nEntries).getOrElse(0),
       nRasEntries = p.nRAS
     )
-<<<<<<< HEAD
+  }
 }
 
 object OMCaches {
-  def dcache(p: DCacheParams, resourceBindings: ResourceBindings, memories: () => Seq[OMSRAM]): OMDCache =
+  def dcache(p: DCacheParams, resourceBindings: ResourceBindings, memories: () => Seq[OMSRAM]): OMDCache = {
     OMDCache(
       memoryRegions = DiplomaticObjectModelAddressing.getOMMemoryRegions("DTIM", resourceBindings),
       interrupts = Nil,
@@ -59,10 +55,11 @@
       dataECC = p.dataECC.map(OMECC.fromString),
       tagECC = p.tagECC.map(OMECC.fromString),
       nTLBEntries = p.nTLBEntries,
-      memories = memories
+      memories = memories,
     )
+  }
 
-  def icache(p: ICacheParams, resourceBindings: ResourceBindings, memories: () => Seq[OMSRAM]): OMICache =
+  def icache(p: ICacheParams, resourceBindings: ResourceBindings, memories: () => Seq[OMSRAM]): OMICache = {
     OMICache(
       memoryRegions = DiplomaticObjectModelAddressing.getOMMemoryRegions("ITIM", resourceBindings),
       interrupts = Nil,
@@ -73,11 +70,9 @@
       dataECC = p.dataECC.map(OMECC.fromString),
       tagECC = p.tagECC.map(OMECC.fromString),
       nTLBEntries = p.nTLBEntries,
-      maxTimSize = p.nSets * (p.nWays - 1) * p.blockBytes,
-      memories = memories
+      maxTimSize = p.nSets * (p.nWays-1) * p.blockBytes,
+      memories = memories,
     )
+  }
 
-=======
-  }
->>>>>>> b19afe8c
 }