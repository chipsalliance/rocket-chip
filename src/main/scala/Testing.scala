--- conflicted
+++ resolved
@@ -145,13 +145,8 @@
 
   // TODO: "rv64ui-pm-lrsc", "rv64mi-pm-ipi",
 
-<<<<<<< HEAD
-  val rv64u = List(rv64ui, rv64um, rv64ua)
-  val rv64i = rv64u ++ List(rv64si, rv64mi)
-=======
   val rv64u = List(rv64ui, rv64um)
   val rv64i = List(rv64ui, rv64si, rv64mi)
->>>>>>> e6c43723
 
   val bmarks = new BenchmarkTestSuite("basic", "$(RISCV)/riscv64-unknown-elf/share/riscv-tests/benchmarks", LinkedHashSet(
     "median", "multiply", "qsort", "towers", "vvadd", "dhrystone", "spmv", "mt-vvadd", "mt-matmul", "pb-spmv", "vec-daxpy", "vec-dgemm-opt", "vec-hsaxpy", "vec-hgemm-opt", "vec-hsgemm-opt", "vec-saxpy", "vec-sdaxpy", "vec-sdgemm-opt", "vec-sgemm-naive", "vec-sgemm-opt", "vec-vvadd"))
