// See LICENSE for license details.

package rocketchip

import Chisel._
import cde.{Parameters, Field}
import junctions._
import uncore.tilelink._
import uncore.tilelink2._
import uncore.devices._
import util.ParameterizedBundle
import rocket._
import rocket.Util._
import coreplex._

// the following parameters will be refactored properly with TL2
case object GlobalAddrMap extends Field[AddrMap]
case object ConfigString extends Field[String]
case object NCoreplexExtClients extends Field[Int]
/** Function for building Coreplex */
case object BuildCoreplex extends Field[(Parameters, CoreplexConfig) => Coreplex]

/** Base Top with no Periphery */
abstract class BaseTop(q: Parameters) extends LazyModule {
  // the following variables will be refactored properly with TL2
  val pInterrupts = new RangeManager
  val pBusMasters = new RangeManager
  val pDevices = new ResourceManager[AddrMapEntry]

  // Add a peripheral bus
  val peripheryBus = LazyModule(new TLXbar)
  lazy val peripheryManagers = peripheryBus.node.edgesIn(0).manager.managers

  lazy val c = CoreplexConfig(
    nTiles = q(NTiles),
    nExtInterrupts = pInterrupts.sum,
    nSlaves = pBusMasters.sum,
    nMemChannels = q(NMemoryChannels),
    hasSupervisor = q(UseVM),
    hasExtMMIOPort = true
  )

  lazy val genGlobalAddrMap = GenerateGlobalAddrMap(q, pDevices.get, peripheryManagers)
  private val qWithMap = q.alterPartial({case GlobalAddrMap => genGlobalAddrMap})

  lazy val genConfigString = GenerateConfigString(qWithMap, c, pDevices.get, peripheryManagers)
  implicit val p = qWithMap.alterPartial({
    case ConfigString => genConfigString
    case NCoreplexExtClients => pBusMasters.sum})

  val legacy = LazyModule(new TLLegacy()(p.alterPartial({ case TLId => "L2toMMIO" })))

  peripheryBus.node := TLBuffer(TLWidthWidget(TLHintHandler(legacy.node), legacy.tlDataBytes))
}

<<<<<<< HEAD
class BaseTopBundle(val p: Parameters, val c: Coreplex) extends ParameterizedBundle()(p) {
  val success = Bool(OUTPUT)
=======
abstract class BaseTopBundle(val p: Parameters, val c: Coreplex) extends ParameterizedBundle()(p) {
  val success = c.hasSuccessFlag.option(Bool(OUTPUT))
>>>>>>> 74fc7c58
}

abstract class BaseTopModule[+L <: BaseTop, +B <: BaseTopBundle](val p: Parameters, l: L, b: Coreplex => B) extends LazyModuleImp(l) {
  val outer: L = l

  val coreplex = p(BuildCoreplex)(p, outer.c)
  val io: B = b(coreplex)

  val mmioNetwork =
    Module(new TileLinkRecursiveInterconnect(1, p(GlobalAddrMap).subMap("io:ext"))(
      p.alterPartial({ case TLId => "L2toMMIO" })))
  mmioNetwork.io.in.head <> coreplex.io.master.mmio.get
  outer.legacy.module.io.legacy <> mmioNetwork.port("TL2")

  println("Generated Address Map")
  for (entry <- p(GlobalAddrMap).flatten) {
    val name = entry.name
    val start = entry.region.start
    val end = entry.region.start + entry.region.size - 1
    val prot = entry.region.attr.prot
    val protStr = (if ((prot & AddrMapProt.R) > 0) "R" else "") +
                  (if ((prot & AddrMapProt.W) > 0) "W" else "") +
                  (if ((prot & AddrMapProt.X) > 0) "X" else "")
    val cacheable = if (entry.region.attr.cacheable) " [C]" else ""
    println(f"\t$name%s $start%x - $end%x, $protStr$cacheable")
  }

  println("Generated Configuration String")
  println(p(ConfigString))
  ConfigStringOutput.contents = Some(p(ConfigString))

  io.success := coreplex.io.success
}

/** Example Top with Periphery */
class ExampleTop(q: Parameters) extends BaseTop(q)
    with PeripheryBootROM with PeripheryDebug with PeripheryExtInterrupts with PeripheryCoreplexLocalInterrupter
    with PeripheryMasterMem with PeripheryMasterMMIO with PeripherySlave {
  override lazy val module = Module(new ExampleTopModule(p, this, new ExampleTopBundle(p, _)))
}

class ExampleTopBundle(p: Parameters, c: Coreplex) extends BaseTopBundle(p, c)
    with PeripheryBootROMBundle with PeripheryDebugBundle with PeripheryExtInterruptsBundle with PeripheryCoreplexLocalInterrupterBundle
    with PeripheryMasterMemBundle with PeripheryMasterMMIOBundle with PeripherySlaveBundle

class ExampleTopModule[+L <: ExampleTop, +B <: ExampleTopBundle](p: Parameters, l: L, b: Coreplex => B) extends BaseTopModule(p, l, b)
    with PeripheryBootROMModule with PeripheryDebugModule with PeripheryExtInterruptsModule with PeripheryCoreplexLocalInterrupterModule
    with PeripheryMasterMemModule with PeripheryMasterMMIOModule with PeripherySlaveModule
    with HardwiredResetVector

/** Example Top with TestRAM */
class ExampleTopWithTestRAM(q: Parameters) extends ExampleTop(q)
    with PeripheryTestRAM {
  override lazy val module = Module(new ExampleTopWithTestRAMModule(p, this, new ExampleTopWithTestRAMBundle(p, _)))
}

class ExampleTopWithTestRAMBundle(p: Parameters, c: Coreplex) extends ExampleTopBundle(p, c)
    with PeripheryTestRAMBundle

class ExampleTopWithTestRAMModule[+L <: ExampleTopWithTestRAM, +B <: ExampleTopWithTestRAMBundle](p: Parameters, l: L, b: Coreplex => B) extends ExampleTopModule(p, l, b)
    with PeripheryTestRAMModule

class MultiClockExampleTop(q: Parameters) extends ExampleTop(q)
    with PeripheryMultiClock {
  override lazy val module = Module(
    new MultiClockExampleTopModule(p, this,
      new MultiClockExampleTopBundle(p, _)))
}

class MultiClockExampleTopBundle(p: Parameters, c: Coreplex)
  extends ExampleTopBundle(p, c) with PeripheryMultiClockBundle

class MultiClockExampleTopModule[+L <: MultiClockExampleTop, +B <: MultiClockExampleTopBundle]
  (p: Parameters, l: L, b: Coreplex => B)
  extends ExampleTopModule(p, l, b) with PeripheryMultiClockModule<|MERGE_RESOLUTION|>--- conflicted
+++ resolved
@@ -53,13 +53,8 @@
   peripheryBus.node := TLBuffer(TLWidthWidget(TLHintHandler(legacy.node), legacy.tlDataBytes))
 }
 
-<<<<<<< HEAD
-class BaseTopBundle(val p: Parameters, val c: Coreplex) extends ParameterizedBundle()(p) {
+abstract class BaseTopBundle(val p: Parameters, val c: Coreplex) extends ParameterizedBundle()(p) {
   val success = Bool(OUTPUT)
-=======
-abstract class BaseTopBundle(val p: Parameters, val c: Coreplex) extends ParameterizedBundle()(p) {
-  val success = c.hasSuccessFlag.option(Bool(OUTPUT))
->>>>>>> 74fc7c58
 }
 
 abstract class BaseTopModule[+L <: BaseTop, +B <: BaseTopBundle](val p: Parameters, l: L, b: Coreplex => B) extends LazyModuleImp(l) {
