// See LICENSE.SiFive for license details.

package freechips.rocketchip.tile

import chisel3._
import chisel3.util.isPow2
import org.chipsalliance.cde.config._
import freechips.rocketchip.rocket._
import freechips.rocketchip.util._

case object XLen extends Field[Int]
case object MaxHartIdBits extends Field[Int]

// These parameters can be varied per-core
trait CoreParams {
  val bootFreqHz: BigInt
  val useVM: Boolean
  val useHypervisor: Boolean
  val useUser: Boolean
  val useSupervisor: Boolean
  val useDebug: Boolean
  val useAtomics: Boolean
  val useAtomicsOnlyForIO: Boolean
  val useCompressed: Boolean
  val useBitManip: Boolean
  val useBitManipCrypto: Boolean
  val useVector: Boolean
  val useSCIE: Boolean
  val useCryptoNIST: Boolean
  val useCryptoSM: Boolean
  val useRVE: Boolean
  val useConditionalZero: Boolean
  val mulDiv: Option[MulDivParams]
  val fpu: Option[FPUParams]
  val fetchWidth: Int
  val decodeWidth: Int
  val retireWidth: Int
  val instBits: Int
  val nLocalInterrupts: Int
  val useNMI: Boolean
  val nPMPs: Int
  val pmpGranularity: Int
  val nBreakpoints: Int
  val useBPWatch: Boolean
  val mcontextWidth: Int
  val scontextWidth: Int
  val nPerfCounters: Int
  val haveBasicCounters: Boolean
  val haveFSDirty: Boolean
  val misaWritable: Boolean
  val haveCFlush: Boolean
  val nL2TLBEntries: Int
  val nL2TLBWays: Int
  val nPTECacheEntries: Int
  val mtvecInit: Option[BigInt]
  val mtvecWritable: Boolean
  val traceHasWdata: Boolean
  def traceCustom: Option[Data] = None
  def customIsaExt: Option[String] = None
  def customCSRs(implicit p: Parameters): CustomCSRs = new CustomCSRs

  def hasSupervisorMode: Boolean = useSupervisor || useVM
  def hasBitManipCrypto: Boolean = useBitManipCrypto || useCryptoNIST || useCryptoSM
  def instBytes: Int = instBits / 8
  def fetchBytes: Int = fetchWidth * instBytes
  def lrscCycles: Int

  def dcacheReqTagBits: Int = 6

  def minFLen: Int = 32
  def sLen: Int = 0
  def eLen(xLen: Int, fLen: Int): Int = xLen max fLen
}

trait HasCoreParameters extends HasTileParameters {
  val coreParams: CoreParams = tileParams.core

  val minFLen = coreParams.fpu.map(_ => coreParams.minFLen).getOrElse(0)
  val fLen = coreParams.fpu.map(_.fLen).getOrElse(0)

  val usingMulDiv = coreParams.mulDiv.nonEmpty
  val usingFPU = coreParams.fpu.nonEmpty
  val usingAtomics = coreParams.useAtomics
  val usingAtomicsOnlyForIO = coreParams.useAtomicsOnlyForIO
  val usingAtomicsInCache = usingAtomics && !usingAtomicsOnlyForIO
  val usingCompressed = coreParams.useCompressed
  val usingBitManip = coreParams.useBitManip
  val usingBitManipCrypto = coreParams.hasBitManipCrypto
  val usingVector = coreParams.useVector
  val usingSCIE = coreParams.useSCIE
  val usingCryptoNIST = coreParams.useCryptoNIST
  val usingCryptoSM = coreParams.useCryptoSM
  val usingNMI = coreParams.useNMI
  val usingConditionalZero = coreParams.useConditionalZero

  val retireWidth = coreParams.retireWidth
  val fetchWidth = coreParams.fetchWidth
  val decodeWidth = coreParams.decodeWidth

  val fetchBytes = coreParams.fetchBytes
  val coreInstBits = coreParams.instBits
  val coreInstBytes = coreInstBits/8
  val coreDataBits = xLen max fLen
  val coreDataBytes = coreDataBits/8
  def coreMaxAddrBits = paddrBits max vaddrBitsExtended

  val nBreakpoints = coreParams.nBreakpoints
  val nPMPs = coreParams.nPMPs
  val pmpGranularity = coreParams.pmpGranularity
  val nPerfCounters = coreParams.nPerfCounters
  val mtvecInit = coreParams.mtvecInit
  val mtvecWritable = coreParams.mtvecWritable
  val customIsaExt = coreParams.customIsaExt
  val traceHasWdata = coreParams.traceHasWdata

  def vLen = p(VLen)
  def sLen = coreParams.sLen
  def eLen = coreParams.eLen(xLen, fLen)
  def maxVLMax = vLen

  if (usingVector) {
    require(isPow2(vLen), s"vLen ($vLen) must be a power of 2")
    require(eLen >= 32 && vLen % eLen == 0, s"eLen must divide vLen ($vLen) and be no less than 32")
  }

  lazy val hartIdLen: Int = p(MaxHartIdBits)
  lazy val resetVectorLen: Int = {
    val externalLen = paddrBits
    require(externalLen <= xLen, s"External reset vector length ($externalLen) must be <= XLEN ($xLen)")
    require(externalLen <= vaddrBitsExtended, s"External reset vector length ($externalLen) must be <= virtual address bit width ($vaddrBitsExtended)")
    externalLen
  }

  // Print out log of committed instructions and their writeback values.
  // Requires post-processing due to out-of-order writebacks.
  val enableCommitLog = false

}

abstract class CoreModule(implicit val p: Parameters) extends Module
  with HasCoreParameters

abstract class CoreBundle(implicit val p: Parameters) extends ParameterizedBundle()(p)
  with HasCoreParameters

class CoreInterrupts(implicit p: Parameters) extends TileInterrupts()(p) {
  val buserror = tileParams.beuAddr.map(a => Bool())
}

// This is a raw commit trace from the core, not the TraceCoreInterface
class TraceBundle(implicit val p: Parameters) extends Bundle with HasCoreParameters {
  val insns = Vec(coreParams.retireWidth, new TracedInstruction)
  val time = UInt(64.W)
  val custom = coreParams.traceCustom
}

trait HasCoreIO extends HasTileParameters {
  implicit val p: Parameters
  def nTotalRoCCCSRs: Int
  val io = IO(new CoreBundle()(p) {
    val hartid = Input(UInt(hartIdLen.W))
    val reset_vector = Input(UInt(resetVectorLen.W))
    val interrupts = Input(new CoreInterrupts())
    val imem  = new FrontendIO
    val dmem = new HellaCacheIO
<<<<<<< HEAD
    val ptw = Flipped(new DatapathPTWIO())
    val fpu = Flipped(new FPUCoreIO())
    val rocc = Flipped(new RoCCCoreIO(nTotalRoCCCSRs))
    val trace = Output(new TraceBundle)
    val bpwatch = Output(Vec(coreParams.nBreakpoints, new BPWatch(coreParams.retireWidth)))
    val cease = Output(Bool())
    val wfi = Output(Bool())
    val traceStall = Input(Bool())
  })
=======
    val ptw = new DatapathPTWIO().flip
    val fpu = new FPUCoreIO().flip
    val rocc = new RoCCCoreIO().flip
    val vector = new VectorCoreIO().flip
    val trace = Vec(coreParams.retireWidth, new TracedInstruction).asOutput
    val bpwatch = Vec(coreParams.nBreakpoints, new BPWatch(coreParams.retireWidth)).asOutput
    val cease = Bool().asOutput
    val wfi = Bool().asOutput
    val traceStall = Bool().asInput
  }
>>>>>>> 2a4526d0
}<|MERGE_RESOLUTION|>--- conflicted
+++ resolved
@@ -68,8 +68,10 @@
   def dcacheReqTagBits: Int = 6
 
   def minFLen: Int = 32
+  def vLen: Int = 0
   def sLen: Int = 0
   def eLen(xLen: Int, fLen: Int): Int = xLen max fLen
+  def vMemDataBits: Int = 0
 }
 
 trait HasCoreParameters extends HasTileParameters {
@@ -100,7 +102,7 @@
   val fetchBytes = coreParams.fetchBytes
   val coreInstBits = coreParams.instBits
   val coreInstBytes = coreInstBits/8
-  val coreDataBits = xLen max fLen
+  val coreDataBits = xLen max fLen max vMemDataBits
   val coreDataBytes = coreDataBits/8
   def coreMaxAddrBits = paddrBits max vaddrBitsExtended
 
@@ -116,11 +118,13 @@
   def vLen = p(VLen)
   def sLen = coreParams.sLen
   def eLen = coreParams.eLen(xLen, fLen)
+  def vMemDataBits = if (usingVector) coreParams.vMemDataBits else 0
   def maxVLMax = vLen
 
   if (usingVector) {
     require(isPow2(vLen), s"vLen ($vLen) must be a power of 2")
     require(eLen >= 32 && vLen % eLen == 0, s"eLen must divide vLen ($vLen) and be no less than 32")
+    require(vMemDataBits >= eLen && vLen % vMemDataBits == 0, s"vMemDataBits ($vMemDataBits) must divide vLen ($vLen) and be no less than eLen ($eLen)")
   }
 
   lazy val hartIdLen: Int = p(MaxHartIdBits)
@@ -163,26 +167,14 @@
     val interrupts = Input(new CoreInterrupts())
     val imem  = new FrontendIO
     val dmem = new HellaCacheIO
-<<<<<<< HEAD
     val ptw = Flipped(new DatapathPTWIO())
     val fpu = Flipped(new FPUCoreIO())
     val rocc = Flipped(new RoCCCoreIO(nTotalRoCCCSRs))
+    val vector = Flipped(new VectorCoreIO())
     val trace = Output(new TraceBundle)
     val bpwatch = Output(Vec(coreParams.nBreakpoints, new BPWatch(coreParams.retireWidth)))
     val cease = Output(Bool())
     val wfi = Output(Bool())
     val traceStall = Input(Bool())
   })
-=======
-    val ptw = new DatapathPTWIO().flip
-    val fpu = new FPUCoreIO().flip
-    val rocc = new RoCCCoreIO().flip
-    val vector = new VectorCoreIO().flip
-    val trace = Vec(coreParams.retireWidth, new TracedInstruction).asOutput
-    val bpwatch = Vec(coreParams.nBreakpoints, new BPWatch(coreParams.retireWidth)).asOutput
-    val cease = Bool().asOutput
-    val wfi = Bool().asOutput
-    val traceStall = Bool().asInput
-  }
->>>>>>> 2a4526d0
 }