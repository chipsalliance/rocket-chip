--- conflicted
+++ resolved
@@ -23,15 +23,7 @@
   val useAtomicsOnlyForIO: Boolean
   val useCompressed: Boolean
   val useVector: Boolean = false
-<<<<<<< HEAD
-<<<<<<< HEAD
-  val useCryptoNIST: Boolean
-  val useCryptoSM: Boolean
-=======
   val vectorUseDCache: Boolean = false
->>>>>>> 5bef59a8c (add vectorUseDCache parameter)
-=======
->>>>>>> e4572b08
   val useRVE: Boolean
   val useConditionalZero: Boolean
   val mulDiv: Option[MulDivParams]
