// See LICENSE.SiFive for license details.
// See LICENSE.Berkeley for license details.

package freechips.rocketchip.rocket

import chisel3._
import chisel3.util.{Valid,Decoupled,Queue,log2Up,OHToUInt,UIntToOH,PriorityEncoderOH,Arbiter,RegEnable,Cat}

import org.chipsalliance.cde.config.Parameters
import freechips.rocketchip.util._

/**
 * This module buffers requests made by the SimpleHellaCacheIF in case they
 * are nacked. Nacked requests must be replayed in order, and no other requests
 * must be allowed to go through until the replayed requests are successfully
 * completed.
 */
class SimpleHellaCacheIFReplayQueue(depth: Int)
    (implicit val p: Parameters) extends Module
    with HasL1HellaCacheParameters {
  val io = IO(new Bundle {
    val req = Flipped(Decoupled(new HellaCacheReq))
    val nack = Flipped(Valid(Bits(coreParams.dcacheReqTagBits.W)))
    val resp = Flipped(Valid(new HellaCacheResp))
    val replay = Decoupled(new HellaCacheReq)
  })

  // Registers to store the sent request
  // When a request is sent the first time,
  // it is stored in one of the reqs registers
  // and the corresponding inflight bit is set.
  // The reqs register will be deallocated once the request is
  // successfully completed.
  val inflight = RegInit(0.U(depth.W))
  val reqs = Reg(Vec(depth, new HellaCacheReq))

  // The nack queue stores the index of nacked requests (in the reqs vector)
  // in the order that they were nacked. A request is enqueued onto nackq
  // when it is newly nacked (i.e. not a nack for a previous replay).
  // The head of the nack queue will be replayed until it is
  // successfully completed, at which time the request is dequeued.
  // No new requests will be made or other replays attempted until the head
  // of the nackq is successfully completed.
  val nackq = Module(new Queue(UInt(log2Up(depth).W), depth))
  val replaying = RegInit(false.B)

  val next_inflight_onehot = PriorityEncoderOH(~inflight)
  val next_inflight = OHToUInt(next_inflight_onehot)

  val next_replay = nackq.io.deq.bits
  val next_replay_onehot = UIntToOH(next_replay)
  val next_replay_req = reqs(next_replay)

  // Keep sending the head of the nack queue until it succeeds
  io.replay.valid := nackq.io.deq.valid && !replaying
  io.replay.bits := next_replay_req
  // Don't allow new requests if there is are replays waiting
  // or something being nacked.
  io.req.ready := !inflight.andR && !nackq.io.deq.valid && !io.nack.valid

  // Match on the tags to determine the index of nacks or responses
  val nack_onehot = Cat(reqs.map(_.tag === io.nack.bits).reverse) & inflight
  val resp_onehot = Cat(reqs.map(_.tag === io.resp.bits.tag).reverse) & inflight

  val replay_complete = io.resp.valid && replaying && io.resp.bits.tag === next_replay_req.tag
  val nack_head = io.nack.valid && nackq.io.deq.valid && io.nack.bits === next_replay_req.tag

  // Enqueue to the nack queue if there is a nack that is not in response to
  // the previous replay
  nackq.io.enq.valid := io.nack.valid && !nack_head
  nackq.io.enq.bits := OHToUInt(nack_onehot)
  assert(!nackq.io.enq.valid || nackq.io.enq.ready,
    "SimpleHellaCacheIF: ReplayQueue nack queue overflow")

  // Dequeue from the nack queue if the last replay was successfully completed
  nackq.io.deq.ready := replay_complete
  assert(!nackq.io.deq.ready || nackq.io.deq.valid,
    "SimpleHellaCacheIF: ReplayQueue nack queue underflow")

  // Set inflight bit when a request is made
  // Clear it when it is successfully completed
<<<<<<< HEAD
  inflight := (inflight | Mux(io.req.fire(), next_inflight_onehot, 0.U)) &
=======
  inflight := (inflight | Mux(io.req.fire, next_inflight_onehot, 0.U)) &
>>>>>>> a6f236f0
                          ~Mux(io.resp.valid, resp_onehot, 0.U)

  when (io.req.fire) {
    reqs(next_inflight) := io.req.bits
  }

  // Only one replay outstanding at a time
<<<<<<< HEAD
  when (io.replay.fire()) { replaying := true.B }
=======
  when (io.replay.fire) { replaying := true.B }
>>>>>>> a6f236f0
  when (nack_head || replay_complete) { replaying := false.B }
}

// exposes a sane decoupled request interface
class SimpleHellaCacheIF(implicit p: Parameters) extends Module
{
  val io = IO(new Bundle {
    val requestor = Flipped(new HellaCacheIO())
    val cache = new HellaCacheIO
  })
  io <> DontCare

  val replayq = Module(new SimpleHellaCacheIFReplayQueue(2))
  val req_arb = Module(new Arbiter(new HellaCacheReq, 2))

  val req_helper = DecoupledHelper(
    req_arb.io.in(1).ready,
    replayq.io.req.ready,
    io.requestor.req.valid)

  req_arb.io.in(0) <> replayq.io.replay
  req_arb.io.in(1).valid := req_helper.fire(req_arb.io.in(1).ready)
  req_arb.io.in(1).bits := io.requestor.req.bits
  io.requestor.req.ready := req_helper.fire(io.requestor.req.valid)
  replayq.io.req.valid := req_helper.fire(replayq.io.req.ready)
  replayq.io.req.bits := io.requestor.req.bits

<<<<<<< HEAD
  val s0_req_fire = io.cache.req.fire()
=======
  val s0_req_fire = io.cache.req.fire
>>>>>>> a6f236f0
  val s1_req_fire = RegNext(s0_req_fire)
  val s2_req_fire = RegNext(s1_req_fire)
  val s1_req_tag = RegNext(io.cache.req.bits.tag)
  val s2_req_tag = RegNext(s1_req_tag)

  assert(!RegNext(io.cache.s2_nack) || !s2_req_fire || io.cache.s2_nack)
  assert(!io.cache.s2_nack || !io.cache.req.ready)

  io.cache.req <> req_arb.io.out
  io.cache.s1_kill := false.B
  io.cache.s1_data.data := RegEnable(req_arb.io.out.bits.data, s0_req_fire)
  io.cache.s2_kill := false.B

  replayq.io.nack.valid := io.cache.s2_nack && s2_req_fire
  replayq.io.nack.bits := s2_req_tag
  replayq.io.resp := io.cache.resp
  io.requestor.resp := io.cache.resp

  assert(!s2_req_fire || !io.cache.s2_xcpt.asUInt.orR, "SimpleHellaCacheIF exception")
}<|MERGE_RESOLUTION|>--- conflicted
+++ resolved
@@ -79,11 +79,7 @@
 
   // Set inflight bit when a request is made
   // Clear it when it is successfully completed
-<<<<<<< HEAD
-  inflight := (inflight | Mux(io.req.fire(), next_inflight_onehot, 0.U)) &
-=======
   inflight := (inflight | Mux(io.req.fire, next_inflight_onehot, 0.U)) &
->>>>>>> a6f236f0
                           ~Mux(io.resp.valid, resp_onehot, 0.U)
 
   when (io.req.fire) {
@@ -91,11 +87,7 @@
   }
 
   // Only one replay outstanding at a time
-<<<<<<< HEAD
-  when (io.replay.fire()) { replaying := true.B }
-=======
   when (io.replay.fire) { replaying := true.B }
->>>>>>> a6f236f0
   when (nack_head || replay_complete) { replaying := false.B }
 }
 
@@ -123,11 +115,7 @@
   replayq.io.req.valid := req_helper.fire(replayq.io.req.ready)
   replayq.io.req.bits := io.requestor.req.bits
 
-<<<<<<< HEAD
-  val s0_req_fire = io.cache.req.fire()
-=======
   val s0_req_fire = io.cache.req.fire
->>>>>>> a6f236f0
   val s1_req_fire = RegNext(s0_req_fire)
   val s2_req_fire = RegNext(s1_req_fire)
   val s1_req_tag = RegNext(io.cache.req.bits.tag)
