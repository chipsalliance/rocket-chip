--- conflicted
+++ resolved
@@ -735,13 +735,8 @@
   val wb_set_sboard = wb_ctrl.div || wb_dcache_miss || wb_ctrl.rocc || wb_ctrl.vector
   val replay_wb_common = io.dmem.s2_nack || wb_reg_replay
   val replay_wb_rocc = wb_reg_valid && wb_ctrl.rocc && !io.rocc.cmd.ready
-<<<<<<< HEAD
-  val replay_wb_csr: Bool = wb_reg_valid && csr.io.rw_stall
-  val replay_wb = replay_wb_common || replay_wb_rocc || replay_wb_csr
-=======
   val replay_wb_vector = wb_reg_valid && wb_ctrl.vector && !io.vector.cmd.ready
   val replay_wb = replay_wb_common || replay_wb_rocc || replay_wb_vector
->>>>>>> 2a4526d0
   take_pc_wb := replay_wb || wb_xcpt || csr.io.eret || wb_reg_flush_pipe
 
   // writeback arbitration
@@ -770,11 +765,9 @@
     io.rocc.resp.ready := false.B
     io.rocc.mem.req.ready := false.B
   }
-<<<<<<< HEAD
   // Dont care mem since not all RoCC need accessing memory
   io.rocc.mem := DontCare
 
-=======
   if (usingVector) {
     io.vector.resp.ready := !wb_wxd
     when (io.vector.resp.fire) {
@@ -785,13 +778,11 @@
       ll_wen := true.B
     }
   }
->>>>>>> 2a4526d0
+
   when (dmem_resp_replay && dmem_resp_xpu) {
     div.io.resp.ready := false.B
     if (usingRoCC)
       io.rocc.resp.ready := false.B
-    if (usingVector)
-      io.vector.resp.ready := false.B
     ll_waddr := dmem_resp_waddr
     ll_wen := true.B
   }
