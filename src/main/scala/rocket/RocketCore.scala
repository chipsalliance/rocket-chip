--- conflicted
+++ resolved
@@ -54,11 +54,8 @@
   mimpid: Int = 0x20181004, // release date in BCD
   mulDiv: Option[MulDivParams] = Some(MulDivParams()),
   fpu: Option[FPUParams] = Some(FPUParams()),
-<<<<<<< HEAD
-  debugROB: Boolean = false // if enabled, uses a C++ debug ROB to generate trace-with-wdata
-=======
+  debugROB: Boolean = false, // if enabled, uses a C++ debug ROB to generate trace-with-wdata
   haveCease: Boolean = true // non-standard CEASE instruction
->>>>>>> b7278807
 ) extends CoreParams {
   val lgPauseCycles = 5
   val haveFSDirty = false
