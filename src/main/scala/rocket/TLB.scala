// See LICENSE.SiFive for license details.
// See LICENSE.Berkeley for license details.

package freechips.rocketchip.rocket

import Chisel._
import Chisel.ImplicitConversions._

import freechips.rocketchip.config.{ Field, Parameters }
import freechips.rocketchip.subsystem.CacheBlockBytes
import freechips.rocketchip.diplomacy.RegionType
import freechips.rocketchip.tile.{ CoreBundle, CoreModule, XLen }
import freechips.rocketchip.tilelink._
import freechips.rocketchip.util._
import freechips.rocketchip.util.property._
import freechips.rocketchip.devices.debug.DebugModuleParams
import chisel3.internal.sourceinfo.SourceInfo

case object PgLevels extends Field[Int](2)
case object ASIdBits extends Field[Int](0)

class SFenceReq(implicit p: Parameters) extends CoreBundle()(p) {
  val rs1  = Bool()
  val rs2  = Bool()
  val addr = UInt(width = vaddrBits)
  val asid = UInt(width = asIdBits max 1) // TODO zero-width
}

class TLBReq(lgMaxSize: Int)(implicit p: Parameters) extends CoreBundle()(p) {
  val vaddr       = UInt(width = vaddrBitsExtended)
  val passthrough = Bool()
  val size        = UInt(width = log2Ceil(lgMaxSize + 1))
  val cmd         = Bits(width = M_SZ)

  override def cloneType = new TLBReq(lgMaxSize).asInstanceOf[this.type]
}

class TLBExceptions extends Bundle {
  val ld   = Bool()
  val st   = Bool()
  val inst = Bool()
}

class TLBResp(implicit p: Parameters) extends CoreBundle()(p) {
  // lookup responses
  val miss         = Bool()
  val paddr        = UInt(width = paddrBits)
  val pf           = new TLBExceptions
  val ae           = new TLBExceptions
  val ma           = new TLBExceptions
  val cacheable    = Bool()
  val must_alloc   = Bool()
  val prefetchable = Bool()
}

case class TLBConfig(nEntries: Int, nSectors: Int = 4, nSuperpageEntries: Int = 4)

class TLB(instruction: Boolean, lgMaxSize: Int, cfg: TLBConfig)(implicit edge: TLEdgeOut, p: Parameters)
    extends CoreModule()(p) {
  val io = new Bundle {
    val req    = Decoupled(new TLBReq(lgMaxSize)).flip
    val resp   = new TLBResp().asOutput
    val sfence = Valid(new SFenceReq).asInput
    val ptw    = new TLBPTWIO
    val kill   = Bool(INPUT) // suppress a TLB refill, one cycle after a miss
  }

  class EntryData extends Bundle {
    val ppn                  = UInt(width = ppnBits)
    val u                    = Bool()
    val g                    = Bool()
    val ae                   = Bool()
    val sw                   = Bool()
    val sx                   = Bool()
    val sr                   = Bool()
    val pw                   = Bool()
    val px                   = Bool()
    val pr                   = Bool()
    val pal                  = Bool() // AMO logical
    val paa                  = Bool() // AMO arithmetic
    val eff                  = Bool() // get/put effects
    val c                    = Bool()
    val fragmented_superpage = Bool()
  }

  class Entry(val nSectors: Int, val superpage: Boolean, val superpageOnly: Boolean) extends Bundle {
    require(nSectors == 1 || !superpage)
    require(!superpageOnly || superpage)

    val level      = UInt(width = log2Ceil(pgLevels))
    val tag        = UInt(width = vpnBits)
    val data       = Vec(nSectors, UInt(width = new EntryData().getWidth))
    val valid      = Vec(nSectors, Bool())
    def entry_data = data.map(_.asTypeOf(new EntryData))

    private def sectorIdx(vpn: UInt) = vpn.extract(nSectors.log2 - 1, 0)
    def getData(vpn: UInt)           = OptimizationBarrier(data(sectorIdx(vpn)).asTypeOf(new EntryData))
    def sectorHit(vpn: UInt)         = valid.orR && sectorTagMatch(vpn)
    def sectorTagMatch(vpn: UInt)    = ((tag ^ vpn) >> nSectors.log2) === 0
    def hit(vpn: UInt) =
      if (superpage && usingVM) {
        var tagMatch = valid.head
        for (j <- 0 until pgLevels) {
          val base   = vpnBits - (j + 1) * pgLevelBits
          val ignore = level < j || superpageOnly && j == pgLevels - 1
          tagMatch = tagMatch && (ignore || tag(base + pgLevelBits - 1, base) === vpn(base + pgLevelBits - 1, base))
        }
        tagMatch
      } else {
        val idx = sectorIdx(vpn)
        valid(idx) && sectorTagMatch(vpn)
      }
    def ppn(vpn: UInt) = {
      val data = getData(vpn)
      if (superpage && usingVM) {
        var res = data.ppn >> pgLevelBits * (pgLevels - 1)
        for (j <- 1 until pgLevels) {
          val ignore = level < j || superpageOnly && j == pgLevels - 1
          res =
            Cat(res, (Mux(ignore, vpn, 0.U) | data.ppn)(vpnBits - j * pgLevelBits - 1, vpnBits - (j + 1) * pgLevelBits))
        }
        res
      } else {
        data.ppn
      }
    }

    def insert(tag: UInt, level: UInt, entry: EntryData) {
      this.tag := tag
      this.level := level.extract(log2Ceil(pgLevels - superpageOnly.toInt) - 1, 0)

      val idx = sectorIdx(tag)
      valid(idx) := true
      data(idx) := entry.asUInt
    }

    def invalidate() { valid.foreach(_ := false) }
    def invalidateVPN(vpn: UInt) {
      if (superpage) {
        when(hit(vpn)) { invalidate() }
      } else {
        when(sectorTagMatch(vpn)) { valid(sectorIdx(vpn)) := false }

        // For fragmented superpage mappings, we assume the worst (largest)
        // case, and zap entries whose most-significant VPNs match
        when(((tag ^ vpn) >> (pgLevelBits * (pgLevels - 1))) === 0) {
          for ((v, e) <- valid zip entry_data)
            when(e.fragmented_superpage) { v := false }
        }
      }
    }
    def invalidateNonGlobal() {
      for ((v, e) <- valid zip entry_data)
        when(!e.g) { v := false }
    }
  }

  val pageGranularityPMPs = pmpGranularity >= (1 << pgIdxBits)
  val sectored_entries    = Reg(Vec(cfg.nEntries / cfg.nSectors, new Entry(cfg.nSectors, false, false)))
  val superpage_entries   = Reg(Vec(cfg.nSuperpageEntries, new Entry(1, true, true)))
  val special_entry       = (!pageGranularityPMPs).option(Reg(new Entry(1, true, false)))
  def ordinary_entries    = sectored_entries ++ superpage_entries
  def all_entries         = ordinary_entries ++ special_entry

  val s_ready :: s_request :: s_wait :: s_wait_invalidate :: Nil = Enum(UInt(), 4)
  val state                                                      = Reg(init = s_ready)
  val r_refill_tag                                               = Reg(UInt(width = vpnBits))
  val r_superpage_repl_addr                                      = Reg(UInt(log2Ceil(superpage_entries.size).W))
  val r_sectored_repl_addr                                       = Reg(UInt(log2Ceil(sectored_entries.size).W))
  val r_sectored_hit_addr                                        = Reg(UInt(log2Ceil(sectored_entries.size).W))
  val r_sectored_hit                                             = Reg(Bool())

  val priv         = if (instruction) io.ptw.status.prv else io.ptw.status.dprv
  val priv_s       = priv(0)
  val priv_uses_vm = priv <= PRV.S
  val vm_enabled = Bool(usingVM) && io.ptw.ptbr
    .mode(io.ptw.ptbr.mode.getWidth - 1) && priv_uses_vm && !io.req.bits.passthrough

  // share a single physical memory attribute checker (unshare if critical path)
  val vpn               = io.req.bits.vaddr(vaddrBits - 1, pgIdxBits)
  val refill_ppn        = io.ptw.resp.bits.pte.ppn(ppnBits - 1, 0)
  val do_refill         = Bool(usingVM) && io.ptw.resp.valid
  val invalidate_refill = state.isOneOf(s_request /* don't care */, s_wait_invalidate)
<<<<<<< HEAD
  val mpu_ppn = Mux(
    do_refill,
    refill_ppn,
    Mux(
      vm_enabled && special_entry.nonEmpty,
      special_entry.map(_.ppn(vpn)).getOrElse(0.U),
      io.req.bits.vaddr >> pgIdxBits
    )
  )
  val mpu_physaddr = Cat(mpu_ppn, io.req.bits.vaddr(pgIdxBits - 1, 0))
  val pmp          = Module(new PMPChecker(lgMaxSize))
  pmp.io.addr := mpu_physaddr
  pmp.io.size := io.req.bits.size
  pmp.io.pmp := (io.ptw.pmp: Seq[PMP])
  pmp.io.prv := Mux(Bool(usingVM) && (do_refill || io.req.bits.passthrough /* PTW */ ), PRV.S, priv)
  val legal_address = edge.manager.findSafe(mpu_physaddr).reduce(_ || _)
=======
  val mpu_ppn = Mux(do_refill, refill_ppn,
                Mux(vm_enabled && special_entry.nonEmpty, special_entry.map(_.ppn(vpn)).getOrElse(0.U), io.req.bits.vaddr >> pgIdxBits))
  val mpu_physaddr = Cat(mpu_ppn, io.req.bits.vaddr(pgIdxBits-1, 0))
  val mpu_priv = Mux[UInt](Bool(usingVM) && (do_refill || io.req.bits.passthrough /* PTW */), PRV.S, Cat(io.ptw.status.debug, priv))
  val pmp = Module(new PMPChecker(lgMaxSize))
  pmp.io.addr := mpu_physaddr
  pmp.io.size := io.req.bits.size
  pmp.io.pmp := (io.ptw.pmp: Seq[PMP])
  pmp.io.prv := mpu_priv
  val legal_address = edge.manager.findSafe(mpu_physaddr).reduce(_||_)
>>>>>>> b19afe8c
  def fastCheck(member: TLManagerParameters => Boolean) =
    legal_address && edge.manager.fastProperty(mpu_physaddr, member, (b: Boolean) => Bool(b))
  val cacheable = fastCheck(_.supportsAcquireT) && (instruction || !usingDataScratchpad)
<<<<<<< HEAD
  val homogeneous =
    TLBPageLookup(edge.manager.managers, xLen, p(CacheBlockBytes), BigInt(1) << pgIdxBits)(mpu_physaddr).homogeneous
  val prot_r   = fastCheck(_.supportsGet) && pmp.io.r
  val prot_w   = fastCheck(_.supportsPutFull) && pmp.io.w
  val prot_al  = fastCheck(_.supportsLogical)
  val prot_aa  = fastCheck(_.supportsArithmetic)
  val prot_x   = fastCheck(_.executable) && pmp.io.x
=======
  val homogeneous = TLBPageLookup(edge.manager.managers, xLen, p(CacheBlockBytes), BigInt(1) << pgIdxBits)(mpu_physaddr).homogeneous
  val deny_access_to_debug = mpu_priv <= PRV.M && p(DebugModuleParams).address.contains(mpu_physaddr)
  val prot_r = fastCheck(_.supportsGet) && !deny_access_to_debug && pmp.io.r
  val prot_w = fastCheck(_.supportsPutFull) && !deny_access_to_debug && pmp.io.w
  val prot_al = fastCheck(_.supportsLogical)
  val prot_aa = fastCheck(_.supportsArithmetic)
  val prot_x = fastCheck(_.executable) && !deny_access_to_debug && pmp.io.x
>>>>>>> b19afe8c
  val prot_eff = fastCheck(Seq(RegionType.PUT_EFFECTS, RegionType.GET_EFFECTS) contains _.regionType)

  val sector_hits    = sectored_entries.map(_.sectorHit(vpn))
  val superpage_hits = superpage_entries.map(_.hit(vpn))
  val hitsVec        = all_entries.map(vm_enabled && _.hit(vpn))
  val real_hits      = hitsVec.asUInt
  val hits           = Cat(!vm_enabled, real_hits)
  val ppn            = Mux1H(hitsVec :+ !vm_enabled, all_entries.map(_.ppn(vpn)) :+ vpn(ppnBits - 1, 0))

  // permission bit arrays
  when(do_refill && !invalidate_refill) {
    val pte      = io.ptw.resp.bits.pte
    val newEntry = Wire(new EntryData)
    newEntry.ppn := pte.ppn
    newEntry.c := cacheable
    newEntry.u := pte.u
    newEntry.g := pte.g
    newEntry.ae := io.ptw.resp.bits.ae
    newEntry.sr := pte.sr()
    newEntry.sw := pte.sw()
    newEntry.sx := pte.sx()
    newEntry.pr := prot_r
    newEntry.pw := prot_w
    newEntry.px := prot_x
    newEntry.pal := prot_al
    newEntry.paa := prot_aa
    newEntry.eff := prot_eff
    newEntry.fragmented_superpage := io.ptw.resp.bits.fragmented_superpage

    when(special_entry.nonEmpty && !io.ptw.resp.bits.homogeneous) {
      special_entry.foreach(_.insert(r_refill_tag, io.ptw.resp.bits.level, newEntry))
    }.elsewhen(io.ptw.resp.bits.level < pgLevels - 1) {
        for ((e, i) <- superpage_entries.zipWithIndex) when(r_superpage_repl_addr === i) {
          e.insert(r_refill_tag, io.ptw.resp.bits.level, newEntry)
        }
      }
      .otherwise {
        val waddr = Mux(r_sectored_hit, r_sectored_hit_addr, r_sectored_repl_addr)
        for ((e, i) <- sectored_entries.zipWithIndex) when(waddr === i) {
          when(!r_sectored_hit) { e.invalidate() }
          e.insert(r_refill_tag, 0.U, newEntry)
        }
      }
  }

  val entries          = all_entries.map(_.getData(vpn))
  val normal_entries   = ordinary_entries.map(_.getData(vpn))
  val nPhysicalEntries = 1 + special_entry.size
  val ptw_ae_array     = Cat(false.B, entries.map(_.ae).asUInt)
  val priv_rw_ok = Mux(!priv_s || io.ptw.status.sum, entries.map(_.u).asUInt, 0.U) | Mux(
    priv_s,
    ~entries.map(_.u).asUInt,
    0.U
  )
  val priv_x_ok = Mux(priv_s, ~entries.map(_.u).asUInt, entries.map(_.u).asUInt)
  val r_array =
    Cat(true.B, priv_rw_ok & (entries.map(_.sr).asUInt | Mux(io.ptw.status.mxr, entries.map(_.sx).asUInt, UInt(0))))
  val w_array             = Cat(true.B, priv_rw_ok & entries.map(_.sw).asUInt)
  val x_array             = Cat(true.B, priv_x_ok & entries.map(_.sx).asUInt)
  val pr_array            = Cat(Fill(nPhysicalEntries, prot_r), normal_entries.map(_.pr).asUInt) & ~ptw_ae_array
  val pw_array            = Cat(Fill(nPhysicalEntries, prot_w), normal_entries.map(_.pw).asUInt) & ~ptw_ae_array
  val px_array            = Cat(Fill(nPhysicalEntries, prot_x), normal_entries.map(_.px).asUInt) & ~ptw_ae_array
  val eff_array           = Cat(Fill(nPhysicalEntries, prot_eff), normal_entries.map(_.eff).asUInt)
  val c_array             = Cat(Fill(nPhysicalEntries, cacheable), normal_entries.map(_.c).asUInt)
  val paa_array           = Cat(Fill(nPhysicalEntries, prot_aa), normal_entries.map(_.paa).asUInt)
  val pal_array           = Cat(Fill(nPhysicalEntries, prot_al), normal_entries.map(_.pal).asUInt)
  val paa_array_if_cached = paa_array | Mux(usingAtomicsInCache, c_array, 0.U)
  val pal_array_if_cached = pal_array | Mux(usingAtomicsInCache, c_array, 0.U)
  val prefetchable_array  = Cat((cacheable && homogeneous) << (nPhysicalEntries - 1), normal_entries.map(_.c).asUInt)

  val misaligned = (io.req.bits.vaddr & (UIntToOH(io.req.bits.size) - 1)).orR
  val bad_va =
    if (!usingVM || (minPgLevels == pgLevels && vaddrBits == vaddrBitsExtended)) false.B
    else
      vm_enabled && {
        val nPgLevelChoices = pgLevels - minPgLevels + 1
        val minVAddrBits    = pgIdxBits + minPgLevels * pgLevelBits
        (for (i <- 0 until nPgLevelChoices) yield {
          val mask        = ((BigInt(1) << vaddrBitsExtended) - (BigInt(1) << (minVAddrBits + i * pgLevelBits - 1))).U
          val maskedVAddr = io.req.bits.vaddr & mask
          io.ptw.ptbr.additionalPgLevels === i && !(maskedVAddr === 0 || maskedVAddr === mask)
        }).orR
      }

  val cmd_lrsc           = Bool(usingAtomics) && io.req.bits.cmd.isOneOf(M_XLR, M_XSC)
  val cmd_amo_logical    = Bool(usingAtomics) && isAMOLogical(io.req.bits.cmd)
  val cmd_amo_arithmetic = Bool(usingAtomics) && isAMOArithmetic(io.req.bits.cmd)
  val cmd_read           = isRead(io.req.bits.cmd)
  val cmd_write          = isWrite(io.req.bits.cmd)
  val cmd_write_perms = cmd_write ||
    Bool(coreParams.haveCFlush) && io.req.bits.cmd === M_FLUSH_ALL // not a write, but needs write permissions

  val lrscAllowed = Mux(Bool(usingDataScratchpad || usingAtomicsOnlyForIO), 0.U, c_array)
  val ae_array =
    Mux(misaligned, eff_array, 0.U) |
      Mux(cmd_lrsc, ~lrscAllowed, 0.U)
  val ae_ld_array = Mux(cmd_read, ae_array | ~pr_array, 0.U)
  val ae_st_array =
    Mux(cmd_write_perms, ae_array | ~pw_array, 0.U) |
      Mux(cmd_amo_logical, ~pal_array_if_cached, 0.U) |
      Mux(cmd_amo_arithmetic, ~paa_array_if_cached, 0.U)
  val must_alloc_array =
    Mux(cmd_amo_logical, ~paa_array, 0.U) |
      Mux(cmd_amo_arithmetic, ~pal_array, 0.U) |
      Mux(cmd_lrsc, ~0.U(pal_array.getWidth.W), 0.U)
  val ma_ld_array   = Mux(misaligned && cmd_read, ~eff_array, 0.U)
  val ma_st_array   = Mux(misaligned && cmd_write, ~eff_array, 0.U)
  val pf_ld_array   = Mux(cmd_read, ~(r_array | ptw_ae_array), 0.U)
  val pf_st_array   = Mux(cmd_write_perms, ~(w_array | ptw_ae_array), 0.U)
  val pf_inst_array = ~(x_array | ptw_ae_array)

  val tlb_hit  = real_hits.orR
  val tlb_miss = vm_enabled && !bad_va && !tlb_hit

  val sectored_plru  = new PseudoLRU(sectored_entries.size)
  val superpage_plru = new PseudoLRU(superpage_entries.size)
  when(io.req.valid && vm_enabled) {
    when(sector_hits.orR) { sectored_plru.access(OHToUInt(sector_hits)) }
    when(superpage_hits.orR) { superpage_plru.access(OHToUInt(superpage_hits)) }
  }

  // Superpages create the possibility that two entries in the TLB may match.
  // This corresponds to a software bug, but we can't return complete garbage;
  // we must return either the old translation or the new translation.  This
  // isn't compatible with the Mux1H approach.  So, flush the TLB and report
  // a miss on duplicate entries.
  val multipleHits = PopCountAtLeast(real_hits, 2)

  io.req.ready := state === s_ready
  io.resp.pf.ld := (bad_va && cmd_read) || (pf_ld_array & hits).orR
  io.resp.pf.st := (bad_va && cmd_write_perms) || (pf_st_array & hits).orR
  io.resp.pf.inst := bad_va || (pf_inst_array & hits).orR
  io.resp.ae.ld := (ae_ld_array & hits).orR
  io.resp.ae.st := (ae_st_array & hits).orR
  io.resp.ae.inst := (~px_array & hits).orR
  io.resp.ma.ld := (ma_ld_array & hits).orR
  io.resp.ma.st := (ma_st_array & hits).orR
  io.resp.ma.inst := false // this is up to the pipeline to figure out
  io.resp.cacheable := (c_array & hits).orR
  io.resp.must_alloc := (must_alloc_array & hits).orR
  io.resp.prefetchable := (prefetchable_array & hits).orR && edge.manager.managers
    .forall(m => !m.supportsAcquireB || m.supportsHint)
  io.resp.miss := do_refill || tlb_miss || multipleHits
  io.resp.paddr := Cat(ppn, io.req.bits.vaddr(pgIdxBits - 1, 0))

  io.ptw.req.valid := state === s_request
  io.ptw.req.bits.valid := !io.kill
  io.ptw.req.bits.bits.addr := r_refill_tag

  if (usingVM) {
    val sfence = io.sfence.valid
    when(io.req.fire() && tlb_miss) {
      state := s_request
      r_refill_tag := vpn

      r_superpage_repl_addr := replacementEntry(superpage_entries, superpage_plru.replace)
      r_sectored_repl_addr := replacementEntry(sectored_entries, sectored_plru.replace)
      r_sectored_hit_addr := OHToUInt(sector_hits)
      r_sectored_hit := sector_hits.orR
    }
    when(state === s_request) {
      when(sfence) { state := s_ready }
      when(io.ptw.req.ready) { state := Mux(sfence, s_wait_invalidate, s_wait) }
      when(io.kill) { state := s_ready }
    }
    when(state === s_wait && sfence) {
      state := s_wait_invalidate
    }
    when(io.ptw.resp.valid) {
      state := s_ready
    }

    when(sfence) {
      assert(!io.sfence.bits.rs1 || (io.sfence.bits.addr >> pgIdxBits) === vpn)
      for (e <- all_entries) {
        when(io.sfence.bits.rs1) { e.invalidateVPN(vpn) }
          .elsewhen(io.sfence.bits.rs2) { e.invalidateNonGlobal() }
          .otherwise { e.invalidate() }
      }
    }
    when(multipleHits || reset) {
      all_entries.foreach(_.invalidate())
    }

    ccover(io.ptw.req.fire(), "MISS", "TLB miss")
    ccover(io.ptw.req.valid && !io.ptw.req.ready, "PTW_STALL", "TLB miss, but PTW busy")
    ccover(state === s_wait_invalidate, "SFENCE_DURING_REFILL", "flush TLB during TLB refill")
    ccover(sfence && !io.sfence.bits.rs1 && !io.sfence.bits.rs2, "SFENCE_ALL", "flush TLB")
    ccover(sfence && !io.sfence.bits.rs1 && io.sfence.bits.rs2, "SFENCE_ASID", "flush TLB ASID")
    ccover(sfence && io.sfence.bits.rs1 && !io.sfence.bits.rs2, "SFENCE_LINE", "flush TLB line")
    ccover(sfence && io.sfence.bits.rs1 && io.sfence.bits.rs2, "SFENCE_LINE_ASID", "flush TLB line/ASID")
    ccover(multipleHits, "MULTIPLE_HITS", "Two matching translations in TLB")
  }

  def ccover(cond: Bool, label: String, desc: String)(implicit sourceInfo: SourceInfo) =
    cover(cond, s"${if (instruction) "I" else "D"}TLB_$label", "MemorySystem;;" + desc)

  def replacementEntry(set: Seq[Entry], alt: UInt) = {
    val valids = set.map(_.valid.orR).asUInt
    Mux(valids.andR, alt, PriorityEncoder(~valids))
  }
}<|MERGE_RESOLUTION|>--- conflicted
+++ resolved
@@ -6,80 +6,81 @@
 import Chisel._
 import Chisel.ImplicitConversions._
 
-import freechips.rocketchip.config.{ Field, Parameters }
+import freechips.rocketchip.config.{Field, Parameters}
 import freechips.rocketchip.subsystem.CacheBlockBytes
 import freechips.rocketchip.diplomacy.RegionType
-import freechips.rocketchip.tile.{ CoreBundle, CoreModule, XLen }
+import freechips.rocketchip.tile.{CoreModule, CoreBundle}
 import freechips.rocketchip.tilelink._
 import freechips.rocketchip.util._
 import freechips.rocketchip.util.property._
-import freechips.rocketchip.devices.debug.DebugModuleParams
 import chisel3.internal.sourceinfo.SourceInfo
 
 case object PgLevels extends Field[Int](2)
 case object ASIdBits extends Field[Int](0)
 
 class SFenceReq(implicit p: Parameters) extends CoreBundle()(p) {
-  val rs1  = Bool()
-  val rs2  = Bool()
+  val rs1 = Bool()
+  val rs2 = Bool()
   val addr = UInt(width = vaddrBits)
   val asid = UInt(width = asIdBits max 1) // TODO zero-width
 }
 
 class TLBReq(lgMaxSize: Int)(implicit p: Parameters) extends CoreBundle()(p) {
-  val vaddr       = UInt(width = vaddrBitsExtended)
+  val vaddr = UInt(width = vaddrBitsExtended)
   val passthrough = Bool()
-  val size        = UInt(width = log2Ceil(lgMaxSize + 1))
-  val cmd         = Bits(width = M_SZ)
+  val size = UInt(width = log2Ceil(lgMaxSize + 1))
+  val cmd  = Bits(width = M_SZ)
 
   override def cloneType = new TLBReq(lgMaxSize).asInstanceOf[this.type]
 }
 
 class TLBExceptions extends Bundle {
-  val ld   = Bool()
-  val st   = Bool()
+  val ld = Bool()
+  val st = Bool()
   val inst = Bool()
 }
 
 class TLBResp(implicit p: Parameters) extends CoreBundle()(p) {
   // lookup responses
-  val miss         = Bool()
-  val paddr        = UInt(width = paddrBits)
-  val pf           = new TLBExceptions
-  val ae           = new TLBExceptions
-  val ma           = new TLBExceptions
-  val cacheable    = Bool()
-  val must_alloc   = Bool()
+  val miss = Bool()
+  val paddr = UInt(width = paddrBits)
+  val pf = new TLBExceptions
+  val ae = new TLBExceptions
+  val ma = new TLBExceptions
+  val cacheable = Bool()
+  val must_alloc = Bool()
   val prefetchable = Bool()
 }
 
-case class TLBConfig(nEntries: Int, nSectors: Int = 4, nSuperpageEntries: Int = 4)
-
-class TLB(instruction: Boolean, lgMaxSize: Int, cfg: TLBConfig)(implicit edge: TLEdgeOut, p: Parameters)
-    extends CoreModule()(p) {
+case class TLBConfig(
+    nEntries: Int,
+    nSectors: Int = 4,
+    nSuperpageEntries: Int = 4)
+
+class TLB(instruction: Boolean, lgMaxSize: Int, cfg: TLBConfig)(implicit edge: TLEdgeOut, p: Parameters) extends CoreModule()(p) {
   val io = new Bundle {
-    val req    = Decoupled(new TLBReq(lgMaxSize)).flip
-    val resp   = new TLBResp().asOutput
+    val req = Decoupled(new TLBReq(lgMaxSize)).flip
+    val resp = new TLBResp().asOutput
     val sfence = Valid(new SFenceReq).asInput
-    val ptw    = new TLBPTWIO
-    val kill   = Bool(INPUT) // suppress a TLB refill, one cycle after a miss
+    val ptw = new TLBPTWIO
+    val kill = Bool(INPUT) // suppress a TLB refill, one cycle after a miss
   }
 
   class EntryData extends Bundle {
-    val ppn                  = UInt(width = ppnBits)
-    val u                    = Bool()
-    val g                    = Bool()
-    val ae                   = Bool()
-    val sw                   = Bool()
-    val sx                   = Bool()
-    val sr                   = Bool()
-    val pw                   = Bool()
-    val px                   = Bool()
-    val pr                   = Bool()
-    val pal                  = Bool() // AMO logical
-    val paa                  = Bool() // AMO arithmetic
-    val eff                  = Bool() // get/put effects
-    val c                    = Bool()
+    val ppn = UInt(width = ppnBits)
+    val u = Bool()
+    val g = Bool()
+    val ae = Bool()
+    val sw = Bool()
+    val sx = Bool()
+    val sr = Bool()
+    val pw = Bool()
+    val px = Bool()
+    val pr = Bool()
+    val pal = Bool() // AMO logical
+    val paa = Bool() // AMO arithmetic
+    val eff = Bool() // get/put effects
+    val c = Bool()
     val fragmented_superpage = Bool()
   }
 
@@ -87,21 +88,21 @@
     require(nSectors == 1 || !superpage)
     require(!superpageOnly || superpage)
 
-    val level      = UInt(width = log2Ceil(pgLevels))
-    val tag        = UInt(width = vpnBits)
-    val data       = Vec(nSectors, UInt(width = new EntryData().getWidth))
-    val valid      = Vec(nSectors, Bool())
+    val level = UInt(width = log2Ceil(pgLevels))
+    val tag = UInt(width = vpnBits)
+    val data = Vec(nSectors, UInt(width = new EntryData().getWidth))
+    val valid = Vec(nSectors, Bool())
     def entry_data = data.map(_.asTypeOf(new EntryData))
 
-    private def sectorIdx(vpn: UInt) = vpn.extract(nSectors.log2 - 1, 0)
-    def getData(vpn: UInt)           = OptimizationBarrier(data(sectorIdx(vpn)).asTypeOf(new EntryData))
-    def sectorHit(vpn: UInt)         = valid.orR && sectorTagMatch(vpn)
-    def sectorTagMatch(vpn: UInt)    = ((tag ^ vpn) >> nSectors.log2) === 0
-    def hit(vpn: UInt) =
+    private def sectorIdx(vpn: UInt) = vpn.extract(nSectors.log2-1, 0)
+    def getData(vpn: UInt) = OptimizationBarrier(data(sectorIdx(vpn)).asTypeOf(new EntryData))
+    def sectorHit(vpn: UInt) = valid.orR && sectorTagMatch(vpn)
+    def sectorTagMatch(vpn: UInt) = ((tag ^ vpn) >> nSectors.log2) === 0
+    def hit(vpn: UInt) = {
       if (superpage && usingVM) {
         var tagMatch = valid.head
         for (j <- 0 until pgLevels) {
-          val base   = vpnBits - (j + 1) * pgLevelBits
+          val base = vpnBits - (j + 1) * pgLevelBits
           val ignore = level < j || superpageOnly && j == pgLevels - 1
           tagMatch = tagMatch && (ignore || tag(base + pgLevelBits - 1, base) === vpn(base + pgLevelBits - 1, base))
         }
@@ -110,14 +111,14 @@
         val idx = sectorIdx(vpn)
         valid(idx) && sectorTagMatch(vpn)
       }
+    }
     def ppn(vpn: UInt) = {
       val data = getData(vpn)
       if (superpage && usingVM) {
-        var res = data.ppn >> pgLevelBits * (pgLevels - 1)
+        var res = data.ppn >> pgLevelBits*(pgLevels - 1)
         for (j <- 1 until pgLevels) {
           val ignore = level < j || superpageOnly && j == pgLevels - 1
-          res =
-            Cat(res, (Mux(ignore, vpn, 0.U) | data.ppn)(vpnBits - j * pgLevelBits - 1, vpnBits - (j + 1) * pgLevelBits))
+          res = Cat(res, (Mux(ignore, vpn, 0.U) | data.ppn)(vpnBits - j*pgLevelBits - 1, vpnBits - (j + 1)*pgLevelBits))
         }
         res
       } else {
@@ -125,123 +126,91 @@
       }
     }
 
-    def insert(tag: UInt, level: UInt, entry: EntryData) {
+    def insert(tag: UInt, level: UInt, entry: EntryData): Unit = {
       this.tag := tag
-      this.level := level.extract(log2Ceil(pgLevels - superpageOnly.toInt) - 1, 0)
+      this.level := level.extract(log2Ceil(pgLevels - superpageOnly.toInt)-1, 0)
 
       val idx = sectorIdx(tag)
       valid(idx) := true
       data(idx) := entry.asUInt
     }
 
-    def invalidate() { valid.foreach(_ := false) }
-    def invalidateVPN(vpn: UInt) {
+    def invalidate(): Unit = { valid.foreach(_ := false) }
+    def invalidateVPN(vpn: UInt): Unit = {
       if (superpage) {
-        when(hit(vpn)) { invalidate() }
+        when (hit(vpn)) { invalidate() }
       } else {
-        when(sectorTagMatch(vpn)) { valid(sectorIdx(vpn)) := false }
+        when (sectorTagMatch(vpn)) { valid(sectorIdx(vpn)) := false }
 
         // For fragmented superpage mappings, we assume the worst (largest)
         // case, and zap entries whose most-significant VPNs match
-        when(((tag ^ vpn) >> (pgLevelBits * (pgLevels - 1))) === 0) {
+        when (((tag ^ vpn) >> (pgLevelBits * (pgLevels - 1))) === 0) {
           for ((v, e) <- valid zip entry_data)
-            when(e.fragmented_superpage) { v := false }
+            when (e.fragmented_superpage) { v := false }
         }
       }
     }
-    def invalidateNonGlobal() {
+    def invalidateNonGlobal(): Unit = {
       for ((v, e) <- valid zip entry_data)
-        when(!e.g) { v := false }
+        when (!e.g) { v := false }
     }
   }
 
   val pageGranularityPMPs = pmpGranularity >= (1 << pgIdxBits)
-  val sectored_entries    = Reg(Vec(cfg.nEntries / cfg.nSectors, new Entry(cfg.nSectors, false, false)))
-  val superpage_entries   = Reg(Vec(cfg.nSuperpageEntries, new Entry(1, true, true)))
-  val special_entry       = (!pageGranularityPMPs).option(Reg(new Entry(1, true, false)))
-  def ordinary_entries    = sectored_entries ++ superpage_entries
-  def all_entries         = ordinary_entries ++ special_entry
+  val sectored_entries = Reg(Vec(cfg.nEntries / cfg.nSectors, new Entry(cfg.nSectors, false, false)))
+  val superpage_entries = Reg(Vec(cfg.nSuperpageEntries, new Entry(1, true, true)))
+  val special_entry = (!pageGranularityPMPs).option(Reg(new Entry(1, true, false)))
+  def ordinary_entries = sectored_entries ++ superpage_entries
+  def all_entries = ordinary_entries ++ special_entry
 
   val s_ready :: s_request :: s_wait :: s_wait_invalidate :: Nil = Enum(UInt(), 4)
-  val state                                                      = Reg(init = s_ready)
-  val r_refill_tag                                               = Reg(UInt(width = vpnBits))
-  val r_superpage_repl_addr                                      = Reg(UInt(log2Ceil(superpage_entries.size).W))
-  val r_sectored_repl_addr                                       = Reg(UInt(log2Ceil(sectored_entries.size).W))
-  val r_sectored_hit_addr                                        = Reg(UInt(log2Ceil(sectored_entries.size).W))
-  val r_sectored_hit                                             = Reg(Bool())
-
-  val priv         = if (instruction) io.ptw.status.prv else io.ptw.status.dprv
-  val priv_s       = priv(0)
+  val state = Reg(init=s_ready)
+  val r_refill_tag = Reg(UInt(width = vpnBits))
+  val r_superpage_repl_addr = Reg(UInt(log2Ceil(superpage_entries.size).W))
+  val r_sectored_repl_addr = Reg(UInt(log2Ceil(sectored_entries.size).W))
+  val r_sectored_hit_addr = Reg(UInt(log2Ceil(sectored_entries.size).W))
+  val r_sectored_hit = Reg(Bool())
+
+  val priv = if (instruction) io.ptw.status.prv else io.ptw.status.dprv
+  val priv_s = priv(0)
   val priv_uses_vm = priv <= PRV.S
-  val vm_enabled = Bool(usingVM) && io.ptw.ptbr
-    .mode(io.ptw.ptbr.mode.getWidth - 1) && priv_uses_vm && !io.req.bits.passthrough
+  val vm_enabled = Bool(usingVM) && io.ptw.ptbr.mode(io.ptw.ptbr.mode.getWidth-1) && priv_uses_vm && !io.req.bits.passthrough
 
   // share a single physical memory attribute checker (unshare if critical path)
-  val vpn               = io.req.bits.vaddr(vaddrBits - 1, pgIdxBits)
-  val refill_ppn        = io.ptw.resp.bits.pte.ppn(ppnBits - 1, 0)
-  val do_refill         = Bool(usingVM) && io.ptw.resp.valid
+  val vpn = io.req.bits.vaddr(vaddrBits-1, pgIdxBits)
+  val refill_ppn = io.ptw.resp.bits.pte.ppn(ppnBits-1, 0)
+  val do_refill = Bool(usingVM) && io.ptw.resp.valid
   val invalidate_refill = state.isOneOf(s_request /* don't care */, s_wait_invalidate)
-<<<<<<< HEAD
-  val mpu_ppn = Mux(
-    do_refill,
-    refill_ppn,
-    Mux(
-      vm_enabled && special_entry.nonEmpty,
-      special_entry.map(_.ppn(vpn)).getOrElse(0.U),
-      io.req.bits.vaddr >> pgIdxBits
-    )
-  )
-  val mpu_physaddr = Cat(mpu_ppn, io.req.bits.vaddr(pgIdxBits - 1, 0))
-  val pmp          = Module(new PMPChecker(lgMaxSize))
-  pmp.io.addr := mpu_physaddr
-  pmp.io.size := io.req.bits.size
-  pmp.io.pmp := (io.ptw.pmp: Seq[PMP])
-  pmp.io.prv := Mux(Bool(usingVM) && (do_refill || io.req.bits.passthrough /* PTW */ ), PRV.S, priv)
-  val legal_address = edge.manager.findSafe(mpu_physaddr).reduce(_ || _)
-=======
   val mpu_ppn = Mux(do_refill, refill_ppn,
                 Mux(vm_enabled && special_entry.nonEmpty, special_entry.map(_.ppn(vpn)).getOrElse(0.U), io.req.bits.vaddr >> pgIdxBits))
   val mpu_physaddr = Cat(mpu_ppn, io.req.bits.vaddr(pgIdxBits-1, 0))
-  val mpu_priv = Mux[UInt](Bool(usingVM) && (do_refill || io.req.bits.passthrough /* PTW */), PRV.S, Cat(io.ptw.status.debug, priv))
   val pmp = Module(new PMPChecker(lgMaxSize))
   pmp.io.addr := mpu_physaddr
   pmp.io.size := io.req.bits.size
   pmp.io.pmp := (io.ptw.pmp: Seq[PMP])
-  pmp.io.prv := mpu_priv
+  pmp.io.prv := Mux(Bool(usingVM) && (do_refill || io.req.bits.passthrough /* PTW */), PRV.S, priv)
   val legal_address = edge.manager.findSafe(mpu_physaddr).reduce(_||_)
->>>>>>> b19afe8c
   def fastCheck(member: TLManagerParameters => Boolean) =
-    legal_address && edge.manager.fastProperty(mpu_physaddr, member, (b: Boolean) => Bool(b))
+    legal_address && edge.manager.fastProperty(mpu_physaddr, member, (b:Boolean) => Bool(b))
   val cacheable = fastCheck(_.supportsAcquireT) && (instruction || !usingDataScratchpad)
-<<<<<<< HEAD
-  val homogeneous =
-    TLBPageLookup(edge.manager.managers, xLen, p(CacheBlockBytes), BigInt(1) << pgIdxBits)(mpu_physaddr).homogeneous
-  val prot_r   = fastCheck(_.supportsGet) && pmp.io.r
-  val prot_w   = fastCheck(_.supportsPutFull) && pmp.io.w
-  val prot_al  = fastCheck(_.supportsLogical)
-  val prot_aa  = fastCheck(_.supportsArithmetic)
-  val prot_x   = fastCheck(_.executable) && pmp.io.x
-=======
   val homogeneous = TLBPageLookup(edge.manager.managers, xLen, p(CacheBlockBytes), BigInt(1) << pgIdxBits)(mpu_physaddr).homogeneous
-  val deny_access_to_debug = mpu_priv <= PRV.M && p(DebugModuleParams).address.contains(mpu_physaddr)
-  val prot_r = fastCheck(_.supportsGet) && !deny_access_to_debug && pmp.io.r
-  val prot_w = fastCheck(_.supportsPutFull) && !deny_access_to_debug && pmp.io.w
+  val prot_r = fastCheck(_.supportsGet) && pmp.io.r
+  val prot_w = fastCheck(_.supportsPutFull) && pmp.io.w
   val prot_al = fastCheck(_.supportsLogical)
   val prot_aa = fastCheck(_.supportsArithmetic)
-  val prot_x = fastCheck(_.executable) && !deny_access_to_debug && pmp.io.x
->>>>>>> b19afe8c
+  val prot_x = fastCheck(_.executable) && pmp.io.x
   val prot_eff = fastCheck(Seq(RegionType.PUT_EFFECTS, RegionType.GET_EFFECTS) contains _.regionType)
 
-  val sector_hits    = sectored_entries.map(_.sectorHit(vpn))
+  val sector_hits = sectored_entries.map(_.sectorHit(vpn))
   val superpage_hits = superpage_entries.map(_.hit(vpn))
-  val hitsVec        = all_entries.map(vm_enabled && _.hit(vpn))
-  val real_hits      = hitsVec.asUInt
-  val hits           = Cat(!vm_enabled, real_hits)
-  val ppn            = Mux1H(hitsVec :+ !vm_enabled, all_entries.map(_.ppn(vpn)) :+ vpn(ppnBits - 1, 0))
+  val hitsVec = all_entries.map(vm_enabled && _.hit(vpn))
+  val real_hits = hitsVec.asUInt
+  val hits = Cat(!vm_enabled, real_hits)
+  val ppn = Mux1H(hitsVec :+ !vm_enabled, all_entries.map(_.ppn(vpn)) :+ vpn(ppnBits-1, 0))
 
   // permission bit arrays
-  when(do_refill && !invalidate_refill) {
-    val pte      = io.ptw.resp.bits.pte
+  when (do_refill && !invalidate_refill) {
+    val pte = io.ptw.resp.bits.pte
     val newEntry = Wire(new EntryData)
     newEntry.ppn := pte.ppn
     newEntry.c := cacheable
@@ -259,96 +228,87 @@
     newEntry.eff := prot_eff
     newEntry.fragmented_superpage := io.ptw.resp.bits.fragmented_superpage
 
-    when(special_entry.nonEmpty && !io.ptw.resp.bits.homogeneous) {
+    when (special_entry.nonEmpty && !io.ptw.resp.bits.homogeneous) {
       special_entry.foreach(_.insert(r_refill_tag, io.ptw.resp.bits.level, newEntry))
-    }.elsewhen(io.ptw.resp.bits.level < pgLevels - 1) {
-        for ((e, i) <- superpage_entries.zipWithIndex) when(r_superpage_repl_addr === i) {
-          e.insert(r_refill_tag, io.ptw.resp.bits.level, newEntry)
-        }
-      }
-      .otherwise {
-        val waddr = Mux(r_sectored_hit, r_sectored_hit_addr, r_sectored_repl_addr)
-        for ((e, i) <- sectored_entries.zipWithIndex) when(waddr === i) {
-          when(!r_sectored_hit) { e.invalidate() }
-          e.insert(r_refill_tag, 0.U, newEntry)
-        }
-      }
-  }
-
-  val entries          = all_entries.map(_.getData(vpn))
-  val normal_entries   = ordinary_entries.map(_.getData(vpn))
+    }.elsewhen (io.ptw.resp.bits.level < pgLevels-1) {
+      for ((e, i) <- superpage_entries.zipWithIndex) when (r_superpage_repl_addr === i) {
+        e.insert(r_refill_tag, io.ptw.resp.bits.level, newEntry)
+      }
+    }.otherwise {
+      val waddr = Mux(r_sectored_hit, r_sectored_hit_addr, r_sectored_repl_addr)
+      for ((e, i) <- sectored_entries.zipWithIndex) when (waddr === i) {
+        when (!r_sectored_hit) { e.invalidate() }
+        e.insert(r_refill_tag, 0.U, newEntry)
+      }
+    }
+  }
+
+  val entries = all_entries.map(_.getData(vpn))
+  val normal_entries = ordinary_entries.map(_.getData(vpn))
   val nPhysicalEntries = 1 + special_entry.size
-  val ptw_ae_array     = Cat(false.B, entries.map(_.ae).asUInt)
-  val priv_rw_ok = Mux(!priv_s || io.ptw.status.sum, entries.map(_.u).asUInt, 0.U) | Mux(
-    priv_s,
-    ~entries.map(_.u).asUInt,
-    0.U
-  )
+  val ptw_ae_array = Cat(false.B, entries.map(_.ae).asUInt)
+  val priv_rw_ok = Mux(!priv_s || io.ptw.status.sum, entries.map(_.u).asUInt, 0.U) | Mux(priv_s, ~entries.map(_.u).asUInt, 0.U)
   val priv_x_ok = Mux(priv_s, ~entries.map(_.u).asUInt, entries.map(_.u).asUInt)
-  val r_array =
-    Cat(true.B, priv_rw_ok & (entries.map(_.sr).asUInt | Mux(io.ptw.status.mxr, entries.map(_.sx).asUInt, UInt(0))))
-  val w_array             = Cat(true.B, priv_rw_ok & entries.map(_.sw).asUInt)
-  val x_array             = Cat(true.B, priv_x_ok & entries.map(_.sx).asUInt)
-  val pr_array            = Cat(Fill(nPhysicalEntries, prot_r), normal_entries.map(_.pr).asUInt) & ~ptw_ae_array
-  val pw_array            = Cat(Fill(nPhysicalEntries, prot_w), normal_entries.map(_.pw).asUInt) & ~ptw_ae_array
-  val px_array            = Cat(Fill(nPhysicalEntries, prot_x), normal_entries.map(_.px).asUInt) & ~ptw_ae_array
-  val eff_array           = Cat(Fill(nPhysicalEntries, prot_eff), normal_entries.map(_.eff).asUInt)
-  val c_array             = Cat(Fill(nPhysicalEntries, cacheable), normal_entries.map(_.c).asUInt)
-  val paa_array           = Cat(Fill(nPhysicalEntries, prot_aa), normal_entries.map(_.paa).asUInt)
-  val pal_array           = Cat(Fill(nPhysicalEntries, prot_al), normal_entries.map(_.pal).asUInt)
+  val r_array = Cat(true.B, priv_rw_ok & (entries.map(_.sr).asUInt | Mux(io.ptw.status.mxr, entries.map(_.sx).asUInt, UInt(0))))
+  val w_array = Cat(true.B, priv_rw_ok & entries.map(_.sw).asUInt)
+  val x_array = Cat(true.B, priv_x_ok & entries.map(_.sx).asUInt)
+  val pr_array = Cat(Fill(nPhysicalEntries, prot_r), normal_entries.map(_.pr).asUInt) & ~ptw_ae_array
+  val pw_array = Cat(Fill(nPhysicalEntries, prot_w), normal_entries.map(_.pw).asUInt) & ~ptw_ae_array
+  val px_array = Cat(Fill(nPhysicalEntries, prot_x), normal_entries.map(_.px).asUInt) & ~ptw_ae_array
+  val eff_array = Cat(Fill(nPhysicalEntries, prot_eff), normal_entries.map(_.eff).asUInt)
+  val c_array = Cat(Fill(nPhysicalEntries, cacheable), normal_entries.map(_.c).asUInt)
+  val paa_array = Cat(Fill(nPhysicalEntries, prot_aa), normal_entries.map(_.paa).asUInt)
+  val pal_array = Cat(Fill(nPhysicalEntries, prot_al), normal_entries.map(_.pal).asUInt)
   val paa_array_if_cached = paa_array | Mux(usingAtomicsInCache, c_array, 0.U)
   val pal_array_if_cached = pal_array | Mux(usingAtomicsInCache, c_array, 0.U)
-  val prefetchable_array  = Cat((cacheable && homogeneous) << (nPhysicalEntries - 1), normal_entries.map(_.c).asUInt)
+  val prefetchable_array = Cat((cacheable && homogeneous) << (nPhysicalEntries-1), normal_entries.map(_.c).asUInt)
 
   val misaligned = (io.req.bits.vaddr & (UIntToOH(io.req.bits.size) - 1)).orR
-  val bad_va =
-    if (!usingVM || (minPgLevels == pgLevels && vaddrBits == vaddrBitsExtended)) false.B
-    else
-      vm_enabled && {
-        val nPgLevelChoices = pgLevels - minPgLevels + 1
-        val minVAddrBits    = pgIdxBits + minPgLevels * pgLevelBits
-        (for (i <- 0 until nPgLevelChoices) yield {
-          val mask        = ((BigInt(1) << vaddrBitsExtended) - (BigInt(1) << (minVAddrBits + i * pgLevelBits - 1))).U
-          val maskedVAddr = io.req.bits.vaddr & mask
-          io.ptw.ptbr.additionalPgLevels === i && !(maskedVAddr === 0 || maskedVAddr === mask)
-        }).orR
-      }
-
-  val cmd_lrsc           = Bool(usingAtomics) && io.req.bits.cmd.isOneOf(M_XLR, M_XSC)
-  val cmd_amo_logical    = Bool(usingAtomics) && isAMOLogical(io.req.bits.cmd)
+  val bad_va = if (!usingVM || (minPgLevels == pgLevels && vaddrBits == vaddrBitsExtended)) false.B else vm_enabled && {
+    val nPgLevelChoices = pgLevels - minPgLevels + 1
+    val minVAddrBits = pgIdxBits + minPgLevels * pgLevelBits
+    (for (i <- 0 until nPgLevelChoices) yield {
+      val mask = ((BigInt(1) << vaddrBitsExtended) - (BigInt(1) << (minVAddrBits + i * pgLevelBits - 1))).U
+      val maskedVAddr = io.req.bits.vaddr & mask
+      io.ptw.ptbr.additionalPgLevels === i && !(maskedVAddr === 0 || maskedVAddr === mask)
+    }).orR
+  }
+
+  val cmd_lrsc = Bool(usingAtomics) && io.req.bits.cmd.isOneOf(M_XLR, M_XSC)
+  val cmd_amo_logical = Bool(usingAtomics) && isAMOLogical(io.req.bits.cmd)
   val cmd_amo_arithmetic = Bool(usingAtomics) && isAMOArithmetic(io.req.bits.cmd)
-  val cmd_read           = isRead(io.req.bits.cmd)
-  val cmd_write          = isWrite(io.req.bits.cmd)
+  val cmd_read = isRead(io.req.bits.cmd)
+  val cmd_write = isWrite(io.req.bits.cmd)
   val cmd_write_perms = cmd_write ||
     Bool(coreParams.haveCFlush) && io.req.bits.cmd === M_FLUSH_ALL // not a write, but needs write permissions
 
   val lrscAllowed = Mux(Bool(usingDataScratchpad || usingAtomicsOnlyForIO), 0.U, c_array)
   val ae_array =
     Mux(misaligned, eff_array, 0.U) |
-      Mux(cmd_lrsc, ~lrscAllowed, 0.U)
+    Mux(cmd_lrsc, ~lrscAllowed, 0.U)
   val ae_ld_array = Mux(cmd_read, ae_array | ~pr_array, 0.U)
   val ae_st_array =
     Mux(cmd_write_perms, ae_array | ~pw_array, 0.U) |
-      Mux(cmd_amo_logical, ~pal_array_if_cached, 0.U) |
-      Mux(cmd_amo_arithmetic, ~paa_array_if_cached, 0.U)
+    Mux(cmd_amo_logical, ~pal_array_if_cached, 0.U) |
+    Mux(cmd_amo_arithmetic, ~paa_array_if_cached, 0.U)
   val must_alloc_array =
     Mux(cmd_amo_logical, ~paa_array, 0.U) |
-      Mux(cmd_amo_arithmetic, ~pal_array, 0.U) |
-      Mux(cmd_lrsc, ~0.U(pal_array.getWidth.W), 0.U)
-  val ma_ld_array   = Mux(misaligned && cmd_read, ~eff_array, 0.U)
-  val ma_st_array   = Mux(misaligned && cmd_write, ~eff_array, 0.U)
-  val pf_ld_array   = Mux(cmd_read, ~(r_array | ptw_ae_array), 0.U)
-  val pf_st_array   = Mux(cmd_write_perms, ~(w_array | ptw_ae_array), 0.U)
+    Mux(cmd_amo_arithmetic, ~pal_array, 0.U) |
+    Mux(cmd_lrsc, ~0.U(pal_array.getWidth.W), 0.U)
+  val ma_ld_array = Mux(misaligned && cmd_read, ~eff_array, 0.U)
+  val ma_st_array = Mux(misaligned && cmd_write, ~eff_array, 0.U)
+  val pf_ld_array = Mux(cmd_read, ~(r_array | ptw_ae_array), 0.U)
+  val pf_st_array = Mux(cmd_write_perms, ~(w_array | ptw_ae_array), 0.U)
   val pf_inst_array = ~(x_array | ptw_ae_array)
 
-  val tlb_hit  = real_hits.orR
+  val tlb_hit = real_hits.orR
   val tlb_miss = vm_enabled && !bad_va && !tlb_hit
 
-  val sectored_plru  = new PseudoLRU(sectored_entries.size)
+  val sectored_plru = new PseudoLRU(sectored_entries.size)
   val superpage_plru = new PseudoLRU(superpage_entries.size)
-  when(io.req.valid && vm_enabled) {
-    when(sector_hits.orR) { sectored_plru.access(OHToUInt(sector_hits)) }
-    when(superpage_hits.orR) { superpage_plru.access(OHToUInt(superpage_hits)) }
+  when (io.req.valid && vm_enabled) {
+    when (sector_hits.orR) { sectored_plru.access(OHToUInt(sector_hits)) }
+    when (superpage_hits.orR) { superpage_plru.access(OHToUInt(superpage_hits)) }
   }
 
   // Superpages create the possibility that two entries in the TLB may match.
@@ -370,10 +330,9 @@
   io.resp.ma.inst := false // this is up to the pipeline to figure out
   io.resp.cacheable := (c_array & hits).orR
   io.resp.must_alloc := (must_alloc_array & hits).orR
-  io.resp.prefetchable := (prefetchable_array & hits).orR && edge.manager.managers
-    .forall(m => !m.supportsAcquireB || m.supportsHint)
+  io.resp.prefetchable := (prefetchable_array & hits).orR && edge.manager.managers.forall(m => !m.supportsAcquireB || m.supportsHint)
   io.resp.miss := do_refill || tlb_miss || multipleHits
-  io.resp.paddr := Cat(ppn, io.req.bits.vaddr(pgIdxBits - 1, 0))
+  io.resp.paddr := Cat(ppn, io.req.bits.vaddr(pgIdxBits-1, 0))
 
   io.ptw.req.valid := state === s_request
   io.ptw.req.bits.valid := !io.kill
@@ -381,7 +340,7 @@
 
   if (usingVM) {
     val sfence = io.sfence.valid
-    when(io.req.fire() && tlb_miss) {
+    when (io.req.fire() && tlb_miss) {
       state := s_request
       r_refill_tag := vpn
 
@@ -390,27 +349,27 @@
       r_sectored_hit_addr := OHToUInt(sector_hits)
       r_sectored_hit := sector_hits.orR
     }
-    when(state === s_request) {
-      when(sfence) { state := s_ready }
-      when(io.ptw.req.ready) { state := Mux(sfence, s_wait_invalidate, s_wait) }
-      when(io.kill) { state := s_ready }
-    }
-    when(state === s_wait && sfence) {
+    when (state === s_request) {
+      when (sfence) { state := s_ready }
+      when (io.ptw.req.ready) { state := Mux(sfence, s_wait_invalidate, s_wait) }
+      when (io.kill) { state := s_ready }
+    }
+    when (state === s_wait && sfence) {
       state := s_wait_invalidate
     }
-    when(io.ptw.resp.valid) {
+    when (io.ptw.resp.valid) {
       state := s_ready
     }
 
-    when(sfence) {
+    when (sfence) {
       assert(!io.sfence.bits.rs1 || (io.sfence.bits.addr >> pgIdxBits) === vpn)
       for (e <- all_entries) {
-        when(io.sfence.bits.rs1) { e.invalidateVPN(vpn) }
-          .elsewhen(io.sfence.bits.rs2) { e.invalidateNonGlobal() }
-          .otherwise { e.invalidate() }
-      }
-    }
-    when(multipleHits || reset) {
+        when (io.sfence.bits.rs1) { e.invalidateVPN(vpn) }
+        .elsewhen (io.sfence.bits.rs2) { e.invalidateNonGlobal() }
+        .otherwise { e.invalidate() }
+      }
+    }
+    when (multipleHits || reset) {
       all_entries.foreach(_.invalidate())
     }
 
