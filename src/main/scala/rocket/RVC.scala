// See LICENSE.SiFive for license details.

package freechips.rocketchip.rocket

import chisel3._
import chisel3.util._
import freechips.rocketchip.config.Parameters
import freechips.rocketchip.tile._
import freechips.rocketchip.util._

class ExpandedInstruction extends Bundle {
  val bits = UInt(32.W)
  val rd = UInt(5.W)
  val rs1 = UInt(5.W)
  val rs2 = UInt(5.W)
  val rs3 = UInt(5.W)
}

class RVCDecoder(x: UInt, xLen: Int, useAddiForMv: Boolean = false) {
  def inst(bits: UInt, rd: UInt = x(11,7), rs1: UInt = x(19,15), rs2: UInt = x(24,20), rs3: UInt = x(31,27)) = {
    val res = Wire(new ExpandedInstruction)
    res.bits := bits
    res.rd := rd
    res.rs1 := rs1
    res.rs2 := rs2
    res.rs3 := rs3
    res
  }

  def rs1p = Cat(1.U(2.W), x(9,7))
  def rs2p = Cat(1.U(2.W), x(4,2))
  def rs2 = x(6,2)
  def rd = x(11,7)
  def addi4spnImm = Cat(x(10,7), x(12,11), x(5), x(6), 0.U(2.W))
  def lwImm = Cat(x(5), x(12,10), x(6), 0.U(2.W))
  def ldImm = Cat(x(6,5), x(12,10), 0.U(3.W))
  def lwspImm = Cat(x(3,2), x(12), x(6,4), 0.U(2.W))
  def ldspImm = Cat(x(4,2), x(12), x(6,5), 0.U(3.W))
  def swspImm = Cat(x(8,7), x(12,9), 0.U(2.W))
  def sdspImm = Cat(x(9,7), x(12,10), 0.U(3.W))
  def luiImm = Cat(Fill(15, x(12)), x(6,2), 0.U(12.W))
  def addi16spImm = Cat(Fill(3, x(12)), x(4,3), x(5), x(2), x(6), 0.U(4.W))
  def addiImm = Cat(Fill(7, x(12)), x(6,2))
  def jImm = Cat(Fill(10, x(12)), x(8), x(10,9), x(6), x(7), x(2), x(11), x(5,3), 0.U(1.W))
  def bImm = Cat(Fill(5, x(12)), x(6,5), x(2), x(11,10), x(4,3), 0.U(1.W))
  def shamt = Cat(x(12), x(6,2))
  def x0 = 0.U(5.W)
  def ra = 1.U(5.W)
  def sp = 2.U(5.W)

  def q0 = {
    def addi4spn = {
      val opc = Mux(x(12,5).orR, 0x13.U(7.W), 0x1F.U(7.W))
      inst(Cat(addi4spnImm, sp, 0.U(3.W), rs2p, opc), rs2p, sp, rs2p)
    }
    def ld = inst(Cat(ldImm, rs1p, 3.U(3.W), rs2p, 0x03.U(7.W)), rs2p, rs1p, rs2p)
    def lw = inst(Cat(lwImm, rs1p, 2.U(3.W), rs2p, 0x03.U(7.W)), rs2p, rs1p, rs2p)
    def fld = inst(Cat(ldImm, rs1p, 3.U(3.W), rs2p, 0x07.U(7.W)), rs2p, rs1p, rs2p)
    def flw = {
      if (xLen == 32) inst(Cat(lwImm, rs1p, 2.U(3.W), rs2p, 0x07.U(7.W)), rs2p, rs1p, rs2p)
      else ld
    }
    def unimp = inst(Cat(lwImm >> 5, rs2p, rs1p, 2.U(3.W), lwImm(4,0), 0x3F.U(7.W)), rs2p, rs1p, rs2p)
    def sd = inst(Cat(ldImm >> 5, rs2p, rs1p, 3.U(3.W), ldImm(4,0), 0x23.U(7.W)), rs2p, rs1p, rs2p)
    def sw = inst(Cat(lwImm >> 5, rs2p, rs1p, 2.U(3.W), lwImm(4,0), 0x23.U(7.W)), rs2p, rs1p, rs2p)
    def fsd = inst(Cat(ldImm >> 5, rs2p, rs1p, 3.U(3.W), ldImm(4,0), 0x27.U(7.W)), rs2p, rs1p, rs2p)
    def fsw = {
      if (xLen == 32) inst(Cat(lwImm >> 5, rs2p, rs1p, 2.U(3.W), lwImm(4,0), 0x27.U(7.W)), rs2p, rs1p, rs2p)
      else sd
    }
    Seq(addi4spn, fld, lw, flw, unimp, fsd, sw, fsw)
  }

  def q1 = {
    def addi = inst(Cat(addiImm, rd, 0.U(3.W), rd, 0x13.U(7.W)), rd, rd, rs2p)
    def addiw = {
      val opc = Mux(rd.orR, 0x1B.U(7.W), 0x1F.U(7.W))
      inst(Cat(addiImm, rd, 0.U(3.W), rd, opc), rd, rd, rs2p)
    }
    def jal = {
      if (xLen == 32) inst(Cat(jImm(20), jImm(10,1), jImm(11), jImm(19,12), ra, 0x6F.U(7.W)), ra, rd, rs2p)
      else addiw
    }
    def li = inst(Cat(addiImm, x0, 0.U(3.W), rd, 0x13.U(7.W)), rd, x0, rs2p)
    def addi16sp = {
      val opc = Mux(addiImm.orR, 0x13.U(7.W), 0x1F.U(7.W))
      inst(Cat(addi16spImm, rd, 0.U(3.W), rd, opc), rd, rd, rs2p)
    }
    def lui = {
      val opc = Mux(addiImm.orR, 0x37.U(7.W), 0x3F.U(7.W))
      val me = inst(Cat(luiImm(31,12), rd, opc), rd, rd, rs2p)
      Mux(rd === x0 || rd === sp, addi16sp, me)
    }
    def j = inst(Cat(jImm(20), jImm(10,1), jImm(11), jImm(19,12), x0, 0x6F.U(7.W)), x0, rs1p, rs2p)
    def beqz = inst(Cat(bImm(12), bImm(10,5), x0, rs1p, 0.U(3.W), bImm(4,1), bImm(11), 0x63.U(7.W)), rs1p, rs1p, x0)
    def bnez = inst(Cat(bImm(12), bImm(10,5), x0, rs1p, 1.U(3.W), bImm(4,1), bImm(11), 0x63.U(7.W)), x0, rs1p, x0)
    def arith = {
      def srli = Cat(shamt, rs1p, 5.U(3.W), rs1p, 0x13.U(7.W))
      def srai = srli | (1 << 30).U
      def andi = Cat(addiImm, rs1p, 7.U(3.W), rs1p, 0x13.U(7.W))
      def rtype = {
        val funct = Seq(0.U, 4.U, 6.U, 7.U, 0.U, 0.U, 2.U, 3.U)(Cat(x(12), x(6,5)))
        val sub = Mux(x(6,5) === 0.U, (1 << 30).U, 0.U)
        val opc = Mux(x(12), 0x3B.U(7.W), 0x33.U(7.W))
        Cat(rs2p, rs1p, funct, rs1p, opc) | sub
      }
      inst(Seq(srli, srai, andi, rtype)(x(11,10)), rs1p, rs1p, rs2p)
    }
    Seq(addi, jal, li, lui, arith, j, beqz, bnez)
  }
  
  def q2 = {
    val load_opc = Mux(rd.orR, 0x03.U(7.W), 0x1F.U(7.W))
    def slli = inst(Cat(shamt, rd, 1.U(3.W), rd, 0x13.U(7.W)), rd, rd, rs2)
    def ldsp = inst(Cat(ldspImm, sp, 3.U(3.W), rd, load_opc), rd, sp, rs2)
    def lwsp = inst(Cat(lwspImm, sp, 2.U(3.W), rd, load_opc), rd, sp, rs2)
    def fldsp = inst(Cat(ldspImm, sp, 3.U(3.W), rd, 0x07.U(7.W)), rd, sp, rs2)
    def flwsp = {
      if (xLen == 32) inst(Cat(lwspImm, sp, 2.U(3.W), rd, 0x07.U(7.W)), rd, sp, rs2)
      else ldsp
    }
    def sdsp = inst(Cat(sdspImm >> 5, rs2, sp, 3.U(3.W), sdspImm(4,0), 0x23.U(7.W)), rd, sp, rs2)
    def swsp = inst(Cat(swspImm >> 5, rs2, sp, 2.U(3.W), swspImm(4,0), 0x23.U(7.W)), rd, sp, rs2)
    def fsdsp = inst(Cat(sdspImm >> 5, rs2, sp, 3.U(3.W), sdspImm(4,0), 0x27.U(7.W)), rd, sp, rs2)
    def fswsp = {
      if (xLen == 32) inst(Cat(swspImm >> 5, rs2, sp, 2.U(3.W), swspImm(4,0), 0x27.U(7.W)), rd, sp, rs2)
      else sdsp
    }
    def jalr = {
<<<<<<< HEAD
      val mv = inst(Cat(rs2, 0.U(3.W), rd, 0x13.U(7.W)), rd, rs2, x0)
=======
      val mv = {
        if (useAddiForMv) inst(Cat(rs2, 0.U(3.W), rd, 0x13.U(7.W)), rd, rs2, x0)
        else inst(Cat(rs2, x0, 0.U(3.W), rd, 0x33.U(7.W)), rd, x0, rs2)
      }
>>>>>>> 980cd3eb
      val add = inst(Cat(rs2, rd, 0.U(3.W), rd, 0x33.U(7.W)), rd, rd, rs2)
      val jr = Cat(rs2, rd, 0.U(3.W), x0, 0x67.U(7.W))
      val reserved = Cat(jr >> 7, 0x1F.U(7.W))
      val jr_reserved = inst(Mux(rd.orR, jr, reserved), x0, rd, rs2)
      val jr_mv = Mux(rs2.orR, mv, jr_reserved)
      val jalr = Cat(rs2, rd, 0.U(3.W), ra, 0x67.U(7.W))
      val ebreak = Cat(jr >> 7, 0x73.U(7.W)) | (1 << 20).U
      val jalr_ebreak = inst(Mux(rd.orR, jalr, ebreak), ra, rd, rs2)
      val jalr_add = Mux(rs2.orR, add, jalr_ebreak)
      Mux(x(12), jalr_add, jr_mv)
    }
    Seq(slli, fldsp, lwsp, flwsp, jalr, fsdsp, swsp, fswsp)
  }

  def q3 = Seq.fill(8)(passthrough)

  def passthrough = inst(x)

  def decode = {
    val s = q0 ++ q1 ++ q2 ++ q3
    s(Cat(x(1,0), x(15,13)))
  }
}

class RVCExpander(useAddiForMv: Boolean = false)(implicit val p: Parameters) extends Module with HasCoreParameters {
  val io = IO(new Bundle {
    val in = Input(UInt(32.W))
    val out = Output(new ExpandedInstruction)
    val rvc = Output(Bool())
  })

  if (usingCompressed) {
    io.rvc := io.in(1,0) =/= 3.U
    io.out := new RVCDecoder(io.in, p(XLen), useAddiForMv).decode
  } else {
    io.rvc := false.B
    io.out := new RVCDecoder(io.in, p(XLen), useAddiForMv).passthrough
  }
}<|MERGE_RESOLUTION|>--- conflicted
+++ resolved
@@ -108,7 +108,7 @@
     }
     Seq(addi, jal, li, lui, arith, j, beqz, bnez)
   }
-  
+
   def q2 = {
     val load_opc = Mux(rd.orR, 0x03.U(7.W), 0x1F.U(7.W))
     def slli = inst(Cat(shamt, rd, 1.U(3.W), rd, 0x13.U(7.W)), rd, rd, rs2)
@@ -127,14 +127,10 @@
       else sdsp
     }
     def jalr = {
-<<<<<<< HEAD
-      val mv = inst(Cat(rs2, 0.U(3.W), rd, 0x13.U(7.W)), rd, rs2, x0)
-=======
       val mv = {
         if (useAddiForMv) inst(Cat(rs2, 0.U(3.W), rd, 0x13.U(7.W)), rd, rs2, x0)
         else inst(Cat(rs2, x0, 0.U(3.W), rd, 0x33.U(7.W)), rd, x0, rs2)
       }
->>>>>>> 980cd3eb
       val add = inst(Cat(rs2, rd, 0.U(3.W), rd, 0x33.U(7.W)), rd, rd, rs2)
       val jr = Cat(rs2, rd, 0.U(3.W), x0, 0x67.U(7.W))
       val reserved = Cat(jr >> 7, 0x1F.U(7.W))
