// See LICENSE.Berkeley for license details.
// See LICENSE.SiFive for license details.

package freechips.rocketchip.rocket

import Chisel._
import Chisel.ImplicitConversions._
import chisel3.experimental._
import freechips.rocketchip.config._
import freechips.rocketchip.subsystem._
import freechips.rocketchip.diplomacy._
import freechips.rocketchip.tilelink._
import freechips.rocketchip.tile._
import freechips.rocketchip.util._
import freechips.rocketchip.util.property._
import chisel3.internal.sourceinfo.SourceInfo
import freechips.rocketchip.diplomaticobjectmodel.logicaltree.{ ICacheLogicalTreeNode }

class FrontendReq(implicit p: Parameters) extends CoreBundle()(p) {
  val pc          = UInt(width = vaddrBitsExtended)
  val speculative = Bool()
}

class FrontendExceptions extends Bundle {
  val pf = new Bundle {
    val inst = Bool()
  }
  val ae = new Bundle {
    val inst = Bool()
  }
}

class FrontendResp(implicit p: Parameters) extends CoreBundle()(p) {
  val btb    = new BTBResp
  val pc     = UInt(width = vaddrBitsExtended) // ID stage PC
  val data   = UInt(width = fetchWidth * coreInstBits)
  val mask   = Bits(width = fetchWidth)
  val xcpt   = new FrontendExceptions
  val replay = Bool()
}

class FrontendPerfEvents extends Bundle {
  val acquire = Bool()
  val tlbMiss = Bool()
}

class FrontendIO(implicit p: Parameters) extends CoreBundle()(p) {
  val might_request = Bool(OUTPUT)
  val clock_enabled = Bool(INPUT)
  val req           = Valid(new FrontendReq)
  val sfence        = Valid(new SFenceReq)
  val resp          = Decoupled(new FrontendResp).flip
  val btb_update    = Valid(new BTBUpdate)
  val bht_update    = Valid(new BHTUpdate)
  val ras_update    = Valid(new RASUpdate)
  val flush_icache  = Bool(OUTPUT)
  val npc           = UInt(INPUT, width = vaddrBitsExtended)
  val perf          = new FrontendPerfEvents().asInput
}

class Frontend(val icacheParams: ICacheParams, hartid: Int)(implicit p: Parameters) extends LazyModule {
  lazy val module = new FrontendModule(this)
  val icache      = LazyModule(new ICache(icacheParams, hartid))
  val masterNode  = icache.masterNode
  val slaveNode   = icache.slaveNode
}

class FrontendBundle(val outer: Frontend) extends CoreBundle()(outer.p) with HasExternallyDrivenTileConstants {
  val cpu    = new FrontendIO().flip
  val ptw    = new TLBPTWIO()
  val errors = new ICacheErrors
}

@chiselName
class FrontendModule(outer: Frontend)
    extends LazyModuleImp(outer)
    with HasRocketCoreParameters
    with HasL1ICacheParameters {
  val io            = IO(new FrontendBundle(outer))
  implicit val edge = outer.masterNode.edges.out(0)
  val icache        = outer.icache.module
  require(fetchWidth * coreInstBytes == outer.icacheParams.fetchBytes)

  val fq = withReset(reset || io.cpu.req.valid) { Module(new ShiftQueue(new FrontendResp, 5, flow = true)) }

  val clock_en_reg = Reg(Bool())
  val clock_en     = clock_en_reg || io.cpu.might_request
  io.cpu.clock_enabled := clock_en
  assert(
    !(io.cpu.req.valid || io.cpu.sfence.valid || io.cpu.flush_icache || io.cpu.bht_update.valid || io.cpu.btb_update.valid) || io.cpu.might_request
  )
  val gated_clock =
    if (!rocketParams.clockGate) clock
    else ClockGate(clock, clock_en, "icache_clock_gate")

  icache.clock := gated_clock
  icache.io.clock_enabled := clock_en
  withClock(gated_clock) { // entering gated-clock domain

    val tlb = Module(new TLB(true, log2Ceil(fetchBytes), TLBConfig(nTLBEntries)))

    val s1_valid = Reg(Bool())
    val s2_valid = RegInit(false.B)
    val s0_fq_has_space =
      !fq.io.mask(fq.io.mask.getWidth - 3) ||
        (!fq.io.mask(fq.io.mask.getWidth - 2) && (!s1_valid || !s2_valid)) ||
        (!fq.io.mask(fq.io.mask.getWidth - 1) && (!s1_valid && !s2_valid))
    val s0_valid = io.cpu.req.valid || s0_fq_has_space
    s1_valid := s0_valid
    val s1_pc                 = Reg(UInt(width = vaddrBitsExtended))
    val s1_speculative        = Reg(Bool())
    val s2_pc                 = RegInit(t = UInt(width = vaddrBitsExtended), alignPC(io.reset_vector))
    val s2_btb_resp_valid     = if (usingBTB) Reg(Bool()) else false.B
    val s2_btb_resp_bits      = Reg(new BTBResp)
    val s2_btb_taken          = s2_btb_resp_valid && s2_btb_resp_bits.taken
    val s2_tlb_resp           = Reg(tlb.io.resp)
    val s2_xcpt               = s2_tlb_resp.ae.inst || s2_tlb_resp.pf.inst
    val s2_speculative        = Reg(init = Bool(false))
    val s2_partial_insn_valid = RegInit(false.B)
    val s2_partial_insn       = Reg(UInt(width = coreInstBits))
    val wrong_path            = Reg(Bool())

    val s1_base_pc      = ~(~s1_pc | (fetchBytes - 1))
    val ntpc            = s1_base_pc + fetchBytes.U
    val predicted_npc   = Wire(init = ntpc)
    val predicted_taken = Wire(init = Bool(false))

    val s2_replay = Wire(Bool())
    s2_replay := (s2_valid && !fq.io.enq.fire()) || RegNext(s2_replay && !s0_valid, true.B)
    val npc = Mux(s2_replay, s2_pc, predicted_npc)

    s1_pc := io.cpu.npc
    // consider RVC fetches across blocks to be non-speculative if the first
    // part was non-speculative
    val s0_speculative =
      if (usingCompressed) s1_speculative || s2_valid && !s2_speculative || predicted_taken
      else Bool(true)
    s1_speculative := Mux(io.cpu.req.valid, io.cpu.req.bits.speculative, Mux(s2_replay, s2_speculative, s0_speculative))

    val s2_redirect = Wire(init = io.cpu.req.valid)
    s2_valid := false
    when(!s2_replay) {
      s2_valid := !s2_redirect
      s2_pc := s1_pc
      s2_speculative := s1_speculative
      s2_tlb_resp := tlb.io.resp
    }

    io.ptw <> tlb.io.ptw
    tlb.io.req.valid := s1_valid && !s2_replay
    tlb.io.req.bits.vaddr := s1_pc
    tlb.io.req.bits.passthrough := Bool(false)
    tlb.io.req.bits.size := log2Ceil(coreInstBytes * fetchWidth)
    tlb.io.sfence := io.cpu.sfence
    tlb.io.kill := !s2_valid

    icache.io.hartid := io.hartid
    icache.io.req.valid := s0_valid
    icache.io.req.bits.addr := io.cpu.npc
    icache.io.invalidate := io.cpu.flush_icache
    icache.io.s1_paddr := tlb.io.resp.paddr
    icache.io.s2_vaddr := s2_pc
    icache.io.s1_kill := s2_redirect || tlb.io.resp.miss || s2_replay
    icache.io.s2_kill := s2_speculative && !s2_tlb_resp.cacheable || s2_xcpt
    icache.io.s2_prefetch := s2_tlb_resp.prefetchable

    fq.io.enq.valid := RegNext(s1_valid) && s2_valid && (icache.io.resp.valid || !s2_tlb_resp.miss && icache.io.s2_kill)
    fq.io.enq.bits.pc := s2_pc
    io.cpu.npc := alignPC(Mux(io.cpu.req.valid, io.cpu.req.bits.pc, npc))

    fq.io.enq.bits.data := icache.io.resp.bits.data
    fq.io.enq.bits.mask := UInt((1 << fetchWidth) - 1) << s2_pc.extract(
      log2Ceil(fetchWidth) + log2Ceil(coreInstBytes) - 1,
      log2Ceil(coreInstBytes)
    )
    fq.io.enq.bits.replay := icache.io.resp.bits.replay || icache.io.s2_kill && !icache.io.resp.valid && !s2_xcpt
    fq.io.enq.bits.btb := s2_btb_resp_bits
    fq.io.enq.bits.btb.taken := s2_btb_taken
    fq.io.enq.bits.xcpt := s2_tlb_resp
    when(icache.io.resp.valid && icache.io.resp.bits.ae) { fq.io.enq.bits.xcpt.ae.inst := true }

    if (usingBTB) {
      val btb = Module(new BTB)
      btb.io.flush := false
      btb.io.req.valid := false
      btb.io.req.bits.addr := s1_pc
      btb.io.btb_update := io.cpu.btb_update
      btb.io.bht_update := io.cpu.bht_update
      btb.io.ras_update.valid := false
      btb.io.bht_advance.valid := false
      when(!s2_replay) {
        btb.io.req.valid := !s2_redirect
        s2_btb_resp_valid := btb.io.resp.valid
        s2_btb_resp_bits := btb.io.resp.bits
      }
      when(btb.io.resp.valid && btb.io.resp.bits.taken) {
        predicted_npc := btb.io.resp.bits.target.sextTo(vaddrBitsExtended)
        predicted_taken := Bool(true)
      }

      val force_taken = io.ptw.customCSRs.bpmStatic
      when(io.ptw.customCSRs.flushBTB) { btb.io.flush := true }
      when(force_taken) { btb.io.bht_update.valid := false }

      val s2_base_pc = ~(~s2_pc | (fetchBytes - 1))
      val taken_idx  = Wire(UInt())
      val after_idx  = Wire(UInt())
      val useRAS     = Wire(init = false.B)
      val updateBTB  = Wire(init = false.B)

      def scanInsns(idx: Int, prevValid: Bool, prevBits: UInt, prevTaken: Bool): Bool = {
        def insnIsRVC(bits: UInt) = bits(1, 0) =/= 3
        val prevRVI               = prevValid && !insnIsRVC(prevBits)
        val valid                 = fq.io.enq.bits.mask(idx) && !prevRVI
        val bits                  = fq.io.enq.bits.data(coreInstBits * (idx + 1) - 1, coreInstBits * idx)
        val rvc                   = insnIsRVC(bits)
        val rviBits               = Cat(bits, prevBits)
        val rviBranch             = rviBits(6, 0) === Instructions.BEQ.value.asUInt()(6, 0)
        val rviJump               = rviBits(6, 0) === Instructions.JAL.value.asUInt()(6, 0)
        val rviJALR               = rviBits(6, 0) === Instructions.JALR.value.asUInt()(6, 0)
        val rviReturn             = rviJALR && !rviBits(7) && BitPat("b00?01") === rviBits(19, 15)
        val rviCall               = (rviJALR || rviJump) && rviBits(7)
        val rvcBranch             = bits === Instructions.C_BEQZ || bits === Instructions.C_BNEZ
        val rvcJAL                = Bool(xLen == 32) && bits === Instructions.C_JAL
        val rvcJump               = bits === Instructions.C_J || rvcJAL
        val rvcImm                = Mux(bits(14), new RVCDecoder(bits, xLen).bImm.asSInt, new RVCDecoder(bits, xLen).jImm.asSInt)
        val rvcJR                 = bits === Instructions.C_MV && bits(6, 2) === 0
        val rvcReturn             = rvcJR && BitPat("b00?01") === bits(11, 7)
        val rvcJALR               = bits === Instructions.C_ADD && bits(6, 2) === 0
        val rvcCall               = rvcJAL || rvcJALR
        val rviImm                = Mux(rviBits(3), ImmGen(IMM_UJ, rviBits), ImmGen(IMM_SB, rviBits))
        val predict_taken         = s2_btb_resp_bits.bht.taken || force_taken
        val taken =
          prevRVI && (rviJump || rviJALR || rviBranch && predict_taken) ||
            valid && (rvcJump || rvcJALR || rvcJR || rvcBranch && predict_taken)
        val predictReturn = btb.io.ras_head.valid && (prevRVI && rviReturn || valid && rvcReturn)
        val predictJump   = prevRVI && rviJump || valid && rvcJump
        val predictBranch = predict_taken && (prevRVI && rviBranch || valid && rvcBranch)

        when(s2_valid && s2_btb_resp_valid && s2_btb_resp_bits.bridx === idx && valid && !rvc) {
          // The BTB has predicted that the middle of an RVI instruction is
          // a branch! Flush the BTB and the pipeline.
          btb.io.flush := true
          fq.io.enq.bits.replay := true
          wrong_path := true
          ccover(
            wrong_path,
            "BTB_NON_CFI_ON_WRONG_PATH",
            "BTB predicted a non-branch was taken while on the wrong path"
          )
        }

        when(!prevTaken) {
          taken_idx := idx
          after_idx := idx + 1
          btb.io.ras_update.valid := fq.io.enq
            .fire() && !wrong_path && (prevRVI && (rviCall || rviReturn) || valid && (rvcCall || rvcReturn))
          btb.io.ras_update.bits.cfiType := Mux(
            Mux(prevRVI, rviReturn, rvcReturn),
            CFIType.ret,
            Mux(
              Mux(prevRVI, rviCall, rvcCall),
              CFIType.call,
              Mux(Mux(prevRVI, rviBranch, rvcBranch) && !force_taken, CFIType.branch, CFIType.jump)
            )
          )

          when(!s2_btb_taken) {
            when(fq.io.enq.fire() && taken && !predictBranch && !predictJump && !predictReturn) {
              wrong_path := true
            }
            when(s2_valid && predictReturn) {
              useRAS := true
            }
            when(s2_valid && (predictBranch || predictJump)) {
              val pc = s2_base_pc | (idx * coreInstBytes)
              val npc =
                if (idx == 0) pc.asSInt + Mux(prevRVI, rviImm -& 2.S, rvcImm)
                else Mux(prevRVI, pc - coreInstBytes, pc).asSInt + Mux(prevRVI, rviImm, rvcImm)
              predicted_npc := npc.asUInt
            }
          }
          when(prevRVI && rviBranch || valid && rvcBranch) {
            btb.io.bht_advance.valid := fq.io.enq.fire() && !wrong_path
            btb.io.bht_advance.bits := s2_btb_resp_bits
          }
          when(
            !s2_btb_resp_valid && (predictBranch && s2_btb_resp_bits.bht.strongly_taken || predictJump || predictReturn)
          ) {
            updateBTB := true
          }
        }

        if (idx == fetchWidth - 1) {
          when(fq.io.enq.fire()) {
            s2_partial_insn_valid := false
            when(valid && !prevTaken && !rvc) {
              s2_partial_insn_valid := true
              s2_partial_insn := bits | 0x3
            }
          }
          prevTaken || taken
        } else {
          scanInsns(idx + 1, valid, bits, prevTaken || taken)
        }
      }

      when(!io.cpu.btb_update.valid) {
        val fetch_bubble_likely = !fq.io.mask(1)
        btb.io.btb_update.valid := fq.io.enq.fire() && !wrong_path && fetch_bubble_likely && updateBTB
        btb.io.btb_update.bits.prediction.entry := UInt(tileParams.btb.get.nEntries)
        btb.io.btb_update.bits.isValid := true
        btb.io.btb_update.bits.cfiType := btb.io.ras_update.bits.cfiType
        btb.io.btb_update.bits.br_pc := s2_base_pc | (taken_idx << log2Ceil(coreInstBytes))
        btb.io.btb_update.bits.pc := s2_base_pc
      }

      btb.io.ras_update.bits.returnAddr := s2_base_pc + (after_idx << log2Ceil(coreInstBytes))

      val taken = scanInsns(0, s2_partial_insn_valid, s2_partial_insn, false.B)
      when(useRAS) {
        predicted_npc := btb.io.ras_head.bits
      }
      when(fq.io.enq.fire() && (s2_btb_taken || taken)) {
        s2_partial_insn_valid := false
      }
      when(!s2_btb_taken) {
        when(taken) {
          fq.io.enq.bits.btb.bridx := taken_idx
          fq.io.enq.bits.btb.taken := true
          fq.io.enq.bits.btb.entry := UInt(tileParams.btb.get.nEntries)
          when(fq.io.enq.fire()) { s2_redirect := true }
        }
      }

      assert(!s2_partial_insn_valid || fq.io.enq.bits.mask(0))
      when(s2_redirect) { s2_partial_insn_valid := false }
      when(io.cpu.req.valid) { wrong_path := false }
    }

    io.cpu.resp <> fq.io.deq

    // performance events
    io.cpu.perf := icache.io.perf
    io.cpu.perf.tlbMiss := io.ptw.req.fire()
    io.errors := icache.io.errors

    // gate the clock
    clock_en_reg := !rocketParams.clockGate ||
    io.cpu.might_request ||              // chicken bit
    icache.io.keep_clock_enabled ||      // I$ miss or ITIM access
    s1_valid || s2_valid ||              // some fetch in flight
    !tlb.io.req.ready ||                 // handling TLB miss
    !fq.io.mask(fq.io.mask.getWidth - 1) // queue not full
  }                                      // leaving gated-clock domain

  def alignPC(pc: UInt) = ~(~pc | (coreInstBytes - 1))

  def ccover(cond: Bool, label: String, desc: String)(implicit sourceInfo: SourceInfo) =
    cover(cond, s"FRONTEND_$label", "Rocket;;" + desc)
}

/** Mix-ins for constructing tiles that have an ICache-based pipeline frontend */
trait HasICacheFrontend extends CanHavePTW { this: BaseTile =>
  val module: HasICacheFrontendModule
  val frontend = LazyModule(new Frontend(tileParams.icache.get, hartId))
  tlMasterXbar.node := frontend.masterNode
  connectTLSlave(frontend.slaveNode, tileParams.core.fetchBytes)
  nPTWPorts += 1

  // This should be a None in the case of not having an ITIM address, when we
  // don't actually use the device that is instantiated in the frontend.
  private val deviceOpt = if (tileParams.icache.get.itimAddr.isDefined) Some(frontend.icache.device) else None

<<<<<<< HEAD
  val iCacheLogicalTreeNode =
    new ICacheLogicalTreeNode(() => frontend.icache.module.data_arrays.map(_._2), deviceOpt, tileParams.icache.get)
=======
  val iCacheLogicalTreeNode = new ICacheLogicalTreeNode(frontend.icache, deviceOpt, tileParams.icache.get)
>>>>>>> b19afe8c
}

trait HasICacheFrontendModule extends CanHavePTWModule {
  val outer: HasICacheFrontend
  ptwPorts += outer.frontend.module.io.ptw
}<|MERGE_RESOLUTION|>--- conflicted
+++ resolved
@@ -7,17 +7,15 @@
 import Chisel.ImplicitConversions._
 import chisel3.experimental._
 import freechips.rocketchip.config._
-import freechips.rocketchip.subsystem._
 import freechips.rocketchip.diplomacy._
-import freechips.rocketchip.tilelink._
 import freechips.rocketchip.tile._
 import freechips.rocketchip.util._
 import freechips.rocketchip.util.property._
 import chisel3.internal.sourceinfo.SourceInfo
-import freechips.rocketchip.diplomaticobjectmodel.logicaltree.{ ICacheLogicalTreeNode }
+import freechips.rocketchip.diplomaticobjectmodel.logicaltree.{ICacheLogicalTreeNode}
 
 class FrontendReq(implicit p: Parameters) extends CoreBundle()(p) {
-  val pc          = UInt(width = vaddrBitsExtended)
+  val pc = UInt(width = vaddrBitsExtended)
   val speculative = Bool()
 }
 
@@ -31,11 +29,11 @@
 }
 
 class FrontendResp(implicit p: Parameters) extends CoreBundle()(p) {
-  val btb    = new BTBResp
-  val pc     = UInt(width = vaddrBitsExtended) // ID stage PC
-  val data   = UInt(width = fetchWidth * coreInstBits)
-  val mask   = Bits(width = fetchWidth)
-  val xcpt   = new FrontendExceptions
+  val btb = new BTBResp
+  val pc = UInt(width = vaddrBitsExtended)  // ID stage PC
+  val data = UInt(width = fetchWidth * coreInstBits)
+  val mask = Bits(width = fetchWidth)
+  val xcpt = new FrontendExceptions
   val replay = Bool()
 }
 
@@ -47,312 +45,295 @@
 class FrontendIO(implicit p: Parameters) extends CoreBundle()(p) {
   val might_request = Bool(OUTPUT)
   val clock_enabled = Bool(INPUT)
-  val req           = Valid(new FrontendReq)
-  val sfence        = Valid(new SFenceReq)
-  val resp          = Decoupled(new FrontendResp).flip
-  val btb_update    = Valid(new BTBUpdate)
-  val bht_update    = Valid(new BHTUpdate)
-  val ras_update    = Valid(new RASUpdate)
-  val flush_icache  = Bool(OUTPUT)
-  val npc           = UInt(INPUT, width = vaddrBitsExtended)
-  val perf          = new FrontendPerfEvents().asInput
+  val req = Valid(new FrontendReq)
+  val sfence = Valid(new SFenceReq)
+  val resp = Decoupled(new FrontendResp).flip
+  val btb_update = Valid(new BTBUpdate)
+  val bht_update = Valid(new BHTUpdate)
+  val ras_update = Valid(new RASUpdate)
+  val flush_icache = Bool(OUTPUT)
+  val npc = UInt(INPUT, width = vaddrBitsExtended)
+  val perf = new FrontendPerfEvents().asInput
 }
 
 class Frontend(val icacheParams: ICacheParams, hartid: Int)(implicit p: Parameters) extends LazyModule {
   lazy val module = new FrontendModule(this)
-  val icache      = LazyModule(new ICache(icacheParams, hartid))
-  val masterNode  = icache.masterNode
-  val slaveNode   = icache.slaveNode
-}
-
-class FrontendBundle(val outer: Frontend) extends CoreBundle()(outer.p) with HasExternallyDrivenTileConstants {
-  val cpu    = new FrontendIO().flip
-  val ptw    = new TLBPTWIO()
+  val icache = LazyModule(new ICache(icacheParams, hartid))
+  val masterNode = icache.masterNode
+  val slaveNode = icache.slaveNode
+}
+
+class FrontendBundle(val outer: Frontend) extends CoreBundle()(outer.p)
+    with HasExternallyDrivenTileConstants {
+  val cpu = new FrontendIO().flip
+  val ptw = new TLBPTWIO()
   val errors = new ICacheErrors
 }
 
 @chiselName
-class FrontendModule(outer: Frontend)
-    extends LazyModuleImp(outer)
+class FrontendModule(outer: Frontend) extends LazyModuleImp(outer)
     with HasRocketCoreParameters
     with HasL1ICacheParameters {
-  val io            = IO(new FrontendBundle(outer))
+  val io = IO(new FrontendBundle(outer))
   implicit val edge = outer.masterNode.edges.out(0)
-  val icache        = outer.icache.module
-  require(fetchWidth * coreInstBytes == outer.icacheParams.fetchBytes)
+  val icache = outer.icache.module
+  require(fetchWidth*coreInstBytes == outer.icacheParams.fetchBytes)
 
   val fq = withReset(reset || io.cpu.req.valid) { Module(new ShiftQueue(new FrontendResp, 5, flow = true)) }
 
   val clock_en_reg = Reg(Bool())
-  val clock_en     = clock_en_reg || io.cpu.might_request
+  val clock_en = clock_en_reg || io.cpu.might_request
   io.cpu.clock_enabled := clock_en
-  assert(
-    !(io.cpu.req.valid || io.cpu.sfence.valid || io.cpu.flush_icache || io.cpu.bht_update.valid || io.cpu.btb_update.valid) || io.cpu.might_request
-  )
+  assert(!(io.cpu.req.valid || io.cpu.sfence.valid || io.cpu.flush_icache || io.cpu.bht_update.valid || io.cpu.btb_update.valid) || io.cpu.might_request)
   val gated_clock =
     if (!rocketParams.clockGate) clock
     else ClockGate(clock, clock_en, "icache_clock_gate")
 
   icache.clock := gated_clock
   icache.io.clock_enabled := clock_en
-  withClock(gated_clock) { // entering gated-clock domain
-
-    val tlb = Module(new TLB(true, log2Ceil(fetchBytes), TLBConfig(nTLBEntries)))
-
-    val s1_valid = Reg(Bool())
-    val s2_valid = RegInit(false.B)
-    val s0_fq_has_space =
-      !fq.io.mask(fq.io.mask.getWidth - 3) ||
-        (!fq.io.mask(fq.io.mask.getWidth - 2) && (!s1_valid || !s2_valid)) ||
-        (!fq.io.mask(fq.io.mask.getWidth - 1) && (!s1_valid && !s2_valid))
-    val s0_valid = io.cpu.req.valid || s0_fq_has_space
-    s1_valid := s0_valid
-    val s1_pc                 = Reg(UInt(width = vaddrBitsExtended))
-    val s1_speculative        = Reg(Bool())
-    val s2_pc                 = RegInit(t = UInt(width = vaddrBitsExtended), alignPC(io.reset_vector))
-    val s2_btb_resp_valid     = if (usingBTB) Reg(Bool()) else false.B
-    val s2_btb_resp_bits      = Reg(new BTBResp)
-    val s2_btb_taken          = s2_btb_resp_valid && s2_btb_resp_bits.taken
-    val s2_tlb_resp           = Reg(tlb.io.resp)
-    val s2_xcpt               = s2_tlb_resp.ae.inst || s2_tlb_resp.pf.inst
-    val s2_speculative        = Reg(init = Bool(false))
-    val s2_partial_insn_valid = RegInit(false.B)
-    val s2_partial_insn       = Reg(UInt(width = coreInstBits))
-    val wrong_path            = Reg(Bool())
-
-    val s1_base_pc      = ~(~s1_pc | (fetchBytes - 1))
-    val ntpc            = s1_base_pc + fetchBytes.U
-    val predicted_npc   = Wire(init = ntpc)
-    val predicted_taken = Wire(init = Bool(false))
-
-    val s2_replay = Wire(Bool())
-    s2_replay := (s2_valid && !fq.io.enq.fire()) || RegNext(s2_replay && !s0_valid, true.B)
-    val npc = Mux(s2_replay, s2_pc, predicted_npc)
-
-    s1_pc := io.cpu.npc
-    // consider RVC fetches across blocks to be non-speculative if the first
-    // part was non-speculative
-    val s0_speculative =
-      if (usingCompressed) s1_speculative || s2_valid && !s2_speculative || predicted_taken
-      else Bool(true)
-    s1_speculative := Mux(io.cpu.req.valid, io.cpu.req.bits.speculative, Mux(s2_replay, s2_speculative, s0_speculative))
-
-    val s2_redirect = Wire(init = io.cpu.req.valid)
-    s2_valid := false
-    when(!s2_replay) {
-      s2_valid := !s2_redirect
-      s2_pc := s1_pc
-      s2_speculative := s1_speculative
-      s2_tlb_resp := tlb.io.resp
-    }
-
-    io.ptw <> tlb.io.ptw
-    tlb.io.req.valid := s1_valid && !s2_replay
-    tlb.io.req.bits.vaddr := s1_pc
-    tlb.io.req.bits.passthrough := Bool(false)
-    tlb.io.req.bits.size := log2Ceil(coreInstBytes * fetchWidth)
-    tlb.io.sfence := io.cpu.sfence
-    tlb.io.kill := !s2_valid
-
-    icache.io.hartid := io.hartid
-    icache.io.req.valid := s0_valid
-    icache.io.req.bits.addr := io.cpu.npc
-    icache.io.invalidate := io.cpu.flush_icache
-    icache.io.s1_paddr := tlb.io.resp.paddr
-    icache.io.s2_vaddr := s2_pc
-    icache.io.s1_kill := s2_redirect || tlb.io.resp.miss || s2_replay
-    icache.io.s2_kill := s2_speculative && !s2_tlb_resp.cacheable || s2_xcpt
-    icache.io.s2_prefetch := s2_tlb_resp.prefetchable
-
-    fq.io.enq.valid := RegNext(s1_valid) && s2_valid && (icache.io.resp.valid || !s2_tlb_resp.miss && icache.io.s2_kill)
-    fq.io.enq.bits.pc := s2_pc
-    io.cpu.npc := alignPC(Mux(io.cpu.req.valid, io.cpu.req.bits.pc, npc))
-
-    fq.io.enq.bits.data := icache.io.resp.bits.data
-    fq.io.enq.bits.mask := UInt((1 << fetchWidth) - 1) << s2_pc.extract(
-      log2Ceil(fetchWidth) + log2Ceil(coreInstBytes) - 1,
-      log2Ceil(coreInstBytes)
-    )
-    fq.io.enq.bits.replay := icache.io.resp.bits.replay || icache.io.s2_kill && !icache.io.resp.valid && !s2_xcpt
-    fq.io.enq.bits.btb := s2_btb_resp_bits
-    fq.io.enq.bits.btb.taken := s2_btb_taken
-    fq.io.enq.bits.xcpt := s2_tlb_resp
-    when(icache.io.resp.valid && icache.io.resp.bits.ae) { fq.io.enq.bits.xcpt.ae.inst := true }
-
-    if (usingBTB) {
-      val btb = Module(new BTB)
-      btb.io.flush := false
-      btb.io.req.valid := false
-      btb.io.req.bits.addr := s1_pc
-      btb.io.btb_update := io.cpu.btb_update
-      btb.io.bht_update := io.cpu.bht_update
-      btb.io.ras_update.valid := false
-      btb.io.bht_advance.valid := false
-      when(!s2_replay) {
-        btb.io.req.valid := !s2_redirect
-        s2_btb_resp_valid := btb.io.resp.valid
-        s2_btb_resp_bits := btb.io.resp.bits
+  withClock (gated_clock) { // entering gated-clock domain
+
+  val tlb = Module(new TLB(true, log2Ceil(fetchBytes), TLBConfig(nTLBEntries)))
+
+  val s1_valid = Reg(Bool())
+  val s2_valid = RegInit(false.B)
+  val s0_fq_has_space =
+    !fq.io.mask(fq.io.mask.getWidth-3) ||
+    (!fq.io.mask(fq.io.mask.getWidth-2) && (!s1_valid || !s2_valid)) ||
+    (!fq.io.mask(fq.io.mask.getWidth-1) && (!s1_valid && !s2_valid))
+  val s0_valid = io.cpu.req.valid || s0_fq_has_space
+  s1_valid := s0_valid
+  val s1_pc = Reg(UInt(width=vaddrBitsExtended))
+  val s1_speculative = Reg(Bool())
+  val s2_pc = RegInit(t = UInt(width = vaddrBitsExtended), alignPC(io.reset_vector))
+  val s2_btb_resp_valid = if (usingBTB) Reg(Bool()) else false.B
+  val s2_btb_resp_bits = Reg(new BTBResp)
+  val s2_btb_taken = s2_btb_resp_valid && s2_btb_resp_bits.taken
+  val s2_tlb_resp = Reg(tlb.io.resp)
+  val s2_xcpt = s2_tlb_resp.ae.inst || s2_tlb_resp.pf.inst
+  val s2_speculative = Reg(init=Bool(false))
+  val s2_partial_insn_valid = RegInit(false.B)
+  val s2_partial_insn = Reg(UInt(width = coreInstBits))
+  val wrong_path = Reg(Bool())
+
+  val s1_base_pc = ~(~s1_pc | (fetchBytes - 1))
+  val ntpc = s1_base_pc + fetchBytes.U
+  val predicted_npc = Wire(init = ntpc)
+  val predicted_taken = Wire(init = Bool(false))
+
+  val s2_replay = Wire(Bool())
+  s2_replay := (s2_valid && !fq.io.enq.fire()) || RegNext(s2_replay && !s0_valid, true.B)
+  val npc = Mux(s2_replay, s2_pc, predicted_npc)
+
+  s1_pc := io.cpu.npc
+  // consider RVC fetches across blocks to be non-speculative if the first
+  // part was non-speculative
+  val s0_speculative =
+    if (usingCompressed) s1_speculative || s2_valid && !s2_speculative || predicted_taken
+    else Bool(true)
+  s1_speculative := Mux(io.cpu.req.valid, io.cpu.req.bits.speculative, Mux(s2_replay, s2_speculative, s0_speculative))
+
+  val s2_redirect = Wire(init = io.cpu.req.valid)
+  s2_valid := false
+  when (!s2_replay) {
+    s2_valid := !s2_redirect
+    s2_pc := s1_pc
+    s2_speculative := s1_speculative
+    s2_tlb_resp := tlb.io.resp
+  }
+
+  io.ptw <> tlb.io.ptw
+  tlb.io.req.valid := s1_valid && !s2_replay
+  tlb.io.req.bits.vaddr := s1_pc
+  tlb.io.req.bits.passthrough := Bool(false)
+  tlb.io.req.bits.size := log2Ceil(coreInstBytes*fetchWidth)
+  tlb.io.sfence := io.cpu.sfence
+  tlb.io.kill := !s2_valid
+
+  icache.io.hartid := io.hartid
+  icache.io.req.valid := s0_valid
+  icache.io.req.bits.addr := io.cpu.npc
+  icache.io.invalidate := io.cpu.flush_icache
+  icache.io.s1_paddr := tlb.io.resp.paddr
+  icache.io.s2_vaddr := s2_pc
+  icache.io.s1_kill := s2_redirect || tlb.io.resp.miss || s2_replay
+  icache.io.s2_kill := s2_speculative && !s2_tlb_resp.cacheable || s2_xcpt
+  icache.io.s2_prefetch := s2_tlb_resp.prefetchable
+
+  fq.io.enq.valid := RegNext(s1_valid) && s2_valid && (icache.io.resp.valid || !s2_tlb_resp.miss && icache.io.s2_kill)
+  fq.io.enq.bits.pc := s2_pc
+  io.cpu.npc := alignPC(Mux(io.cpu.req.valid, io.cpu.req.bits.pc, npc))
+
+  fq.io.enq.bits.data := icache.io.resp.bits.data
+  fq.io.enq.bits.mask := UInt((1 << fetchWidth)-1) << s2_pc.extract(log2Ceil(fetchWidth)+log2Ceil(coreInstBytes)-1, log2Ceil(coreInstBytes))
+  fq.io.enq.bits.replay := icache.io.resp.bits.replay || icache.io.s2_kill && !icache.io.resp.valid && !s2_xcpt
+  fq.io.enq.bits.btb := s2_btb_resp_bits
+  fq.io.enq.bits.btb.taken := s2_btb_taken
+  fq.io.enq.bits.xcpt := s2_tlb_resp
+  when (icache.io.resp.valid && icache.io.resp.bits.ae) { fq.io.enq.bits.xcpt.ae.inst := true }
+
+  if (usingBTB) {
+    val btb = Module(new BTB)
+    btb.io.flush := false
+    btb.io.req.valid := false
+    btb.io.req.bits.addr := s1_pc
+    btb.io.btb_update := io.cpu.btb_update
+    btb.io.bht_update := io.cpu.bht_update
+    btb.io.ras_update.valid := false
+    btb.io.bht_advance.valid := false
+    when (!s2_replay) {
+      btb.io.req.valid := !s2_redirect
+      s2_btb_resp_valid := btb.io.resp.valid
+      s2_btb_resp_bits := btb.io.resp.bits
+    }
+    when (btb.io.resp.valid && btb.io.resp.bits.taken) {
+      predicted_npc := btb.io.resp.bits.target.sextTo(vaddrBitsExtended)
+      predicted_taken := Bool(true)
+    }
+
+    val force_taken = io.ptw.customCSRs.bpmStatic
+    when (io.ptw.customCSRs.flushBTB) { btb.io.flush := true }
+    when (force_taken) { btb.io.bht_update.valid := false }
+
+    val s2_base_pc = ~(~s2_pc | (fetchBytes-1))
+    val taken_idx = Wire(UInt())
+    val after_idx = Wire(UInt())
+    val useRAS = Wire(init=false.B)
+    val updateBTB = Wire(init=false.B)
+
+    def scanInsns(idx: Int, prevValid: Bool, prevBits: UInt, prevTaken: Bool): Bool = {
+      def insnIsRVC(bits: UInt) = bits(1,0) =/= 3
+      val prevRVI = prevValid && !insnIsRVC(prevBits)
+      val valid = fq.io.enq.bits.mask(idx) && !prevRVI
+      val bits = fq.io.enq.bits.data(coreInstBits*(idx+1)-1, coreInstBits*idx)
+      val rvc = insnIsRVC(bits)
+      val rviBits = Cat(bits, prevBits)
+      val rviBranch = rviBits(6,0) === Instructions.BEQ.value.asUInt()(6,0)
+      val rviJump = rviBits(6,0) === Instructions.JAL.value.asUInt()(6,0)
+      val rviJALR = rviBits(6,0) === Instructions.JALR.value.asUInt()(6,0)
+      val rviReturn = rviJALR && !rviBits(7) && BitPat("b00?01") === rviBits(19,15)
+      val rviCall = (rviJALR || rviJump) && rviBits(7)
+      val rvcBranch = bits === Instructions.C_BEQZ || bits === Instructions.C_BNEZ
+      val rvcJAL = Bool(xLen == 32) && bits === Instructions.C_JAL
+      val rvcJump = bits === Instructions.C_J || rvcJAL
+      val rvcImm = Mux(bits(14), new RVCDecoder(bits, xLen).bImm.asSInt, new RVCDecoder(bits, xLen).jImm.asSInt)
+      val rvcJR = bits === Instructions.C_MV && bits(6,2) === 0
+      val rvcReturn = rvcJR && BitPat("b00?01") === bits(11,7)
+      val rvcJALR = bits === Instructions.C_ADD && bits(6,2) === 0
+      val rvcCall = rvcJAL || rvcJALR
+      val rviImm = Mux(rviBits(3), ImmGen(IMM_UJ, rviBits), ImmGen(IMM_SB, rviBits))
+      val predict_taken = s2_btb_resp_bits.bht.taken || force_taken
+      val taken =
+        prevRVI && (rviJump || rviJALR || rviBranch && predict_taken) ||
+        valid && (rvcJump || rvcJALR || rvcJR || rvcBranch && predict_taken)
+      val predictReturn = btb.io.ras_head.valid && (prevRVI && rviReturn || valid && rvcReturn)
+      val predictJump = prevRVI && rviJump || valid && rvcJump
+      val predictBranch = predict_taken && (prevRVI && rviBranch || valid && rvcBranch)
+
+      when (s2_valid && s2_btb_resp_valid && s2_btb_resp_bits.bridx === idx && valid && !rvc) {
+        // The BTB has predicted that the middle of an RVI instruction is
+        // a branch! Flush the BTB and the pipeline.
+        btb.io.flush := true
+        fq.io.enq.bits.replay := true
+        wrong_path := true
+        ccover(wrong_path, "BTB_NON_CFI_ON_WRONG_PATH", "BTB predicted a non-branch was taken while on the wrong path")
       }
-      when(btb.io.resp.valid && btb.io.resp.bits.taken) {
-        predicted_npc := btb.io.resp.bits.target.sextTo(vaddrBitsExtended)
-        predicted_taken := Bool(true)
-      }
-
-      val force_taken = io.ptw.customCSRs.bpmStatic
-      when(io.ptw.customCSRs.flushBTB) { btb.io.flush := true }
-      when(force_taken) { btb.io.bht_update.valid := false }
-
-      val s2_base_pc = ~(~s2_pc | (fetchBytes - 1))
-      val taken_idx  = Wire(UInt())
-      val after_idx  = Wire(UInt())
-      val useRAS     = Wire(init = false.B)
-      val updateBTB  = Wire(init = false.B)
-
-      def scanInsns(idx: Int, prevValid: Bool, prevBits: UInt, prevTaken: Bool): Bool = {
-        def insnIsRVC(bits: UInt) = bits(1, 0) =/= 3
-        val prevRVI               = prevValid && !insnIsRVC(prevBits)
-        val valid                 = fq.io.enq.bits.mask(idx) && !prevRVI
-        val bits                  = fq.io.enq.bits.data(coreInstBits * (idx + 1) - 1, coreInstBits * idx)
-        val rvc                   = insnIsRVC(bits)
-        val rviBits               = Cat(bits, prevBits)
-        val rviBranch             = rviBits(6, 0) === Instructions.BEQ.value.asUInt()(6, 0)
-        val rviJump               = rviBits(6, 0) === Instructions.JAL.value.asUInt()(6, 0)
-        val rviJALR               = rviBits(6, 0) === Instructions.JALR.value.asUInt()(6, 0)
-        val rviReturn             = rviJALR && !rviBits(7) && BitPat("b00?01") === rviBits(19, 15)
-        val rviCall               = (rviJALR || rviJump) && rviBits(7)
-        val rvcBranch             = bits === Instructions.C_BEQZ || bits === Instructions.C_BNEZ
-        val rvcJAL                = Bool(xLen == 32) && bits === Instructions.C_JAL
-        val rvcJump               = bits === Instructions.C_J || rvcJAL
-        val rvcImm                = Mux(bits(14), new RVCDecoder(bits, xLen).bImm.asSInt, new RVCDecoder(bits, xLen).jImm.asSInt)
-        val rvcJR                 = bits === Instructions.C_MV && bits(6, 2) === 0
-        val rvcReturn             = rvcJR && BitPat("b00?01") === bits(11, 7)
-        val rvcJALR               = bits === Instructions.C_ADD && bits(6, 2) === 0
-        val rvcCall               = rvcJAL || rvcJALR
-        val rviImm                = Mux(rviBits(3), ImmGen(IMM_UJ, rviBits), ImmGen(IMM_SB, rviBits))
-        val predict_taken         = s2_btb_resp_bits.bht.taken || force_taken
-        val taken =
-          prevRVI && (rviJump || rviJALR || rviBranch && predict_taken) ||
-            valid && (rvcJump || rvcJALR || rvcJR || rvcBranch && predict_taken)
-        val predictReturn = btb.io.ras_head.valid && (prevRVI && rviReturn || valid && rvcReturn)
-        val predictJump   = prevRVI && rviJump || valid && rvcJump
-        val predictBranch = predict_taken && (prevRVI && rviBranch || valid && rvcBranch)
-
-        when(s2_valid && s2_btb_resp_valid && s2_btb_resp_bits.bridx === idx && valid && !rvc) {
-          // The BTB has predicted that the middle of an RVI instruction is
-          // a branch! Flush the BTB and the pipeline.
-          btb.io.flush := true
-          fq.io.enq.bits.replay := true
-          wrong_path := true
-          ccover(
-            wrong_path,
-            "BTB_NON_CFI_ON_WRONG_PATH",
-            "BTB predicted a non-branch was taken while on the wrong path"
-          )
-        }
-
-        when(!prevTaken) {
-          taken_idx := idx
-          after_idx := idx + 1
-          btb.io.ras_update.valid := fq.io.enq
-            .fire() && !wrong_path && (prevRVI && (rviCall || rviReturn) || valid && (rvcCall || rvcReturn))
-          btb.io.ras_update.bits.cfiType := Mux(
-            Mux(prevRVI, rviReturn, rvcReturn),
-            CFIType.ret,
-            Mux(
-              Mux(prevRVI, rviCall, rvcCall),
-              CFIType.call,
-              Mux(Mux(prevRVI, rviBranch, rvcBranch) && !force_taken, CFIType.branch, CFIType.jump)
-            )
-          )
-
-          when(!s2_btb_taken) {
-            when(fq.io.enq.fire() && taken && !predictBranch && !predictJump && !predictReturn) {
-              wrong_path := true
-            }
-            when(s2_valid && predictReturn) {
-              useRAS := true
-            }
-            when(s2_valid && (predictBranch || predictJump)) {
-              val pc = s2_base_pc | (idx * coreInstBytes)
-              val npc =
-                if (idx == 0) pc.asSInt + Mux(prevRVI, rviImm -& 2.S, rvcImm)
-                else Mux(prevRVI, pc - coreInstBytes, pc).asSInt + Mux(prevRVI, rviImm, rvcImm)
-              predicted_npc := npc.asUInt
-            }
+
+      when (!prevTaken) {
+        taken_idx := idx
+        after_idx := idx + 1
+        btb.io.ras_update.valid := fq.io.enq.fire() && !wrong_path && (prevRVI && (rviCall || rviReturn) || valid && (rvcCall || rvcReturn))
+        btb.io.ras_update.bits.cfiType := Mux(Mux(prevRVI, rviReturn, rvcReturn), CFIType.ret,
+                                          Mux(Mux(prevRVI, rviCall, rvcCall), CFIType.call,
+                                          Mux(Mux(prevRVI, rviBranch, rvcBranch) && !force_taken, CFIType.branch,
+                                          CFIType.jump)))
+
+        when (!s2_btb_taken) {
+          when (fq.io.enq.fire() && taken && !predictBranch && !predictJump && !predictReturn) {
+            wrong_path := true
           }
-          when(prevRVI && rviBranch || valid && rvcBranch) {
-            btb.io.bht_advance.valid := fq.io.enq.fire() && !wrong_path
-            btb.io.bht_advance.bits := s2_btb_resp_bits
+          when (s2_valid && predictReturn) {
+            useRAS := true
           }
-          when(
-            !s2_btb_resp_valid && (predictBranch && s2_btb_resp_bits.bht.strongly_taken || predictJump || predictReturn)
-          ) {
-            updateBTB := true
+          when (s2_valid && (predictBranch || predictJump)) {
+            val pc = s2_base_pc | (idx*coreInstBytes)
+            val npc =
+              if (idx == 0) pc.asSInt + Mux(prevRVI, rviImm -& 2.S, rvcImm)
+              else Mux(prevRVI, pc - coreInstBytes, pc).asSInt + Mux(prevRVI, rviImm, rvcImm)
+            predicted_npc := npc.asUInt
           }
         }
-
-        if (idx == fetchWidth - 1) {
-          when(fq.io.enq.fire()) {
-            s2_partial_insn_valid := false
-            when(valid && !prevTaken && !rvc) {
-              s2_partial_insn_valid := true
-              s2_partial_insn := bits | 0x3
-            }
-          }
-          prevTaken || taken
-        } else {
-          scanInsns(idx + 1, valid, bits, prevTaken || taken)
+        when (prevRVI && rviBranch || valid && rvcBranch) {
+          btb.io.bht_advance.valid := fq.io.enq.fire() && !wrong_path
+          btb.io.bht_advance.bits := s2_btb_resp_bits
+        }
+        when (!s2_btb_resp_valid && (predictBranch && s2_btb_resp_bits.bht.strongly_taken || predictJump || predictReturn)) {
+          updateBTB := true
         }
       }
 
-      when(!io.cpu.btb_update.valid) {
-        val fetch_bubble_likely = !fq.io.mask(1)
-        btb.io.btb_update.valid := fq.io.enq.fire() && !wrong_path && fetch_bubble_likely && updateBTB
-        btb.io.btb_update.bits.prediction.entry := UInt(tileParams.btb.get.nEntries)
-        btb.io.btb_update.bits.isValid := true
-        btb.io.btb_update.bits.cfiType := btb.io.ras_update.bits.cfiType
-        btb.io.btb_update.bits.br_pc := s2_base_pc | (taken_idx << log2Ceil(coreInstBytes))
-        btb.io.btb_update.bits.pc := s2_base_pc
+      if (idx == fetchWidth-1) {
+        when (fq.io.enq.fire()) {
+          s2_partial_insn_valid := false
+          when (valid && !prevTaken && !rvc) {
+            s2_partial_insn_valid := true
+            s2_partial_insn := bits | 0x3
+          }
+        }
+        prevTaken || taken
+      } else {
+        scanInsns(idx + 1, valid, bits, prevTaken || taken)
       }
-
-      btb.io.ras_update.bits.returnAddr := s2_base_pc + (after_idx << log2Ceil(coreInstBytes))
-
-      val taken = scanInsns(0, s2_partial_insn_valid, s2_partial_insn, false.B)
-      when(useRAS) {
-        predicted_npc := btb.io.ras_head.bits
+    }
+
+    when (!io.cpu.btb_update.valid) {
+      val fetch_bubble_likely = !fq.io.mask(1)
+      btb.io.btb_update.valid := fq.io.enq.fire() && !wrong_path && fetch_bubble_likely && updateBTB
+      btb.io.btb_update.bits.prediction.entry := UInt(tileParams.btb.get.nEntries)
+      btb.io.btb_update.bits.isValid := true
+      btb.io.btb_update.bits.cfiType := btb.io.ras_update.bits.cfiType
+      btb.io.btb_update.bits.br_pc := s2_base_pc | (taken_idx << log2Ceil(coreInstBytes))
+      btb.io.btb_update.bits.pc := s2_base_pc
+    }
+
+    btb.io.ras_update.bits.returnAddr := s2_base_pc + (after_idx << log2Ceil(coreInstBytes))
+
+    val taken = scanInsns(0, s2_partial_insn_valid, s2_partial_insn, false.B)
+    when (useRAS) {
+      predicted_npc := btb.io.ras_head.bits
+    }
+    when (fq.io.enq.fire() && (s2_btb_taken || taken)) {
+      s2_partial_insn_valid := false
+    }
+    when (!s2_btb_taken) {
+      when (taken) {
+        fq.io.enq.bits.btb.bridx := taken_idx
+        fq.io.enq.bits.btb.taken := true
+        fq.io.enq.bits.btb.entry := UInt(tileParams.btb.get.nEntries)
+        when (fq.io.enq.fire()) { s2_redirect := true }
       }
-      when(fq.io.enq.fire() && (s2_btb_taken || taken)) {
-        s2_partial_insn_valid := false
-      }
-      when(!s2_btb_taken) {
-        when(taken) {
-          fq.io.enq.bits.btb.bridx := taken_idx
-          fq.io.enq.bits.btb.taken := true
-          fq.io.enq.bits.btb.entry := UInt(tileParams.btb.get.nEntries)
-          when(fq.io.enq.fire()) { s2_redirect := true }
-        }
-      }
-
-      assert(!s2_partial_insn_valid || fq.io.enq.bits.mask(0))
-      when(s2_redirect) { s2_partial_insn_valid := false }
-      when(io.cpu.req.valid) { wrong_path := false }
-    }
-
-    io.cpu.resp <> fq.io.deq
-
-    // performance events
-    io.cpu.perf := icache.io.perf
-    io.cpu.perf.tlbMiss := io.ptw.req.fire()
-    io.errors := icache.io.errors
-
-    // gate the clock
-    clock_en_reg := !rocketParams.clockGate ||
-    io.cpu.might_request ||              // chicken bit
-    icache.io.keep_clock_enabled ||      // I$ miss or ITIM access
-    s1_valid || s2_valid ||              // some fetch in flight
-    !tlb.io.req.ready ||                 // handling TLB miss
-    !fq.io.mask(fq.io.mask.getWidth - 1) // queue not full
-  }                                      // leaving gated-clock domain
+    }
+
+    assert(!s2_partial_insn_valid || fq.io.enq.bits.mask(0))
+    when (s2_redirect) { s2_partial_insn_valid := false }
+    when (io.cpu.req.valid) { wrong_path := false }
+  }
+
+  io.cpu.resp <> fq.io.deq
+
+  // performance events
+  io.cpu.perf := icache.io.perf
+  io.cpu.perf.tlbMiss := io.ptw.req.fire()
+  io.errors := icache.io.errors
+
+  // gate the clock
+  clock_en_reg := !rocketParams.clockGate ||
+    io.cpu.might_request || // chicken bit
+    icache.io.keep_clock_enabled || // I$ miss or ITIM access
+    s1_valid || s2_valid || // some fetch in flight
+    !tlb.io.req.ready || // handling TLB miss
+    !fq.io.mask(fq.io.mask.getWidth-1) // queue not full
+  } // leaving gated-clock domain
 
   def alignPC(pc: UInt) = ~(~pc | (coreInstBytes - 1))
 
@@ -372,12 +353,7 @@
   // don't actually use the device that is instantiated in the frontend.
   private val deviceOpt = if (tileParams.icache.get.itimAddr.isDefined) Some(frontend.icache.device) else None
 
-<<<<<<< HEAD
-  val iCacheLogicalTreeNode =
-    new ICacheLogicalTreeNode(() => frontend.icache.module.data_arrays.map(_._2), deviceOpt, tileParams.icache.get)
-=======
-  val iCacheLogicalTreeNode = new ICacheLogicalTreeNode(frontend.icache, deviceOpt, tileParams.icache.get)
->>>>>>> b19afe8c
+  val iCacheLogicalTreeNode = new ICacheLogicalTreeNode(() => frontend.icache.module.data_arrays.map(_._2), deviceOpt, tileParams.icache.get)
 }
 
 trait HasICacheFrontendModule extends CanHavePTWModule {
