--- conflicted
+++ resolved
@@ -6,46 +6,31 @@
 import Chisel.ImplicitConversions._
 import freechips.rocketchip.config.Parameters
 import freechips.rocketchip.diplomacy._
-<<<<<<< HEAD
-import freechips.rocketchip.diplomaticobjectmodel.model.{ OMCaches, OMComponent, OMDCache }
-=======
->>>>>>> b19afe8c
-import freechips.rocketchip.subsystem.RocketTilesKey
-import freechips.rocketchip.tile._
 import freechips.rocketchip.tilelink._
 import freechips.rocketchip.util._
 
 /* This adapter converts between diplomatic TileLink and non-diplomatic HellaCacheIO */
-class ScratchpadSlavePort(address: Seq[AddressSet], coreDataBytes: Int, usingAtomics: Boolean)(implicit p: Parameters)
-    extends LazyModule {
+class ScratchpadSlavePort(address: Seq[AddressSet], coreDataBytes: Int, usingAtomics: Boolean)(implicit p: Parameters) extends LazyModule {
   def this(address: AddressSet, coreDataBytes: Int, usingAtomics: Boolean)(implicit p: Parameters) {
     this(Seq(address), coreDataBytes, usingAtomics)
   }
 
   val device = new SimpleDevice("dtim", Seq("sifive,dtim0"))
 
-  val node = TLManagerNode(
-    Seq(
-      TLManagerPortParameters(
-        Seq(
-          TLManagerParameters(
-            address = address,
-            resources = device.reg("mem"),
-            regionType = RegionType.IDEMPOTENT,
-            executable = true,
-            supportsArithmetic = if (usingAtomics) TransferSizes(4, coreDataBytes) else TransferSizes.none,
-            supportsLogical = if (usingAtomics) TransferSizes(4, coreDataBytes) else TransferSizes.none,
-            supportsPutPartial = TransferSizes(1, coreDataBytes),
-            supportsPutFull = TransferSizes(1, coreDataBytes),
-            supportsGet = TransferSizes(1, coreDataBytes),
-            fifoId = Some(0)
-          )
-        ), // requests handled in FIFO order
-        beatBytes = coreDataBytes,
-        minLatency = 1
-      )
-    )
-  )
+  val node = TLManagerNode(Seq(TLManagerPortParameters(
+    Seq(TLManagerParameters(
+      address            = address,
+      resources          = device.reg("mem"),
+      regionType         = RegionType.IDEMPOTENT,
+      executable         = true,
+      supportsArithmetic = if (usingAtomics) TransferSizes(4, coreDataBytes) else TransferSizes.none,
+      supportsLogical    = if (usingAtomics) TransferSizes(4, coreDataBytes) else TransferSizes.none,
+      supportsPutPartial = TransferSizes(1, coreDataBytes),
+      supportsPutFull    = TransferSizes(1, coreDataBytes),
+      supportsGet        = TransferSizes(1, coreDataBytes),
+      fifoId             = Some(0))), // requests handled in FIFO order
+    beatBytes = coreDataBytes,
+    minLatency = 1)))
 
   lazy val module = new LazyModuleImp(this) {
     val io = IO(new Bundle {
@@ -55,49 +40,34 @@
     val (tl_in, edge) = node.in(0)
 
     val s_ready :: s_wait1 :: s_wait2 :: s_replay :: s_grant :: Nil = Enum(UInt(), 5)
-    val state                                                       = Reg(init = s_ready)
-    val dmem_req_valid                                              = Wire(Bool())
-    when(state === s_wait1) { state := s_wait2 }
-    when(io.dmem.resp.valid) { state := s_grant }
-    when(tl_in.d.fire()) { state := s_ready }
-    when(io.dmem.s2_nack) { state := s_replay }
-    when(dmem_req_valid && io.dmem.req.ready) { state := s_wait1 }
+    val state = Reg(init = s_ready)
+    val dmem_req_valid = Wire(Bool())
+    when (state === s_wait1) { state := s_wait2 }
+    when (io.dmem.resp.valid) { state := s_grant }
+    when (tl_in.d.fire()) { state := s_ready }
+    when (io.dmem.s2_nack) { state := s_replay }
+    when (dmem_req_valid && io.dmem.req.ready) { state := s_wait1 }
 
     val acq = Reg(tl_in.a.bits)
-    when(tl_in.a.fire()) { acq := tl_in.a.bits }
+    when (tl_in.a.fire()) { acq := tl_in.a.bits }
 
     def formCacheReq(a: TLBundleA) = {
       val req = Wire(new HellaCacheReq)
-      req.cmd := MuxLookup(
-        a.opcode,
-        Wire(M_XRD),
-        Array(
-          TLMessages.PutFullData    -> M_XWR,
-          TLMessages.PutPartialData -> M_PWR,
-          TLMessages.ArithmeticData -> MuxLookup(
-            a.param,
-            Wire(M_XRD),
-            Array(
-              TLAtomics.MIN  -> M_XA_MIN,
-              TLAtomics.MAX  -> M_XA_MAX,
-              TLAtomics.MINU -> M_XA_MINU,
-              TLAtomics.MAXU -> M_XA_MAXU,
-              TLAtomics.ADD  -> M_XA_ADD
-            )
-          ),
-          TLMessages.LogicalData -> MuxLookup(
-            a.param,
-            Wire(M_XRD),
-            Array(
-              TLAtomics.XOR  -> M_XA_XOR,
-              TLAtomics.OR   -> M_XA_OR,
-              TLAtomics.AND  -> M_XA_AND,
-              TLAtomics.SWAP -> M_XA_SWAP
-            )
-          ),
-          TLMessages.Get -> M_XRD
-        )
-      )
+      req.cmd := MuxLookup(a.opcode, Wire(M_XRD), Array(
+        TLMessages.PutFullData    -> M_XWR,
+        TLMessages.PutPartialData -> M_PWR,
+        TLMessages.ArithmeticData -> MuxLookup(a.param, Wire(M_XRD), Array(
+          TLAtomics.MIN           -> M_XA_MIN,
+          TLAtomics.MAX           -> M_XA_MAX,
+          TLAtomics.MINU          -> M_XA_MINU,
+          TLAtomics.MAXU          -> M_XA_MAXU,
+          TLAtomics.ADD           -> M_XA_ADD)),
+        TLMessages.LogicalData    -> MuxLookup(a.param, Wire(M_XRD), Array(
+          TLAtomics.XOR           -> M_XA_XOR,
+          TLAtomics.OR            -> M_XA_OR,
+          TLAtomics.AND           -> M_XA_AND,
+          TLAtomics.SWAP          -> M_XA_SWAP)),
+        TLMessages.Get            -> M_XRD))
       req.size := a.size
       req.signed := false
       req.addr := a.address
@@ -110,7 +80,7 @@
     // common case.  In the uncommon case, we'll erroneously send a request,
     // then s1_kill it the following cycle.
     val ready_likely = state === s_ready || state === s_wait2
-    val ready        = state === s_ready || state === s_wait2 && io.dmem.resp.valid && tl_in.d.ready
+    val ready = state === s_ready || state === s_wait2 && io.dmem.resp.valid && tl_in.d.ready
     dmem_req_valid := (tl_in.a.valid && ready) || state === s_replay
     val dmem_req_valid_likely = (tl_in.a.valid && ready_likely) || state === s_replay
 
@@ -123,11 +93,9 @@
     io.dmem.s2_kill := false
 
     tl_in.d.valid := io.dmem.resp.valid || state === s_grant
-    tl_in.d.bits := Mux(
-      acq.opcode.isOneOf(TLMessages.PutFullData, TLMessages.PutPartialData),
+    tl_in.d.bits := Mux(acq.opcode.isOneOf(TLMessages.PutFullData, TLMessages.PutPartialData),
       edge.AccessAck(acq),
-      edge.AccessAck(acq, UInt(0))
-    )
+      edge.AccessAck(acq, UInt(0)))
     tl_in.d.bits.data := io.dmem.resp.bits.data_raw.holdUnless(state === s_wait2)
 
     // Tie off unused channels
