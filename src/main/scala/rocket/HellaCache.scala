--- conflicted
+++ resolved
@@ -312,11 +312,8 @@
     val write = Flipped(Decoupled(new L1MetaWriteReq))
     val resp = Output(Vec(nWays, rstVal.cloneType))
   })
-<<<<<<< HEAD
-  val rst_cnt = RegInit(init=0.U(log2Up(nSets+1).W))
-=======
+
   val rst_cnt = RegInit(0.U(log2Up(nSets+1).W))
->>>>>>> 85ba54da
   val rst = rst_cnt < nSets.U
   val waddr = Mux(rst, rst_cnt, io.write.bits.idx)
   val wdata = Mux(rst, rstVal, io.write.bits.data).asUInt
