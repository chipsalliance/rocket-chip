--- conflicted
+++ resolved
@@ -335,11 +335,7 @@
   when (wen) {
     tag_array.write(waddr, VecInit.fill(nWays)(wdata), wmask)
   }
-<<<<<<< HEAD
-  io.resp := tag_array.read(io.read.bits.idx, io.read.fire()).map(_.asTypeOf(chiselTypeOf(rstVal)))
-=======
   io.resp := tag_array.read(io.read.bits.idx, io.read.fire).map(_.asTypeOf(chiselTypeOf(rstVal)))
->>>>>>> a6f236f0
 
   io.read.ready := !wen // so really this could be a 6T RAM
   io.write.ready := !rst
