// See LICENSE.Berkeley for license details.
// See LICENSE.SiFive for license details.

package freechips.rocketchip.rocket

import chisel3._
import chisel3.util._
import chisel3.experimental.dataview._
import org.chipsalliance.cde.config.Parameters
import freechips.rocketchip.tilelink._
import freechips.rocketchip.util._

trait HasMissInfo extends Bundle with HasL1HellaCacheParameters {
  val tag_match = Bool()
  val old_meta = new L1Metadata
  val way_en = Bits(nWays.W)
}

class L1DataReadReq(implicit p: Parameters) extends L1HellaCacheBundle()(p) {
  val way_en = Bits(nWays.W)
  val addr   = Bits(untagBits.W)
}

class L1DataWriteReq(implicit p: Parameters) extends L1DataReadReq()(p) {
  val wmask  = Bits(rowWords.W)
  val data   = Bits(encRowBits.W)
}

class L1RefillReq(implicit p: Parameters) extends L1DataReadReq()(p)

class Replay(implicit p: Parameters) extends HellaCacheReqInternal()(p) with HasCoreData

class ReplayInternal(implicit p: Parameters) extends HellaCacheReqInternal()(p)
    with HasL1HellaCacheParameters {
  val sdq_id = UInt(log2Up(cfg.nSDQ).W)
}

class MSHRReq(implicit p: Parameters) extends Replay()(p) with HasMissInfo

class MSHRReqInternal(implicit p: Parameters) extends ReplayInternal()(p) with HasMissInfo

class WritebackReq(params: TLBundleParameters)(implicit p: Parameters) extends L1HellaCacheBundle()(p) {
  val tag = Bits(tagBits.W)
  val idx = Bits(idxBits.W)
  val source = UInt(params.sourceBits.W)
  val param = UInt(TLPermissions.cWidth.W) 
  val way_en = Bits(nWays.W)
  val voluntary = Bool()

}

class IOMSHR(id: Int)(implicit edge: TLEdgeOut, p: Parameters) extends L1HellaCacheModule()(p) {
  val io = IO(new Bundle {
    val req = Flipped(Decoupled(new HellaCacheReq))
    val resp = Decoupled(new HellaCacheResp)
    val mem_access = Decoupled(new TLBundleA(edge.bundle))
    val mem_ack = Flipped(Valid(new TLBundleD(edge.bundle)))
    val replay_next = Output(Bool())
  })

  def beatOffset(addr: UInt) = addr.extract(beatOffBits - 1, wordOffBits)

  def wordFromBeat(addr: UInt, dat: UInt) = {
    val shift = Cat(beatOffset(addr), 0.U((wordOffBits + log2Up(wordBytes)).W))
    (dat >> shift)(wordBits - 1, 0)
  }

  val req = Reg(new HellaCacheReq)
  val grant_word = Reg(UInt(wordBits.W))

  val s_idle :: s_mem_access :: s_mem_ack :: s_resp :: Nil = Enum(4)
  val state = RegInit(s_idle)
  io.req.ready := (state === s_idle)

  val loadgen = new LoadGen(req.size, req.signed, req.addr, grant_word, false.B, wordBytes)
 
  val a_source = id.U
  val a_address = req.addr
  val a_size = req.size
  val a_data = Fill(beatWords, req.data)

  val get     = edge.Get(a_source, a_address, a_size)._2
  val put     = edge.Put(a_source, a_address, a_size, a_data)._2
  val atomics = if (edge.manager.anySupportLogical) {
    MuxLookup(req.cmd, (0.U).asTypeOf(new TLBundleA(edge.bundle)), Array(
      M_XA_SWAP -> edge.Logical(a_source, a_address, a_size, a_data, TLAtomics.SWAP)._2,
      M_XA_XOR  -> edge.Logical(a_source, a_address, a_size, a_data, TLAtomics.XOR) ._2,
      M_XA_OR   -> edge.Logical(a_source, a_address, a_size, a_data, TLAtomics.OR)  ._2,
      M_XA_AND  -> edge.Logical(a_source, a_address, a_size, a_data, TLAtomics.AND) ._2,
      M_XA_ADD  -> edge.Arithmetic(a_source, a_address, a_size, a_data, TLAtomics.ADD)._2,
      M_XA_MIN  -> edge.Arithmetic(a_source, a_address, a_size, a_data, TLAtomics.MIN)._2,
      M_XA_MAX  -> edge.Arithmetic(a_source, a_address, a_size, a_data, TLAtomics.MAX)._2,
      M_XA_MINU -> edge.Arithmetic(a_source, a_address, a_size, a_data, TLAtomics.MINU)._2,
      M_XA_MAXU -> edge.Arithmetic(a_source, a_address, a_size, a_data, TLAtomics.MAXU)._2))
  } else {
    // If no managers support atomics, assert fail if processor asks for them
    assert(state === s_idle || !isAMO(req.cmd))
    (0.U).asTypeOf(new TLBundleA(edge.bundle))
  }
  assert(state === s_idle || req.cmd =/= M_XSC)

  io.mem_access.valid := (state === s_mem_access)
  io.mem_access.bits := Mux(isAMO(req.cmd), atomics, Mux(isRead(req.cmd), get, put))

  io.replay_next := (state === s_mem_ack) || io.resp.valid && !io.resp.ready
  io.resp.valid := (state === s_resp)
  io.resp.bits.addr := req.addr
  io.resp.bits.idx.foreach(_ := req.idx.get)
  io.resp.bits.tag := req.tag
  io.resp.bits.cmd := req.cmd
  io.resp.bits.size := req.size
  io.resp.bits.signed := req.signed
  io.resp.bits.dprv := req.dprv
  io.resp.bits.dv := req.dv
  io.resp.bits.mask := req.mask
  io.resp.bits.has_data := isRead(req.cmd)
  io.resp.bits.data := loadgen.data
  io.resp.bits.data_raw := grant_word
  io.resp.bits.data_word_bypass := loadgen.wordData
  io.resp.bits.store_data := req.data
  io.resp.bits.replay := true.B

  when (io.req.fire) {
    req := io.req.bits
    state := s_mem_access
  }

  when (io.mem_access.fire) {
    state := s_mem_ack
  }

  when (state === s_mem_ack && io.mem_ack.valid) {
    state := s_resp
    when (isRead(req.cmd)) {
      grant_word := wordFromBeat(req.addr, io.mem_ack.bits.data)
    }
  }

  when (io.resp.fire) {
    state := s_idle
  }
}

class MSHR(id: Int)(implicit edge: TLEdgeOut, p: Parameters) extends L1HellaCacheModule()(p) {
  val io = IO(new Bundle {
    val req_pri_val    = Input(Bool())
    val req_pri_rdy    = Output(Bool())
    val req_sec_val    = Input(Bool())
    val req_sec_rdy    = Output(Bool())
    val req_bits       = Input(new MSHRReqInternal())

    val idx_match       = Output(Bool())
    val tag             = Output(Bits(tagBits.W))

    val mem_acquire  = Decoupled(new TLBundleA(edge.bundle))
    val mem_grant = Flipped(Valid(new TLBundleD(edge.bundle)))
    val mem_finish = Decoupled(new TLBundleE(edge.bundle))

    val refill = Output(new L1RefillReq()) // Data is bypassed
    val meta_read = Decoupled(new L1MetaReadReq)
    val meta_write = Decoupled(new L1MetaWriteReq)
    val replay = Decoupled(new ReplayInternal)
    val wb_req = Decoupled(new WritebackReq(edge.bundle))
    val probe_rdy = Output(Bool())
  })

  val s_invalid :: s_wb_req :: s_wb_resp :: s_meta_clear :: s_refill_req :: s_refill_resp :: s_meta_write_req :: s_meta_write_resp :: s_drain_rpq :: Nil = Enum(9)
  val state = RegInit(s_invalid)

  val req = Reg(new MSHRReqInternal)
  val req_idx = req.addr(untagBits-1,blockOffBits)
  val req_tag = req.addr >> untagBits
  val req_block_addr = (req.addr >> blockOffBits) << blockOffBits
  val idx_match = req_idx === io.req_bits.addr(untagBits-1,blockOffBits)

  val new_coh = RegInit(ClientMetadata.onReset)
  val (_, shrink_param, coh_on_clear)    = req.old_meta.coh.onCacheControl(M_FLUSH)
  val grow_param                                  = new_coh.onAccess(req.cmd)._2
  val coh_on_grant                                = new_coh.onGrant(req.cmd, io.mem_grant.bits.param)
  // We only accept secondary misses if we haven't yet sent an Acquire to outer memory
  // or if the Acquire that was sent will obtain a Grant with sufficient permissions
  // to let us replay this new request. I.e. we don't handle multiple outstanding
  // Acquires on the same block for now.
  val (cmd_requires_second_acquire, is_hit_again, _, dirtier_coh, dirtier_cmd) =
    new_coh.onSecondaryAccess(req.cmd, io.req_bits.cmd)

  val states_before_refill = Seq(s_wb_req, s_wb_resp, s_meta_clear)
  val (_, _, refill_done, refill_address_inc) = edge.addr_inc(io.mem_grant)
  val sec_rdy = idx_match &&
                  (state.isOneOf(states_before_refill) ||
                    (state.isOneOf(s_refill_req, s_refill_resp) &&
                      !cmd_requires_second_acquire && !refill_done))

  val rpq = Module(new Queue(new ReplayInternal, cfg.nRPQ))
  rpq.io.enq.valid := (io.req_pri_val && io.req_pri_rdy || io.req_sec_val && sec_rdy) && !isPrefetch(io.req_bits.cmd)
  rpq.io.enq.bits := io.req_bits
  rpq.io.deq.ready := (io.replay.ready && state === s_drain_rpq) || state === s_invalid

  val acked = Reg(Bool())
  when (io.mem_grant.valid) { acked := true.B }

  when (state === s_drain_rpq && !rpq.io.deq.valid) {
    state := s_invalid
  }
  when (state === s_meta_write_resp) {
    // this wait state allows us to catch RAW hazards on the tags via nack_victim
    state := s_drain_rpq
  }
  when (state === s_meta_write_req && io.meta_write.ready) {
    state := s_meta_write_resp
  }
  when (state === s_refill_resp && refill_done) {
    new_coh := coh_on_grant
    state := s_meta_write_req
  }
  when (io.mem_acquire.fire) { // s_refill_req
    state := s_refill_resp
  }
  when (state === s_meta_clear && io.meta_write.ready) {
    state := s_refill_req
  }
  when (state === s_wb_resp && io.wb_req.ready && acked) {
    state := s_meta_clear
  }
  when (io.wb_req.fire) { // s_wb_req
    state := s_wb_resp
  }
  when (io.req_sec_val && io.req_sec_rdy) { // s_wb_req, s_wb_resp, s_refill_req
    //If we get a secondary miss that needs more permissions before we've sent
    //  out the primary miss's Acquire, we can upgrade the permissions we're 
    //  going to ask for in s_refill_req
    req.cmd := dirtier_cmd
    when (is_hit_again) {
      new_coh := dirtier_coh
    }
  }
  when (io.req_pri_val && io.req_pri_rdy) {
    req := io.req_bits
    acked := false.B
    val old_coh = io.req_bits.old_meta.coh
    val needs_wb = old_coh.onCacheControl(M_FLUSH)._1
    val (is_hit, _, coh_on_hit) = old_coh.onAccess(io.req_bits.cmd)
    when (io.req_bits.tag_match) {
      when (is_hit) { // set dirty bit
        new_coh := coh_on_hit
        state := s_meta_write_req
      }.otherwise { // upgrade permissions
        new_coh := old_coh
        state := s_refill_req
      }
    }.otherwise { // writback if necessary and refill
      new_coh := ClientMetadata.onReset
      state := Mux(needs_wb, s_wb_req, s_meta_clear)
    }
  }

  val grantackq = Module(new Queue(new TLBundleE(edge.bundle), 1))
  val can_finish = state.isOneOf(s_invalid, s_refill_req)
  grantackq.io.enq.valid := refill_done && edge.isRequest(io.mem_grant.bits)
  grantackq.io.enq.bits := edge.GrantAck(io.mem_grant.bits)
  io.mem_finish.valid := grantackq.io.deq.valid && can_finish
  io.mem_finish.bits := grantackq.io.deq.bits
  grantackq.io.deq.ready := io.mem_finish.ready && can_finish

  io.idx_match := (state =/= s_invalid) && idx_match
  io.refill.way_en := req.way_en
  io.refill.addr := req_block_addr | refill_address_inc
  io.tag := req_tag 
  io.req_pri_rdy := state === s_invalid
  io.req_sec_rdy := sec_rdy && rpq.io.enq.ready

  val meta_hazard = RegInit(0.U(2.W))
  when (meta_hazard =/= 0.U) { meta_hazard := meta_hazard + 1.U }
  when (io.meta_write.fire) { meta_hazard := 1.U }
  io.probe_rdy := !idx_match || (!state.isOneOf(states_before_refill) && meta_hazard === 0.U)

  io.meta_write.valid := state.isOneOf(s_meta_write_req, s_meta_clear)
  io.meta_write.bits.idx := req_idx
  io.meta_write.bits.tag := io.tag
  io.meta_write.bits.data.coh := Mux(state === s_meta_clear, coh_on_clear, new_coh)
  io.meta_write.bits.data.tag := io.tag
  io.meta_write.bits.way_en := req.way_en

  io.wb_req.valid := state === s_wb_req
  io.wb_req.bits.source := id.U
  io.wb_req.bits.tag := req.old_meta.tag
  io.wb_req.bits.idx := req_idx
  io.wb_req.bits.param := shrink_param
  io.wb_req.bits.way_en := req.way_en
  io.wb_req.bits.voluntary := true.B

  io.mem_acquire.valid := state === s_refill_req && grantackq.io.enq.ready
  io.mem_acquire.bits := edge.AcquireBlock(
                                fromSource = id.U,
                                toAddress = Cat(io.tag, req_idx) << blockOffBits,
                                lgSize = lgCacheBlockBytes.U,
                                growPermissions = grow_param)._2

  io.meta_read.valid := state === s_drain_rpq
  io.meta_read.bits.idx := req_idx
  io.meta_read.bits.tag := io.tag
  io.meta_read.bits.way_en := ~(0.U(nWays.W))

  io.replay.valid := state === s_drain_rpq && rpq.io.deq.valid
  io.replay.bits := rpq.io.deq.bits
  io.replay.bits.phys := true.B
  io.replay.bits.addr := Cat(io.tag, req_idx, rpq.io.deq.bits.addr(blockOffBits-1,0))

  when (!io.meta_read.ready) {
    rpq.io.deq.ready := false.B
    io.replay.bits.cmd := M_FLUSH_ALL /* nop */
  }
}

class MSHRFile(implicit edge: TLEdgeOut, p: Parameters) extends L1HellaCacheModule()(p) {
  val io = IO(new Bundle {
    val req = Flipped(Decoupled(new MSHRReq))
    val resp = Decoupled(new HellaCacheResp)
    val secondary_miss = Output(Bool())

    val mem_acquire  = Decoupled(new TLBundleA(edge.bundle))
    val mem_grant = Flipped(Valid(new TLBundleD(edge.bundle)))
    val mem_finish = Decoupled(new TLBundleE(edge.bundle))

    val refill = Output(new L1RefillReq())
    val meta_read = Decoupled(new L1MetaReadReq)
    val meta_write = Decoupled(new L1MetaWriteReq)
    val replay = Decoupled(new Replay)
    val wb_req = Decoupled(new WritebackReq(edge.bundle))

    val probe_rdy = Output(Bool())
    val fence_rdy = Output(Bool())
    val replay_next = Output(Bool())
  })

  // determine if the request is cacheable or not
  val cacheable = edge.manager.supportsAcquireBFast(io.req.bits.addr, lgCacheBlockBytes.U)

  val sdq_val = RegInit(0.U(cfg.nSDQ.W))
  val sdq_alloc_id = PriorityEncoder(~sdq_val(cfg.nSDQ-1,0))
  val sdq_rdy = !sdq_val.andR
  val sdq_enq = io.req.valid && io.req.ready && cacheable && isWrite(io.req.bits.cmd)
  val sdq = Mem(cfg.nSDQ, UInt(coreDataBits.W))
  when (sdq_enq) { sdq(sdq_alloc_id) := io.req.bits.data }

  val idxMatch = Wire(Vec(cfg.nMSHRs, Bool()))
  val tagList = Wire(Vec(cfg.nMSHRs, Bits(tagBits.W)))
  val tag_match = Mux1H(idxMatch, tagList) === io.req.bits.addr >> untagBits

  val wbTagList = Wire(Vec(cfg.nMSHRs, Bits()))
  val refillMux = Wire(Vec(cfg.nMSHRs, new L1RefillReq))
  val meta_read_arb = Module(new Arbiter(new L1MetaReadReq, cfg.nMSHRs))
  val meta_write_arb = Module(new Arbiter(new L1MetaWriteReq, cfg.nMSHRs))
  val wb_req_arb = Module(new Arbiter(new WritebackReq(edge.bundle), cfg.nMSHRs))
  val replay_arb = Module(new Arbiter(new ReplayInternal, cfg.nMSHRs))
  val alloc_arb = Module(new Arbiter(Bool(), cfg.nMSHRs))
  alloc_arb.io.in.foreach(_.bits := DontCare)

  var idx_match = false.B
  var pri_rdy = false.B
  var sec_rdy = false.B

  io.fence_rdy := true.B
  io.probe_rdy := true.B

  val mshrs = (0 until cfg.nMSHRs) map { i =>
    val mshr = Module(new MSHR(i))

    idxMatch(i) := mshr.io.idx_match
    tagList(i) := mshr.io.tag
    wbTagList(i) := mshr.io.wb_req.bits.tag

    alloc_arb.io.in(i).valid := mshr.io.req_pri_rdy
    mshr.io.req_pri_val := alloc_arb.io.in(i).ready

    mshr.io.req_sec_val := io.req.valid && sdq_rdy && tag_match
    mshr.io.req_bits.viewAsSupertype(new HellaCacheReqInternal) := io.req.bits.viewAsSupertype(new HellaCacheReqInternal)
    mshr.io.req_bits.tag_match := io.req.bits.tag_match
    mshr.io.req_bits.old_meta := io.req.bits.old_meta
    mshr.io.req_bits.way_en := io.req.bits.way_en
    mshr.io.req_bits.sdq_id := sdq_alloc_id

    meta_read_arb.io.in(i) <> mshr.io.meta_read
    meta_write_arb.io.in(i) <> mshr.io.meta_write
    wb_req_arb.io.in(i) <> mshr.io.wb_req
    replay_arb.io.in(i) <> mshr.io.replay

    mshr.io.mem_grant.valid := io.mem_grant.valid && io.mem_grant.bits.source === i.U
    mshr.io.mem_grant.bits := io.mem_grant.bits
    refillMux(i) := mshr.io.refill

    pri_rdy = pri_rdy || mshr.io.req_pri_rdy
    sec_rdy = sec_rdy || mshr.io.req_sec_rdy
    idx_match = idx_match || mshr.io.idx_match

    when (!mshr.io.req_pri_rdy) { io.fence_rdy := false.B }
    when (!mshr.io.probe_rdy) { io.probe_rdy := false.B }

    mshr
  }


  alloc_arb.io.out.ready := io.req.valid && sdq_rdy && cacheable && !idx_match

  io.meta_read <> meta_read_arb.io.out
  io.meta_write <> meta_write_arb.io.out
  io.wb_req <> wb_req_arb.io.out

  val mmio_alloc_arb = Module(new Arbiter(Bool(), nIOMSHRs))
  mmio_alloc_arb.io.in.foreach(_.bits := DontCare)
  val resp_arb = Module(new Arbiter(new HellaCacheResp, nIOMSHRs))

  var mmio_rdy = false.B
  io.replay_next := false.B

  val mmios = (0 until nIOMSHRs) map { i =>
    val id = cfg.nMSHRs + i
    val mshr = Module(new IOMSHR(id))

    mmio_alloc_arb.io.in(i).valid := mshr.io.req.ready
    mshr.io.req.valid := mmio_alloc_arb.io.in(i).ready
    mshr.io.req.bits := io.req.bits

    mmio_rdy = mmio_rdy || mshr.io.req.ready

    mshr.io.mem_ack.bits := io.mem_grant.bits
    mshr.io.mem_ack.valid := io.mem_grant.valid && io.mem_grant.bits.source === id.U

    resp_arb.io.in(i) <> mshr.io.resp

    when (!mshr.io.req.ready) { io.fence_rdy := false.B }
    when (mshr.io.replay_next) { io.replay_next := true.B }

    mshr
  }

  mmio_alloc_arb.io.out.ready := io.req.valid && !cacheable

  TLArbiter.lowestFromSeq(edge, io.mem_acquire, mshrs.map(_.io.mem_acquire) ++ mmios.map(_.io.mem_access))
  TLArbiter.lowestFromSeq(edge, io.mem_finish,  mshrs.map(_.io.mem_finish))

  io.resp <> resp_arb.io.out
  io.req.ready := Mux(!cacheable,
                    mmio_rdy,
                    sdq_rdy && Mux(idx_match, tag_match && sec_rdy, pri_rdy))
  io.secondary_miss := idx_match
  io.refill := refillMux(io.mem_grant.bits.source)

  val free_sdq = io.replay.fire && isWrite(io.replay.bits.cmd)
  io.replay.bits.data := sdq(RegEnable(replay_arb.io.out.bits.sdq_id, free_sdq))
  io.replay.bits.mask := 0.U
<<<<<<< HEAD
  io.replay <> replay_arb.io.out
=======
  io.replay.valid := replay_arb.io.out.valid
  replay_arb.io.out.ready := io.replay.ready
  io.replay.bits.viewAsSupertype(new HellaCacheReqInternal) <> replay_arb.io.out.bits.viewAsSupertype(new HellaCacheReqInternal)
>>>>>>> a6f236f0

  when (io.replay.valid || sdq_enq) {
    sdq_val := sdq_val & ~(UIntToOH(replay_arb.io.out.bits.sdq_id) & Fill(cfg.nSDQ, free_sdq)) |
               PriorityEncoderOH(~sdq_val(cfg.nSDQ-1,0)) & Fill(cfg.nSDQ, sdq_enq)
  }
}

class WritebackUnit(implicit edge: TLEdgeOut, p: Parameters) extends L1HellaCacheModule()(p) {
  val io = IO(new Bundle {
    val req = Flipped(Decoupled(new WritebackReq(edge.bundle)))
    val meta_read = Decoupled(new L1MetaReadReq)
    val data_req = Decoupled(new L1DataReadReq)
    val data_resp = Input(Bits(encRowBits.W))
    val release = Decoupled(new TLBundleC(edge.bundle))
  })

  val req = Reg(new WritebackReq(edge.bundle))
  val active = RegInit(false.B)
  val r1_data_req_fired = RegInit(false.B)
  val r2_data_req_fired = RegInit(false.B)
  val data_req_cnt = RegInit(0.U(log2Up(refillCycles+1).W)) //TODO Zero width
  val (_, last_beat, all_beats_done, beat_count) = edge.count(io.release)

  io.release.valid := false.B
  when (active) {
    r1_data_req_fired := false.B
    r2_data_req_fired := r1_data_req_fired
    when (io.data_req.fire && io.meta_read.fire) {
      r1_data_req_fired := true.B
      data_req_cnt := data_req_cnt + 1.U
    }
    when (r2_data_req_fired) {
      io.release.valid := true.B
      when(!io.release.ready) {
        r1_data_req_fired := false.B
        r2_data_req_fired := false.B
        data_req_cnt := data_req_cnt - Mux[UInt]((refillCycles > 1).B && r1_data_req_fired, 2.U, 1.U)
      }
      when(!r1_data_req_fired) {
        // We're done if this is the final data request and the Release can be sent
        active := data_req_cnt < refillCycles.U || !io.release.ready
      }
    }
  }
  when (io.req.fire) {
    active := true.B
    data_req_cnt := 0.U
    req := io.req.bits
  }

  io.req.ready := !active

  val fire = active && data_req_cnt < refillCycles.U

  // We reissue the meta read as it sets up the mux ctrl for s2_data_muxed
  io.meta_read.valid := fire
  io.meta_read.bits.idx := req.idx
  io.meta_read.bits.tag := req.tag
  io.meta_read.bits.way_en := ~(0.U(nWays.W))

  io.data_req.valid := fire
  io.data_req.bits.way_en := req.way_en
  io.data_req.bits.addr := (if(refillCycles > 1) 
                              Cat(req.idx, data_req_cnt(log2Up(refillCycles)-1,0))
                            else req.idx) << rowOffBits

  val r_address = Cat(req.tag, req.idx) << blockOffBits
  val probeResponse = edge.ProbeAck(
                          fromSource = req.source,
                          toAddress = r_address,
                          lgSize = lgCacheBlockBytes.U,
                          reportPermissions = req.param,
                          data = io.data_resp)

  val voluntaryRelease = edge.Release(
                          fromSource = req.source,
                          toAddress = r_address,
                          lgSize = lgCacheBlockBytes.U,
                          shrinkPermissions = req.param,
                          data = io.data_resp)._2
                          
  io.release.bits := Mux(req.voluntary, voluntaryRelease, probeResponse)
}

class ProbeUnit(implicit edge: TLEdgeOut, p: Parameters) extends L1HellaCacheModule()(p) {
  val io = IO(new Bundle {
    val req = Flipped(Decoupled(new TLBundleB(edge.bundle)))
    val rep = Decoupled(new TLBundleC(edge.bundle))
    val meta_read = Decoupled(new L1MetaReadReq)
    val meta_write = Decoupled(new L1MetaWriteReq)
    val wb_req = Decoupled(new WritebackReq(edge.bundle))
    val way_en = Input(Bits(nWays.W))
    val mshr_rdy = Input(Bool())
    val block_state = Input(new ClientMetadata())
  })

  val (s_invalid :: s_meta_read :: s_meta_resp :: s_mshr_req ::
       s_mshr_resp :: s_release :: s_writeback_req :: s_writeback_resp :: 
       s_meta_write :: Nil) = Enum(9)
  val state = RegInit(s_invalid)

  val req = Reg(new TLBundleB(edge.bundle))
  val req_idx = req.address(idxMSB, idxLSB)
  val req_tag = req.address >> untagBits

  val way_en = Reg(Bits())
  val tag_matches = way_en.orR
  val old_coh = Reg(new ClientMetadata)
  val miss_coh = ClientMetadata.onReset
  val reply_coh = Mux(tag_matches, old_coh, miss_coh)
  val (is_dirty, report_param, new_coh) = reply_coh.onProbe(req.param)

  io.req.ready := state === s_invalid
  io.rep.valid := state === s_release
  io.rep.bits := edge.ProbeAck(req, report_param)

  assert(!io.rep.valid || !edge.hasData(io.rep.bits),
    "ProbeUnit should not send ProbeAcks with data, WritebackUnit should handle it")

  io.meta_read.valid := state === s_meta_read
  io.meta_read.bits.idx := req_idx
  io.meta_read.bits.tag := req_tag
  io.meta_read.bits.way_en := ~(0.U(nWays.W))

  io.meta_write.valid := state === s_meta_write
  io.meta_write.bits.way_en := way_en
  io.meta_write.bits.idx := req_idx
  io.meta_write.bits.tag := req_tag
  io.meta_write.bits.data.tag := req_tag
  io.meta_write.bits.data.coh := new_coh

  io.wb_req.valid := state === s_writeback_req
  io.wb_req.bits.source := req.source
  io.wb_req.bits.idx := req_idx
  io.wb_req.bits.tag := req_tag
  io.wb_req.bits.param := report_param
  io.wb_req.bits.way_en := way_en
  io.wb_req.bits.voluntary := false.B

  // state === s_invalid
  when (io.req.fire) {
    state := s_meta_read
    req := io.req.bits
  }

  // state === s_meta_read
  when (io.meta_read.fire) {
    state := s_meta_resp
  }

  // we need to wait one cycle for the metadata to be read from the array
  when (state === s_meta_resp) {
    state := s_mshr_req
  }

  when (state === s_mshr_req) {
    old_coh := io.block_state
    way_en := io.way_en
    // if the read didn't go through, we need to retry
    state := Mux(io.mshr_rdy, s_mshr_resp, s_meta_read)
  }

  when (state === s_mshr_resp) {
    state := Mux(tag_matches && is_dirty, s_writeback_req, s_release)
  }

  when (state === s_release && io.rep.ready) {
    state := Mux(tag_matches, s_meta_write, s_invalid)
  }

  // state === s_writeback_req
  when (io.wb_req.fire) {
    state := s_writeback_resp
  }

  // wait for the writeback request to finish before updating the metadata
  when (state === s_writeback_resp && io.wb_req.ready) {
    state := s_meta_write
  }

  when (io.meta_write.fire) {
    state := s_invalid
  }
}

class DataArray(implicit p: Parameters) extends L1HellaCacheModule()(p) {
  val io = IO(new Bundle {
    val read = Flipped(Decoupled(new L1DataReadReq))
    val write = Flipped(Decoupled(new L1DataWriteReq))
    val resp = Output(Vec(nWays, Bits(encRowBits.W)))
  })

  val waddr = io.write.bits.addr >> rowOffBits
  val raddr = io.read.bits.addr >> rowOffBits

  if (doNarrowRead) {
    for (w <- 0 until nWays by rowWords) {
      val wway_en = io.write.bits.way_en(w+rowWords-1,w)
      val rway_en = io.read.bits.way_en(w+rowWords-1,w)
      val resp = Wire(Vec(rowWords, Bits(encRowBits.W)))
      val r_raddr = RegEnable(io.read.bits.addr, io.read.valid)
      for (i <- 0 until resp.size) {
        val array  = DescribedSRAM(
          name = s"array_${w}_${i}",
          desc = "Non-blocking DCache Data Array",
          size = nSets * refillCycles,
          data = Vec(rowWords, Bits(encDataBits.W))
        )
        when (wway_en.orR && io.write.valid && io.write.bits.wmask(i)) {
          val data = VecInit.fill(rowWords)(io.write.bits.data(encDataBits*(i+1)-1,encDataBits*i))
          array.write(waddr, data, wway_en.asBools)
        }
        resp(i) := array.read(raddr, rway_en.orR && io.read.valid).asUInt
      }
      for (dw <- 0 until rowWords) {
        val r = VecInit(resp.map(_(encDataBits*(dw+1)-1,encDataBits*dw)))
        val resp_mux =
          if (r.size == 1) r
          else VecInit(r(r_raddr(rowOffBits-1,wordOffBits)), r.tail:_*)
        io.resp(w+dw) := resp_mux.asUInt
      }
    }
  } else {
    for (w <- 0 until nWays) {
      val array  = DescribedSRAM(
        name = s"array_${w}",
        desc = "Non-blocking DCache Data Array",
        size = nSets * refillCycles,
        data = Vec(rowWords, Bits(encDataBits.W))
      )
      when (io.write.bits.way_en(w) && io.write.valid) {
        val data = VecInit.tabulate(rowWords)(i => io.write.bits.data(encDataBits*(i+1)-1,encDataBits*i))
        array.write(waddr, data, io.write.bits.wmask.asBools)
      }
      io.resp(w) := array.read(raddr, io.read.bits.way_en(w) && io.read.valid).asUInt
    }
  }

  io.read.ready := true.B
  io.write.ready := true.B
}

class NonBlockingDCache(staticIdForMetadataUseOnly: Int)(implicit p: Parameters) extends HellaCache(staticIdForMetadataUseOnly)(p) {
  override lazy val module = new NonBlockingDCacheModule(this)
}

class NonBlockingDCacheModule(outer: NonBlockingDCache) extends HellaCacheModule(outer) {

  require(isPow2(nWays)) // TODO: relax this
  require(dataScratchpadSize == 0)
  require(!usingVM || untagBits <= pgIdxBits, s"untagBits($untagBits) > pgIdxBits($pgIdxBits)")
  require(!cacheParams.separateUncachedResp)

  // ECC is only supported on the data array
  require(cacheParams.tagCode.isInstanceOf[IdentityCode])
  val dECC = cacheParams.dataCode

  io.cpu := DontCare
  io.errors := DontCare

  val wb = Module(new WritebackUnit)
  val prober = Module(new ProbeUnit)
  val mshrs = Module(new MSHRFile)

  io.cpu.req.ready := true.B
  val s1_valid = RegNext(io.cpu.req.fire, false.B)
  val s1_req = Reg(new HellaCacheReq)
  val s1_valid_masked = s1_valid && !io.cpu.s1_kill
  val s1_replay = RegInit(false.B)
  val s1_clk_en = Reg(Bool())
  val s1_sfence = s1_req.cmd === M_SFENCE

  val s2_valid = RegNext(s1_valid_masked && !s1_sfence, false.B) && !io.cpu.s2_xcpt.asUInt.orR
  val s2_req = Reg(new HellaCacheReq)
  val s2_replay = RegNext(s1_replay, false.B) && s2_req.cmd =/= M_FLUSH_ALL
  val s2_recycle = Wire(Bool())
  val s2_valid_masked = Wire(Bool())

  val s3_valid = RegInit(false.B)
  val s3_req = Reg(new HellaCacheReq)
  val s3_way = Reg(Bits())

  val s1_recycled = RegEnable(s2_recycle, false.B, s1_clk_en)
  val s1_read  = isRead(s1_req.cmd)
  val s1_write = isWrite(s1_req.cmd)
  val s1_readwrite = s1_read || s1_write || isPrefetch(s1_req.cmd)
  // check for unsupported operations
  assert(!s1_valid || !s1_req.cmd.isOneOf(M_PWR))

  val dtlb = Module(new TLB(false, log2Ceil(coreDataBytes), TLBConfig(nTLBSets, nTLBWays)))
  io.ptw <> dtlb.io.ptw
  dtlb.io.kill := io.cpu.s2_kill
  dtlb.io.req.valid := s1_valid && !io.cpu.s1_kill && s1_readwrite
  dtlb.io.req.bits.passthrough := s1_req.phys
  dtlb.io.req.bits.vaddr := s1_req.addr
  dtlb.io.req.bits.size := s1_req.size
  dtlb.io.req.bits.cmd := s1_req.cmd
  dtlb.io.req.bits.prv := s1_req.dprv
  dtlb.io.req.bits.v := s1_req.dv
  when (!dtlb.io.req.ready && !io.cpu.req.bits.phys) { io.cpu.req.ready := false.B }

  dtlb.io.sfence.valid := s1_valid && !io.cpu.s1_kill && s1_sfence
  dtlb.io.sfence.bits.rs1 := s1_req.size(0)
  dtlb.io.sfence.bits.rs2 := s1_req.size(1)
  dtlb.io.sfence.bits.addr := s1_req.addr
  dtlb.io.sfence.bits.asid := io.cpu.s1_data.data
  dtlb.io.sfence.bits.hv := s1_req.cmd === M_HFENCEV
  dtlb.io.sfence.bits.hg := s1_req.cmd === M_HFENCEG

  when (io.cpu.req.valid) {
    s1_req := io.cpu.req.bits
  }
  when (wb.io.meta_read.valid) {
    s1_req.addr := Cat(wb.io.meta_read.bits.tag, wb.io.meta_read.bits.idx) << blockOffBits
    s1_req.phys := true.B
  }
  when (prober.io.meta_read.valid) {
    s1_req.addr := Cat(prober.io.meta_read.bits.tag, prober.io.meta_read.bits.idx) << blockOffBits
    s1_req.phys := true.B
  }
  when (mshrs.io.replay.valid) {
    s1_req := mshrs.io.replay.bits
  }
  when (s2_recycle) {
    s1_req := s2_req
  }
  val s1_addr = dtlb.io.resp.paddr

  when (s1_clk_en) {
    s2_req.size := s1_req.size
    s2_req.signed := s1_req.signed
    s2_req.phys := s1_req.phys
    s2_req.addr := s1_addr
    when (s1_write) {
      s2_req.data := Mux(s1_replay, mshrs.io.replay.bits.data, io.cpu.s1_data.data)
    }
    when (s1_recycled) { s2_req.data := s1_req.data }
    s2_req.tag := s1_req.tag
    s2_req.cmd := s1_req.cmd
  }

  // tags
  def onReset = L1Metadata(0.U, ClientMetadata.onReset)
<<<<<<< HEAD
  val meta = Module(new L1MetadataArray(onReset _))
=======
  val meta = Module(new L1MetadataArray(() => onReset ))
>>>>>>> a6f236f0
  val metaReadArb = Module(new Arbiter(new L1MetaReadReq, 5))
  val metaWriteArb = Module(new Arbiter(new L1MetaWriteReq, 2))
  meta.io.read <> metaReadArb.io.out
  meta.io.write <> metaWriteArb.io.out

  // data
  val data = Module(new DataArray)
  val readArb = Module(new Arbiter(new L1DataReadReq, 4))
  val writeArb = Module(new Arbiter(new L1DataWriteReq, 2))
  data.io.write.valid := writeArb.io.out.valid
  writeArb.io.out.ready := data.io.write.ready
  data.io.write.bits := writeArb.io.out.bits
  val wdata_encoded = (0 until rowWords).map(i => dECC.encode(writeArb.io.out.bits.data(coreDataBits*(i+1)-1,coreDataBits*i)))
  data.io.write.bits.data := wdata_encoded.asUInt

  // tag read for new requests
  metaReadArb.io.in(4).valid := io.cpu.req.valid
  metaReadArb.io.in(4).bits.idx := io.cpu.req.bits.addr >> blockOffBits
  metaReadArb.io.in(4).bits.tag := io.cpu.req.bits.addr >> untagBits
  metaReadArb.io.in(4).bits.way_en := ~0.U(nWays.W)
  when (!metaReadArb.io.in(4).ready) { io.cpu.req.ready := false.B }

  // data read for new requests
  readArb.io.in(3).valid := io.cpu.req.valid
  readArb.io.in(3).bits.addr := io.cpu.req.bits.addr
  readArb.io.in(3).bits.way_en := ~0.U(nWays.W)
  when (!readArb.io.in(3).ready) { io.cpu.req.ready := false.B }

  // recycled requests
  metaReadArb.io.in(0).valid := s2_recycle
  metaReadArb.io.in(0).bits.idx := s2_req.addr >> blockOffBits
  metaReadArb.io.in(0).bits.way_en := ~0.U(nWays.W)
  metaReadArb.io.in(0).bits.tag := s2_req.tag
  readArb.io.in(0).valid := s2_recycle
  readArb.io.in(0).bits.addr := s2_req.addr
  readArb.io.in(0).bits.way_en := ~0.U(nWays.W)

  // tag check and way muxing
  def wayMap[T <: Data](f: Int => T) = VecInit((0 until nWays).map(f))
  val s1_tag_eq_way = wayMap((w: Int) => meta.io.resp(w).tag === (s1_addr >> untagBits)).asUInt
  val s1_tag_match_way = wayMap((w: Int) => s1_tag_eq_way(w) && meta.io.resp(w).coh.isValid()).asUInt
  s1_clk_en := metaReadArb.io.out.valid //TODO: should be metaReadArb.io.out.fire, but triggers Verilog backend bug
  val s1_writeback = s1_clk_en && !s1_valid && !s1_replay
  val s2_tag_match_way = RegEnable(s1_tag_match_way, s1_clk_en)
  val s2_tag_match = s2_tag_match_way.orR
  val s2_hit_state = Mux1H(s2_tag_match_way, wayMap((w: Int) => RegEnable(meta.io.resp(w).coh, s1_clk_en)))
  val (s2_has_permission, _, s2_new_hit_state) = s2_hit_state.onAccess(s2_req.cmd)
  val s2_hit = s2_tag_match && s2_has_permission && s2_hit_state === s2_new_hit_state

  // load-reserved/store-conditional
  val lrsc_count = RegInit(0.U)
  val lrsc_valid = lrsc_count > lrscBackoff.U
  val lrsc_addr = Reg(UInt())
  val (s2_lr, s2_sc) = (s2_req.cmd === M_XLR, s2_req.cmd === M_XSC)
  val s2_lrsc_addr_match = lrsc_valid && lrsc_addr === (s2_req.addr >> blockOffBits)
  val s2_sc_fail = s2_sc && !s2_lrsc_addr_match
  when (lrsc_count > 0.U) { lrsc_count := lrsc_count - 1.U }
  when (s2_valid_masked && s2_hit || s2_replay) {
    when (s2_lr) {
      lrsc_count := lrscCycles.U - 1.U
      lrsc_addr := s2_req.addr >> blockOffBits
    }
    when (lrsc_count > 0.U) {
      lrsc_count := 0.U
    }
  }
  when (s2_valid_masked && !(s2_tag_match && s2_has_permission) && s2_lrsc_addr_match) {
    lrsc_count := 0.U
  }

  val s2_data = Wire(Vec(nWays, Bits(encRowBits.W)))
  for (w <- 0 until nWays) {
    val regs = Reg(Vec(rowWords, Bits(encDataBits.W)))
    val en1 = s1_clk_en && s1_tag_eq_way(w)
    for (i <- 0 until regs.size) {
      val en = en1 && (((i == 0).B || !doNarrowRead.B) || s1_writeback)
      when (en) { regs(i) := data.io.resp(w) >> encDataBits*i }
    }
    s2_data(w) := regs.asUInt
  }
  val s2_data_muxed = Mux1H(s2_tag_match_way, s2_data)
  val s2_data_decoded = (0 until rowWords).map(i => dECC.decode(s2_data_muxed(encDataBits*(i+1)-1,encDataBits*i)))
  val s2_data_corrected = s2_data_decoded.map(_.corrected).asUInt
  val s2_data_uncorrected = s2_data_decoded.map(_.uncorrected).asUInt
  val s2_word_idx = if(doNarrowRead) 0.U else s2_req.addr(log2Up(rowWords*coreDataBytes)-1,log2Up(wordBytes))
  val s2_data_correctable = s2_data_decoded.map(_.correctable).asUInt(s2_word_idx)

  // store/amo hits
  s3_valid := (s2_valid_masked && s2_hit || s2_replay) && !s2_sc_fail && isWrite(s2_req.cmd)
  val amoalu = Module(new AMOALU(xLen))
  when ((s2_valid || s2_replay) && (isWrite(s2_req.cmd) || s2_data_correctable)) {
    s3_req := s2_req
    s3_req.data := Mux(s2_data_correctable, s2_data_corrected, amoalu.io.out)
    s3_way := s2_tag_match_way
  }

  writeArb.io.in(0).bits.addr := s3_req.addr
  writeArb.io.in(0).bits.wmask := UIntToOH(s3_req.addr.extract(rowOffBits-1,offsetlsb))
  writeArb.io.in(0).bits.data := Fill(rowWords, s3_req.data)
  writeArb.io.in(0).valid := s3_valid
  writeArb.io.in(0).bits.way_en :=  s3_way

  // replacement policy
  val replacer = cacheParams.replacement
  val s1_replaced_way_en = UIntToOH(replacer.way)
  val s2_replaced_way_en = UIntToOH(RegEnable(replacer.way, s1_clk_en))
  val s2_repl_meta = Mux1H(s2_replaced_way_en, wayMap((w: Int) => RegEnable(meta.io.resp(w), s1_clk_en && s1_replaced_way_en(w))).toSeq)

  // miss handling
  mshrs.io.req.valid := s2_valid_masked && !s2_hit && (isPrefetch(s2_req.cmd) || isRead(s2_req.cmd) || isWrite(s2_req.cmd))
  mshrs.io.req.bits.viewAsSupertype(new Replay) := s2_req.viewAsSupertype(new HellaCacheReq)
  mshrs.io.req.bits.tag_match := s2_tag_match
  mshrs.io.req.bits.old_meta := Mux(s2_tag_match, L1Metadata(s2_repl_meta.tag, s2_hit_state), s2_repl_meta)
  mshrs.io.req.bits.way_en := Mux(s2_tag_match, s2_tag_match_way, s2_replaced_way_en)
  mshrs.io.req.bits.data := s2_req.data
  when (mshrs.io.req.fire) { replacer.miss }
  tl_out.a <> mshrs.io.mem_acquire

  // replays
  readArb.io.in(1).valid := mshrs.io.replay.valid
  readArb.io.in(1).bits.addr := mshrs.io.replay.bits.addr
  readArb.io.in(1).bits.way_en := ~0.U(nWays.W)
  mshrs.io.replay.ready := readArb.io.in(1).ready
  s1_replay := mshrs.io.replay.valid && readArb.io.in(1).ready
  metaReadArb.io.in(1) <> mshrs.io.meta_read
  metaWriteArb.io.in(0) <> mshrs.io.meta_write

  // probes and releases
  prober.io.req.valid := tl_out.b.valid && !lrsc_valid
  tl_out.b.ready := prober.io.req.ready && !lrsc_valid
  prober.io.req.bits := tl_out.b.bits
  prober.io.way_en := s2_tag_match_way
  prober.io.block_state := s2_hit_state
  metaReadArb.io.in(2) <> prober.io.meta_read
  metaWriteArb.io.in(1) <> prober.io.meta_write
  prober.io.mshr_rdy := mshrs.io.probe_rdy

  // refills
  val grant_has_data = edge.hasData(tl_out.d.bits)
  mshrs.io.mem_grant.valid := tl_out.d.fire
  mshrs.io.mem_grant.bits := tl_out.d.bits
  tl_out.d.ready := writeArb.io.in(1).ready || !grant_has_data
  /* The last clause here is necessary in order to prevent the responses for
   * the IOMSHRs from being written into the data array. It works because the
   * IOMSHR ids start right the ones for the regular MSHRs. */
  writeArb.io.in(1).valid := tl_out.d.valid && grant_has_data &&
                               tl_out.d.bits.source < cfg.nMSHRs.U
  writeArb.io.in(1).bits.addr := mshrs.io.refill.addr
  writeArb.io.in(1).bits.way_en := mshrs.io.refill.way_en
  writeArb.io.in(1).bits.wmask := ~0.U(rowWords.W)
  writeArb.io.in(1).bits.data := tl_out.d.bits.data(encRowBits-1,0)
  data.io.read <> readArb.io.out
  readArb.io.out.ready := !tl_out.d.valid || tl_out.d.ready // insert bubble if refill gets blocked
  tl_out.e <> mshrs.io.mem_finish

  // writebacks
  val wbArb = Module(new Arbiter(new WritebackReq(edge.bundle), 2))
  wbArb.io.in(0) <> prober.io.wb_req
  wbArb.io.in(1) <> mshrs.io.wb_req
  wb.io.req <> wbArb.io.out
  metaReadArb.io.in(3) <> wb.io.meta_read
  readArb.io.in(2) <> wb.io.data_req
  wb.io.data_resp := s2_data_corrected
  TLArbiter.lowest(edge, tl_out.c, wb.io.release, prober.io.rep)

  // store->load bypassing
  val s4_valid = RegNext(s3_valid, false.B)
  val s4_req = RegEnable(s3_req, s3_valid && metaReadArb.io.out.valid)
  val bypasses = List(
    ((s2_valid_masked || s2_replay) && !s2_sc_fail, s2_req, amoalu.io.out),
    (s3_valid, s3_req, s3_req.data),
    (s4_valid, s4_req, s4_req.data)
  ).map(r => (r._1 && (s1_addr >> wordOffBits === r._2.addr >> wordOffBits) && isWrite(r._2.cmd), r._3))
  val s2_store_bypass_data = Reg(Bits(coreDataBits.W))
  val s2_store_bypass = Reg(Bool())
  when (s1_clk_en) {
    s2_store_bypass := false.B
    when (bypasses.map(_._1).reduce(_||_)) {
      s2_store_bypass_data := PriorityMux(bypasses)
      s2_store_bypass := true.B
    }
  }

  // load data subword mux/sign extension
  val s2_data_word_prebypass = s2_data_uncorrected >> Cat(s2_word_idx, 0.U(log2Up(coreDataBits).W))
  val s2_data_word = Mux(s2_store_bypass, s2_store_bypass_data, s2_data_word_prebypass)
  val loadgen = new LoadGen(s2_req.size, s2_req.signed, s2_req.addr, s2_data_word, s2_sc, wordBytes)

  amoalu.io.mask := new StoreGen(s2_req.size, s2_req.addr, 0.U, xLen/8).mask
  amoalu.io.cmd := s2_req.cmd
  amoalu.io.lhs := s2_data_word
  amoalu.io.rhs := s2_req.data

  // nack it like it's hot
  val s1_nack = dtlb.io.req.valid && dtlb.io.resp.miss || io.cpu.s2_nack ||
                s1_req.addr(idxMSB,idxLSB) === prober.io.meta_write.bits.idx && !prober.io.req.ready
  val s2_nack_hit = RegEnable(s1_nack, s1_valid || s1_replay)
  when (s2_nack_hit) { mshrs.io.req.valid := false.B }
  val s2_nack_victim = s2_hit && mshrs.io.secondary_miss
  val s2_nack_miss = !s2_hit && !mshrs.io.req.ready
  val s2_nack = s2_nack_hit || s2_nack_victim || s2_nack_miss
  s2_valid_masked := s2_valid && !s2_nack && !io.cpu.s2_kill

  val s2_recycle_ecc = (s2_valid || s2_replay) && s2_hit && s2_data_correctable
  val s2_recycle_next = RegInit(false.B)
  when (s1_valid || s1_replay) { s2_recycle_next := s2_recycle_ecc }
  s2_recycle := s2_recycle_ecc || s2_recycle_next

  // after a nack, block until nack condition resolves to save energy
  val block_miss = RegInit(false.B)
  block_miss := (s2_valid || block_miss) && s2_nack_miss
  when (block_miss || s1_nack) {
    io.cpu.req.ready := false.B
  }

  val cache_resp = Wire(Valid(new HellaCacheResp))
  cache_resp.valid := (s2_replay || s2_valid_masked && s2_hit) && !s2_data_correctable
  cache_resp.bits.addr := s2_req.addr
  cache_resp.bits.idx.foreach(_ := s2_req.idx.get)
  cache_resp.bits.tag := s2_req.tag
  cache_resp.bits.cmd := s2_req.cmd
  cache_resp.bits.size := s2_req.size
  cache_resp.bits.signed := s2_req.signed
  cache_resp.bits.dprv := s2_req.dprv
  cache_resp.bits.dv := s2_req.dv
  cache_resp.bits.data_word_bypass := loadgen.wordData
  cache_resp.bits.data_raw := s2_data_word
  cache_resp.bits.mask := s2_req.mask
  cache_resp.bits.has_data := isRead(s2_req.cmd)
  cache_resp.bits.data := loadgen.data | s2_sc_fail
  cache_resp.bits.store_data := s2_req.data
  cache_resp.bits.replay := s2_replay

  val uncache_resp = Wire(Valid(new HellaCacheResp))
  uncache_resp.bits := mshrs.io.resp.bits
  uncache_resp.valid := mshrs.io.resp.valid
  mshrs.io.resp.ready := RegNext(!(s1_valid || s1_replay))

  io.cpu.s2_nack := s2_valid && s2_nack
  io.cpu.resp := Mux(mshrs.io.resp.ready, uncache_resp, cache_resp)
  io.cpu.resp.bits.data_word_bypass := loadgen.wordData
  io.cpu.resp.bits.data_raw := s2_data_word
  io.cpu.ordered := mshrs.io.fence_rdy && !s1_valid && !s2_valid
  io.cpu.replay_next := (s1_replay && s1_read) || mshrs.io.replay_next

  val s1_xcpt_valid = dtlb.io.req.valid && !s1_nack
  val s1_xcpt = dtlb.io.resp
  io.cpu.s2_xcpt := Mux(RegNext(s1_xcpt_valid), RegEnable(s1_xcpt, s1_clk_en), 0.U.asTypeOf(s1_xcpt))
  io.cpu.s2_uncached := false.B
  io.cpu.s2_paddr := s2_req.addr

  // performance events
  io.cpu.perf.acquire := edge.done(tl_out.a)
  io.cpu.perf.release := edge.done(tl_out.c)
  io.cpu.perf.tlbMiss := io.ptw.req.fire

  // no clock-gating support
  io.cpu.clock_enabled := true.B
}<|MERGE_RESOLUTION|>--- conflicted
+++ resolved
@@ -449,13 +449,9 @@
   val free_sdq = io.replay.fire && isWrite(io.replay.bits.cmd)
   io.replay.bits.data := sdq(RegEnable(replay_arb.io.out.bits.sdq_id, free_sdq))
   io.replay.bits.mask := 0.U
-<<<<<<< HEAD
-  io.replay <> replay_arb.io.out
-=======
   io.replay.valid := replay_arb.io.out.valid
   replay_arb.io.out.ready := io.replay.ready
   io.replay.bits.viewAsSupertype(new HellaCacheReqInternal) <> replay_arb.io.out.bits.viewAsSupertype(new HellaCacheReqInternal)
->>>>>>> a6f236f0
 
   when (io.replay.valid || sdq_enq) {
     sdq_val := sdq_val & ~(UIntToOH(replay_arb.io.out.bits.sdq_id) & Fill(cfg.nSDQ, free_sdq)) |
@@ -799,11 +795,7 @@
 
   // tags
   def onReset = L1Metadata(0.U, ClientMetadata.onReset)
-<<<<<<< HEAD
-  val meta = Module(new L1MetadataArray(onReset _))
-=======
   val meta = Module(new L1MetadataArray(() => onReset ))
->>>>>>> a6f236f0
   val metaReadArb = Module(new Arbiter(new L1MetaReadReq, 5))
   val metaWriteArb = Module(new Arbiter(new L1MetaWriteReq, 2))
   meta.io.read <> metaReadArb.io.out
