// See LICENSE.SiFive for license details.

package freechips.rocketchip.rocket

import Chisel._
import Chisel.ImplicitConversions._
import freechips.rocketchip.config.Parameters
import freechips.rocketchip.coreplex.{RationalCrossing, RocketCrossing, RocketTilesKey}
import freechips.rocketchip.diplomacy.AddressSet
import freechips.rocketchip.tilelink._
import freechips.rocketchip.util._
import TLMessages._

class DCacheDataReq(implicit p: Parameters) extends L1HellaCacheBundle()(p) {
  val eccBytes = cacheParams.dataECCBytes
  val addr = Bits(width = untagBits)
  val write = Bool()
  val wdata = UInt(width = cacheParams.dataECC.width(eccBytes*8) * rowBytes/eccBytes)
  val wordMask = UInt(width = rowBytes / wordBytes)
  val eccMask = UInt(width = wordBytes / eccBytes)
  val way_en = Bits(width = nWays)
}

class DCacheDataArray(implicit p: Parameters) extends L1HellaCacheModule()(p) {
  val io = new Bundle {
    val req = Valid(new DCacheDataReq).flip
    val resp = Vec(nWays, UInt(width = req.bits.wdata.getWidth)).asOutput
  }

  require(rowBytes % wordBytes == 0)
  val eccBits = cacheParams.dataECCBytes * 8
  val encBits = cacheParams.dataECC.width(eccBits)
  val encWordBits = encBits * (wordBits / eccBits)
  val eccMask = if (eccBits == wordBits) Seq(true.B) else io.req.bits.eccMask.toBools
  val wMask = if (nWays == 1) eccMask else (0 until nWays).flatMap(i => eccMask.map(_ && io.req.bits.way_en(i)))
  val wWords = io.req.bits.wdata.grouped(encBits * (wordBits / eccBits))
  val addr = io.req.bits.addr >> rowOffBits
  val data_arrays = Seq.fill(rowBytes / wordBytes) { SeqMem(nSets * refillCycles, Vec(nWays * (wordBits / eccBits), UInt(width = encBits))) }
  val rdata = for ((array, i) <- data_arrays zipWithIndex) yield {
    val valid = io.req.valid && (Bool(data_arrays.size == 1) || io.req.bits.wordMask(i))
    when (valid && io.req.bits.write) {
      val wData = wWords(i).grouped(encBits)
      array.write(addr, Vec((0 until nWays).flatMap(i => wData)), wMask)
    }
    val data = array.read(addr, valid && !io.req.bits.write)
    data.grouped(wordBits / eccBits).map(_.asUInt).toSeq
  }
  (io.resp zip rdata.transpose).foreach { case (resp, data) => resp := data.asUInt }
}

class DCacheMetadataReq(implicit p: Parameters) extends L1HellaCacheBundle()(p) {
  val write = Bool()
  val idx = UInt(width = idxBits)
  val way_en = UInt(width = nWays)
  val data = new L1Metadata
}

class DCache(hartid: Int, val scratch: () => Option[AddressSet] = () => None)(implicit p: Parameters) extends HellaCache(hartid)(p) {
  override lazy val module = new DCacheModule(this) 
}

class DCacheModule(outer: DCache) extends HellaCacheModule(outer) {
  // no tag ECC support
  val tECC = cacheParams.tagECC
  val dECC = cacheParams.dataECC
  val eccBytes = cacheParams.dataECCBytes
  val eccBits = eccBytes * 8
  require(isPow2(eccBytes) && eccBytes <= wordBytes)
  require(eccBytes == 1 || !dECC.isInstanceOf[IdentityCode])
  val usingRMW = eccBytes > 1 || usingAtomics

  // tags
  val replacer = cacheParams.replacement
  val metaArb = Module(new Arbiter(new DCacheMetadataReq, 8))
  val tag_array = SeqMem(nSets, Vec(nWays, UInt(width = tECC.width(metaArb.io.out.bits.data.getWidth))))

  // data
  val data = Module(new DCacheDataArray)
  val dataArb = Module(new Arbiter(new DCacheDataReq, 4))
  data.io.req <> dataArb.io.out
  data.io.req.bits.wdata := encodeData(dataArb.io.out.bits.wdata(rowBits-1, 0))
  dataArb.io.out.ready := true
  metaArb.io.out.ready := true

  val rational = p(RocketCrossing) match {
    case RationalCrossing(_) => true
    case _ => false
  }

  val q_depth = if (rational) (2 min maxUncachedInFlight-1) else 0
  val tl_out_a = Wire(tl_out.a)
  tl_out.a <> (if (q_depth == 0) tl_out_a else Queue(tl_out_a, q_depth, flow = true, pipe = true))

  val s1_valid = Reg(next=io.cpu.req.fire(), init=Bool(false))
  val s1_probe = Reg(next=tl_out.b.fire(), init=Bool(false))
  val probe_bits = RegEnable(tl_out.b.bits, tl_out.b.fire()) // TODO has data now :(
  val s1_nack = Wire(init=Bool(false))
  val s1_valid_masked = s1_valid && !io.cpu.s1_kill
  val s1_valid_not_nacked = s1_valid && !s1_nack
  val s1_req = Reg(io.cpu.req.bits)
  when (metaArb.io.out.valid && !metaArb.io.out.bits.write) {
    s1_req := io.cpu.req.bits
    s1_req.addr := Cat(io.cpu.req.bits.addr >> untagBits, metaArb.io.out.bits.idx, io.cpu.req.bits.addr(blockOffBits-1,0))
  }
  val s1_read = needsRead(s1_req)
  val s1_write = isWrite(s1_req.cmd)
  val s1_readwrite = s1_read || s1_write
  val s1_sfence = s1_req.cmd === M_SFENCE
  val s1_flush_valid = Reg(Bool())

  val s_ready :: s_voluntary_writeback :: s_probe_rep_dirty :: s_probe_rep_clean :: s_probe_retry :: s_probe_rep_miss :: s_voluntary_write_meta :: s_probe_write_meta :: Nil = Enum(UInt(), 8)
  val cached_grant_wait = Reg(init=Bool(false))
  val release_ack_wait = Reg(init=Bool(false))
  val release_state = Reg(init=s_ready)
  val any_pstore_valid = Wire(Bool())
  val inWriteback = release_state.isOneOf(s_voluntary_writeback, s_probe_rep_dirty)
  val releaseWay = Wire(UInt())
  io.cpu.req.ready := (release_state === s_ready) && !cached_grant_wait && !s1_nack

  // I/O MSHRs
  val mmioOffset = if (outer.scratch().isDefined) 0 else 1
  val uncachedInFlight = Seq.fill(maxUncachedInFlight) { RegInit(Bool(false)) }
  val uncachedReqs = Seq.fill(maxUncachedInFlight) { Reg(new HellaCacheReq) }

  // hit initiation path
  val s0_read = needsRead(io.cpu.req.bits)
  dataArb.io.in(3).valid := io.cpu.req.valid && s0_read
  dataArb.io.in(3).bits.write := false
  dataArb.io.in(3).bits.addr := io.cpu.req.bits.addr
  dataArb.io.in(3).bits.wordMask := UIntToOH(io.cpu.req.bits.addr.extract(rowOffBits-1,offsetlsb))
  dataArb.io.in(3).bits.way_en := ~UInt(0, nWays)
  when (!dataArb.io.in(3).ready && s0_read) { io.cpu.req.ready := false }
  metaArb.io.in(7).valid := io.cpu.req.valid
  metaArb.io.in(7).bits.write := false
  metaArb.io.in(7).bits.idx := io.cpu.req.bits.addr(idxMSB, idxLSB)
  metaArb.io.in(7).bits.way_en := ~UInt(0, nWays)
  metaArb.io.in(7).bits.data := metaArb.io.in(4).bits.data
  when (!metaArb.io.in(7).ready) { io.cpu.req.ready := false }

  // address translation
  val tlb = Module(new TLB(log2Ceil(coreDataBytes), nTLBEntries))
  io.ptw <> tlb.io.ptw
  tlb.io.req.valid := s1_valid && !io.cpu.s1_kill && (s1_readwrite || s1_sfence)
  tlb.io.req.bits.sfence.valid := s1_sfence
  tlb.io.req.bits.sfence.bits.rs1 := s1_req.typ(0)
  tlb.io.req.bits.sfence.bits.rs2 := s1_req.typ(1)
  tlb.io.req.bits.sfence.bits.asid := io.cpu.s1_data.data
  tlb.io.req.bits.passthrough := s1_req.phys
  tlb.io.req.bits.vaddr := s1_req.addr
  tlb.io.req.bits.instruction := false
  tlb.io.req.bits.size := s1_req.typ
  tlb.io.req.bits.cmd := s1_req.cmd
  when (!tlb.io.req.ready && !io.cpu.req.bits.phys) { io.cpu.req.ready := false }
  when (s1_valid && s1_readwrite && tlb.io.resp.miss) { s1_nack := true }

  val s1_paddr = tlb.io.resp.paddr
  val s1_tag = Mux(s1_probe, probe_bits.address, s1_paddr) >> untagBits
  val s1_victim_way = Wire(init = replacer.way)
  val (s1_hit_way, s1_hit_state, s1_meta, s1_victim_meta) =
    if (usingDataScratchpad) {
<<<<<<< HEAD
      metaWriteArb.io.out.ready := true
      metaReadArb.io.out.ready := !metaWriteArb.io.out.valid
      val baseAddr = GetPropertyByHartId(p(RocketTilesKey), _.dcache.flatMap(_.scratch.map(_.U)), io.hartid)
=======
      val baseAddr = GetPropertyByHartId(p(coreplex.RocketTilesKey), _.dcache.flatMap(_.scratch.map(_.U)), io.hartid)
>>>>>>> ec9fbe26
      val inScratchpad = s1_paddr >= baseAddr && s1_paddr < baseAddr + nSets * cacheBlockBytes
      val hitState = Mux(inScratchpad, ClientMetadata.maximum, ClientMetadata.onReset)
      val dummyMeta = L1Metadata(UInt(0), ClientMetadata.onReset)
      (inScratchpad, hitState, Seq(tECC.encode(dummyMeta.asUInt)), dummyMeta)
    } else {
      val metaReq = metaArb.io.out
      when (metaReq.valid && metaReq.bits.write) {
        val wdata = tECC.encode(metaReq.bits.data.asUInt)
        val wmask = if (nWays == 1) Seq(true.B) else metaReq.bits.way_en.toBools
        tag_array.write(metaReq.bits.idx, Vec.fill(nWays)(wdata), wmask)
      }
      val s1_meta = tag_array.read(metaReq.bits.idx, metaReq.valid && !metaReq.bits.write)
      val s1_meta_uncorrected = s1_meta.map(tECC.decode(_).uncorrected.asTypeOf(new L1Metadata))
      val s1_meta_hit_way = s1_meta_uncorrected.map(r => r.coh.isValid() && r.tag === s1_tag).asUInt
      val s1_meta_hit_state = ClientMetadata.onReset.fromBits(
        s1_meta_uncorrected.map(r => Mux(r.tag === s1_tag, r.coh.asUInt, UInt(0)))
        .reduce (_|_))
      (s1_meta_hit_way, s1_meta_hit_state, s1_meta, s1_meta_uncorrected(s1_victim_way))
    }
  val s1_data_way = Mux(inWriteback, releaseWay, s1_hit_way)
  val s1_data = Mux1H(s1_data_way, data.io.resp) // retime into s2 if critical
  val s1_mask = Mux(s1_req.cmd === M_PWR, io.cpu.s1_data.mask, new StoreGen(s1_req.typ, s1_req.addr, UInt(0), wordBytes).mask)

  val s2_valid = Reg(next=s1_valid_masked && !s1_sfence, init=Bool(false)) && !io.cpu.s2_xcpt.asUInt.orR
  val s2_probe = Reg(next=s1_probe, init=Bool(false))
  val releaseInFlight = s1_probe || s2_probe || release_state =/= s_ready
  val s2_valid_masked = s2_valid && Reg(next = !s1_nack)
  val s2_req = Reg(io.cpu.req.bits)
  val s2_req_block_addr = (s2_req.addr >> idxLSB) << idxLSB
  val s2_uncached = Reg(Bool())
  val s2_uncached_resp_addr = Reg(UInt()) // should be DCE'd in synthesis
  when (s1_valid_not_nacked || s1_flush_valid) {
    s2_req := s1_req
    s2_req.addr := s1_paddr
    s2_uncached := !tlb.io.resp.cacheable || Bool(usingDataScratchpad)
  }
  val s2_read = isRead(s2_req.cmd)
  val s2_write = isWrite(s2_req.cmd)
  val s2_readwrite = s2_read || s2_write
  val s2_flush_valid_pre_tag_ecc = RegNext(s1_flush_valid)
  val s2_meta = s1_meta.map(RegEnable(_, s1_valid_not_nacked || s1_flush_valid || s1_probe)).map(tECC.decode(_))
  val s2_meta_corrected = s2_meta.map(_.corrected.asTypeOf(new L1Metadata))
  val s2_meta_errors = s2_meta.map(_.error).asUInt
  val s2_meta_error = s2_meta_errors.orR
  val s2_flush_valid = s2_flush_valid_pre_tag_ecc && !s2_meta_error
  val s2_data = RegEnable(s1_data, s1_valid || inWriteback)
  val s2_probe_way = RegEnable(s1_hit_way, s1_probe)
  val s2_probe_state = RegEnable(s1_hit_state, s1_probe)
  val s2_hit_way = RegEnable(s1_hit_way, s1_valid_not_nacked)
  val s2_hit_state = RegEnable(s1_hit_state, s1_valid_not_nacked)
  val s2_hit_valid = s2_hit_state.isValid()
  val (s2_hit, s2_grow_param, s2_new_hit_state) = s2_hit_state.onAccess(s2_req.cmd)
  val s2_data_decoded = decodeData(s2_data)
  val s2_word_idx = s2_req.addr.extract(log2Up(rowBits/8)-1, log2Up(wordBytes))
  val s2_data_error = needsRead(s2_req) && (s2_data_decoded.map(_.error).grouped(wordBits/eccBits).map(_.reduce(_||_)).toSeq)(s2_word_idx)
  val s2_data_corrected = (s2_data_decoded.map(_.corrected): Seq[UInt]).asUInt
  val s2_data_uncorrected = (s2_data_decoded.map(_.uncorrected): Seq[UInt]).asUInt
  val s2_valid_hit_pre_data_ecc = s2_valid_masked && s2_readwrite && !s2_meta_error && s2_hit
  val s2_valid_data_error = s2_valid_hit_pre_data_ecc && s2_data_error
  val s2_valid_hit = s2_valid_hit_pre_data_ecc && !s2_data_error
  val s2_valid_miss = s2_valid_masked && s2_readwrite && !s2_meta_error && !s2_hit && !any_pstore_valid && !release_ack_wait
  val s2_valid_cached_miss = s2_valid_miss && !s2_uncached && !uncachedInFlight.asUInt.orR
  val s2_victimize = Bool(!usingDataScratchpad) && (s2_valid_cached_miss || s2_valid_data_error || s2_flush_valid)
  val s2_valid_uncached = s2_valid_miss && s2_uncached
  val s2_victim_way = Mux(s2_hit_valid && !s2_flush_valid_pre_tag_ecc, s2_hit_way, UIntToOH(RegEnable(s1_victim_way, s1_valid_not_nacked || s1_flush_valid)))
  val s2_victim_tag = Mux(s2_valid_data_error, s2_req.addr >> untagBits, RegEnable(s1_victim_meta.tag, s1_valid_not_nacked || s1_flush_valid))
  val s2_victim_state = Mux(s2_hit_valid && !s2_flush_valid, s2_hit_state, RegEnable(s1_victim_meta.coh, s1_valid_not_nacked || s1_flush_valid))

  val (s2_prb_ack_data, s2_report_param, probeNewCoh)= s2_probe_state.onProbe(probe_bits.param)
  val (s2_victim_dirty, s2_shrink_param, voluntaryNewCoh) = s2_victim_state.onCacheControl(M_FLUSH)
  val s2_update_meta = s2_hit_state =/= s2_new_hit_state
  io.cpu.s2_nack := s2_valid && !s2_valid_hit && !(s2_valid_uncached && tl_out_a.ready && !uncachedInFlight.asUInt.andR)
  when (io.cpu.s2_nack || (s2_valid_hit && s2_update_meta)) { s1_nack := true }

  // tag updates on ECC errors
  metaArb.io.in(1).valid := s2_meta_error && (s2_valid_masked || s2_flush_valid_pre_tag_ecc || s2_probe)
  metaArb.io.in(1).bits.write := true
  metaArb.io.in(1).bits.way_en := PriorityEncoderOH(s2_meta_errors)
  metaArb.io.in(1).bits.idx := Mux(s2_probe, probe_bits.address, s2_req.addr)(idxMSB, idxLSB)
  metaArb.io.in(1).bits.data := PriorityMux(s2_meta_errors, s2_meta_corrected)

  // tag updates on hit/miss
  metaArb.io.in(2).valid := (s2_valid_hit && s2_update_meta) || (s2_victimize && !s2_victim_dirty)
  metaArb.io.in(2).bits.write := true
  metaArb.io.in(2).bits.way_en := s2_victim_way
  metaArb.io.in(2).bits.idx := s2_req.addr(idxMSB, idxLSB)
  metaArb.io.in(2).bits.data.coh := Mux(s2_valid_hit, s2_new_hit_state, ClientMetadata.onReset)
  metaArb.io.in(2).bits.data.tag := s2_req.addr >> untagBits

  // load reservations
  val s2_lr = Bool(usingAtomics && !usingDataScratchpad) && s2_req.cmd === M_XLR
  val s2_sc = Bool(usingAtomics && !usingDataScratchpad) && s2_req.cmd === M_XSC
  val lrscCount = Reg(init=UInt(0))
  val lrscValid = lrscCount > lrscBackoff
  val lrscAddr = Reg(UInt())
  val s2_sc_fail = s2_sc && !(lrscValid && lrscAddr === (s2_req.addr >> blockOffBits))
  when (s2_valid_hit && s2_lr) {
    lrscCount := lrscCycles - 1
    lrscAddr := s2_req.addr >> blockOffBits
  }
  when (lrscCount > 0) { lrscCount := lrscCount - 1 }
  when ((s2_valid_masked && lrscCount > 0) || io.cpu.invalidate_lr) { lrscCount := 0 }

  // pending store buffer
  val s2_correct = s2_data_error && !any_pstore_valid && Bool(usingDataScratchpad)
  val s2_valid_correct = s2_valid_hit_pre_data_ecc && s2_correct
  val pstore1_cmd = RegEnable(s1_req.cmd, s1_valid_not_nacked && s1_write)
  val pstore1_addr = RegEnable(s1_paddr, s1_valid_not_nacked && s1_write)
  val pstore1_data = RegEnable(io.cpu.s1_data.data, s1_valid_not_nacked && s1_write)
  val pstore1_way = RegEnable(s1_hit_way, s1_valid_not_nacked && s1_write)
  val pstore1_mask = RegEnable(s1_mask, s1_valid_not_nacked && s1_write)
  val pstore1_storegen_data = Wire(init = pstore1_data)
  val pstore1_rmw = Bool(usingRMW) && RegEnable(s1_read, s1_valid_not_nacked && s1_write)
  val pstore1_valid = Wire(Bool())
  val pstore2_valid = Reg(Bool())
  any_pstore_valid := pstore1_valid || pstore2_valid
  val pstore_drain_structural = pstore1_valid && pstore2_valid && ((s1_valid && s1_write) || pstore1_rmw)
  val pstore_drain_opportunistic = !(io.cpu.req.valid && s0_read)
  val pstore_drain_on_miss = releaseInFlight || io.cpu.s2_nack
  val pstore_drain =
    Bool(usingRMW) && pstore_drain_structural ||
    (((pstore1_valid && !pstore1_rmw) || pstore2_valid) && (pstore_drain_opportunistic || pstore_drain_on_miss))
  pstore1_valid := {
    val s2_store_valid = s2_valid_hit && s2_write && !s2_sc_fail
    val pstore1_held = Reg(Bool())
    assert(!s2_store_valid || !pstore1_held)
    pstore1_held := (s2_store_valid || pstore1_held) && pstore2_valid && !pstore_drain
    s2_store_valid || pstore1_held
  }
  val advance_pstore1 = (pstore1_valid || s2_valid_correct) && (pstore2_valid === pstore_drain)
  pstore2_valid := pstore2_valid && !pstore_drain || advance_pstore1
  val pstore2_addr = RegEnable(Mux(s2_correct, s2_req.addr, pstore1_addr), advance_pstore1)
  val pstore2_way = RegEnable(Mux(s2_correct, s2_hit_way, pstore1_way), advance_pstore1)
  val pstore2_storegen_data = RegEnable(pstore1_storegen_data, advance_pstore1)
  val pstore2_storegen_mask = RegEnable(~Mux(s2_correct, 0.U, ~pstore1_mask), advance_pstore1)
  dataArb.io.in(0).valid := pstore_drain
  dataArb.io.in(0).bits.write := true
  dataArb.io.in(0).bits.addr := Mux(pstore2_valid, pstore2_addr, pstore1_addr)
  dataArb.io.in(0).bits.way_en := Mux(pstore2_valid, pstore2_way, pstore1_way)
  dataArb.io.in(0).bits.wdata := Fill(rowWords, Mux(pstore2_valid, pstore2_storegen_data, pstore1_data))
  dataArb.io.in(0).bits.wordMask := UIntToOH(Mux(pstore2_valid, pstore2_addr, pstore1_addr).extract(rowOffBits-1,offsetlsb))
  dataArb.io.in(0).bits.eccMask := eccMask(Mux(pstore2_valid, pstore2_storegen_mask, pstore1_mask))

  // store->load RAW hazard detection
  def s1Depends(addr: UInt, mask: UInt) =
    addr(idxMSB, wordOffBits) === s1_req.addr(idxMSB, wordOffBits) &&
    Mux(s1_write, (eccByteMask(mask) & eccByteMask(s1_mask)).orR, (mask & s1_mask).orR)
  val s1_raw_hazard = s1_read &&
    ((pstore1_valid && s1Depends(pstore1_addr, pstore1_mask)) ||
     (pstore2_valid && s1Depends(pstore2_addr, pstore2_storegen_mask)))
  when (s1_valid && s1_raw_hazard) { s1_nack := true }

  // Prepare a TileLink request message that initiates a transaction
  val a_source = PriorityEncoder(~uncachedInFlight.asUInt << mmioOffset) // skip the MSHR
  val acquire_address = s2_req_block_addr
  val access_address = s2_req.addr
  val a_size = mtSize(s2_req.typ)
  val a_data = Fill(beatWords, pstore1_data)
  val acquire = if (edge.manager.anySupportAcquireB) {
    edge.Acquire(UInt(0), acquire_address, lgCacheBlockBytes, s2_grow_param)._2 // Cacheability checked by tlb
  } else {
    Wire(new TLBundleA(edge.bundle))
  }
  val get     = edge.Get(a_source, access_address, a_size)._2
  val put     = edge.Put(a_source, access_address, a_size, a_data)._2
  val atomics = if (edge.manager.anySupportLogical) {
    MuxLookup(s2_req.cmd, Wire(new TLBundleA(edge.bundle)), Array(
      M_XA_SWAP -> edge.Logical(a_source, access_address, a_size, a_data, TLAtomics.SWAP)._2,
      M_XA_XOR  -> edge.Logical(a_source, access_address, a_size, a_data, TLAtomics.XOR) ._2,
      M_XA_OR   -> edge.Logical(a_source, access_address, a_size, a_data, TLAtomics.OR)  ._2,
      M_XA_AND  -> edge.Logical(a_source, access_address, a_size, a_data, TLAtomics.AND) ._2,
      M_XA_ADD  -> edge.Arithmetic(a_source, access_address, a_size, a_data, TLAtomics.ADD)._2,
      M_XA_MIN  -> edge.Arithmetic(a_source, access_address, a_size, a_data, TLAtomics.MIN)._2,
      M_XA_MAX  -> edge.Arithmetic(a_source, access_address, a_size, a_data, TLAtomics.MAX)._2,
      M_XA_MINU -> edge.Arithmetic(a_source, access_address, a_size, a_data, TLAtomics.MINU)._2,
      M_XA_MAXU -> edge.Arithmetic(a_source, access_address, a_size, a_data, TLAtomics.MAXU)._2))
  } else {
    // If no managers support atomics, assert fail if processor asks for them
    assert (!(tl_out_a.valid && s2_read && s2_write && s2_uncached))
    Wire(new TLBundleA(edge.bundle))
  }

  tl_out_a.valid := (s2_valid_cached_miss && !s2_victim_dirty) ||
                    (s2_valid_uncached && !uncachedInFlight.asUInt.andR)
  tl_out_a.bits := Mux(!s2_uncached, acquire, Mux(!s2_write, get, Mux(!s2_read, put, atomics)))

  // Set pending bits for outstanding TileLink transaction
  val a_sel = UIntToOH(a_source, maxUncachedInFlight+mmioOffset) >> mmioOffset
  when (tl_out_a.fire()) {
    when (s2_uncached) {
      (a_sel.toBools zip (uncachedInFlight zip uncachedReqs)) foreach { case (s, (f, r)) =>
        when (s) {
          f := Bool(true)
          r := s2_req
        }
      }
    }.otherwise {
      cached_grant_wait := true
    }
  }

  // grant
  val (d_first, d_last, d_done, d_address_inc) = edge.addr_inc(tl_out.d)
  val grantIsCached = tl_out.d.bits.opcode.isOneOf(Grant, GrantData)
  val grantIsUncached = tl_out.d.bits.opcode.isOneOf(AccessAck, AccessAckData, HintAck)
  val grantIsUncachedData = tl_out.d.bits.opcode === AccessAckData
  val grantIsVoluntary = tl_out.d.bits.opcode === ReleaseAck // Clears a different pending bit
  val grantIsRefill = tl_out.d.bits.opcode === GrantData     // Writes the data array
  val grantInProgress = Reg(init=Bool(false))
  val blockProbeAfterGrantCount = Reg(init=UInt(0))
  when (blockProbeAfterGrantCount > 0) { blockProbeAfterGrantCount := blockProbeAfterGrantCount - 1 }
  tl_out.d.ready := tl_out.e.ready
  when (tl_out.d.fire()) {
    when (grantIsCached) {
      grantInProgress := true
      assert(cached_grant_wait, "A GrantData was unexpected by the dcache.")
      when(d_last) {
        cached_grant_wait := false
        grantInProgress := false
        blockProbeAfterGrantCount := blockProbeAfterGrantCycles - 1
        replacer.miss
      }
    } .elsewhen (grantIsUncached) {
      val d_sel = UIntToOH(tl_out.d.bits.source, maxUncachedInFlight+mmioOffset) >> mmioOffset
      val req = Mux1H(d_sel, uncachedReqs)
      (d_sel.toBools zip uncachedInFlight) foreach { case (s, f) =>
        when (s && d_last) {
          assert(f, "An AccessAck was unexpected by the dcache.") // TODO must handle Ack coming back on same cycle!
          f := false
        }
      }
      when (grantIsUncachedData) {
        s2_data := dummyEncodeData(tl_out.d.bits.data)
        s2_req.cmd := M_XRD
        s2_req.typ := req.typ
        s2_req.tag := req.tag
        s2_req.addr := Cat(s1_paddr >> beatOffBits /* don't-care */, req.addr(beatOffBits-1, 0))
        s2_uncached_resp_addr := req.addr
      }
    } .elsewhen (grantIsVoluntary) {
      assert(release_ack_wait, "A ReleaseAck was unexpected by the dcache.") // TODO should handle Ack coming back on same cycle!
      release_ack_wait := false
    }
  }

  // data refill
  val doRefillBeat = grantIsRefill && tl_out.d.valid // OK to ignore d.ready
  dataArb.io.in(1).valid := doRefillBeat
  assert(dataArb.io.in(1).ready || !doRefillBeat)
  dataArb.io.in(1).bits.write := true
  dataArb.io.in(1).bits.addr :=  s2_req_block_addr | d_address_inc
  dataArb.io.in(1).bits.way_en := s2_victim_way
  dataArb.io.in(1).bits.wdata := tl_out.d.bits.data
  dataArb.io.in(1).bits.wordMask := ~UInt(0, rowBytes / wordBytes)
  dataArb.io.in(1).bits.eccMask := ~UInt(0, wordBytes / eccBytes)
  // tag updates on refill
  metaArb.io.in(3).valid := grantIsCached && d_done
  assert(!metaArb.io.in(3).valid || metaArb.io.in(3).ready)
  metaArb.io.in(3).bits.write := true
  metaArb.io.in(3).bits.way_en := s2_victim_way
  metaArb.io.in(3).bits.idx := s2_req.addr(idxMSB, idxLSB)
  metaArb.io.in(3).bits.data.coh := s2_hit_state.onGrant(s2_req.cmd, tl_out.d.bits.param)
  metaArb.io.in(3).bits.data.tag := s2_req.addr >> untagBits
  // don't accept uncached grants if there's a structural hazard on s2_data...
  val blockUncachedGrant = Reg(Bool())
  blockUncachedGrant := dataArb.io.out.valid
  when (grantIsUncachedData && (blockUncachedGrant || s1_valid)) {
    tl_out.d.ready := false
    // ...but insert bubble to guarantee grant's eventual forward progress
    when (tl_out.d.valid) {
      io.cpu.req.ready := false
      dataArb.io.in(1).valid := true
      dataArb.io.in(1).bits.write := false
      blockUncachedGrant := !dataArb.io.in(1).ready
    }
  }

  // Finish TileLink transaction by issuing a GrantAck
  tl_out.e.valid := tl_out.d.valid && d_first && grantIsCached
  tl_out.e.bits := edge.GrantAck(tl_out.d.bits)
  when (tl_out.e.fire()) { assert(tl_out.d.fire()) }

  // Handle an incoming TileLink Probe message
  val block_probe = releaseInFlight || grantInProgress || blockProbeAfterGrantCount > 0 || lrscValid || (s2_valid_hit && s2_lr)
  metaArb.io.in(6).valid := tl_out.b.valid && !block_probe
  tl_out.b.ready := metaArb.io.in(6).ready && !block_probe && !s1_valid && (!s2_valid || s2_valid_hit)
  metaArb.io.in(6).bits.write := false
  metaArb.io.in(6).bits.idx := tl_out.b.bits.address(idxMSB, idxLSB)
  metaArb.io.in(6).bits.way_en := ~UInt(0, nWays)
  metaArb.io.in(6).bits.data := metaArb.io.in(4).bits.data

  // release
  val (c_first, c_last, releaseDone, c_count) = edge.count(tl_out.c)
  val releaseRejected = tl_out.c.valid && !tl_out.c.ready
  val s1_release_data_valid = Reg(next = dataArb.io.in(2).fire())
  val s2_release_data_valid = Reg(next = s1_release_data_valid && !releaseRejected)
  val releaseDataBeat = Cat(UInt(0), c_count) + Mux(releaseRejected, UInt(0), s1_release_data_valid + Cat(UInt(0), s2_release_data_valid))

  val nackResponseMessage = edge.ProbeAck(b = probe_bits, reportPermissions = TLPermissions.NtoN)
  val cleanReleaseMessage = edge.ProbeAck(b = probe_bits, reportPermissions = s2_report_param)
  val dirtyReleaseMessage = edge.ProbeAck(b = probe_bits, reportPermissions = s2_report_param, data = 0.U)

  tl_out.c.valid := s2_release_data_valid
  tl_out.c.bits := nackResponseMessage
  val newCoh = Wire(init = probeNewCoh)
  releaseWay := s2_probe_way

  when (s2_victimize && s2_victim_dirty) {
    assert(!(s2_valid && s2_hit_valid && !s2_data_error))
    release_state := s_voluntary_writeback
    probe_bits.address := Cat(s2_victim_tag, s2_req.addr(idxMSB, idxLSB)) << idxLSB
  }
  when (s2_probe) {
    s1_nack := true
    when (s2_meta_error) {
      release_state := s_probe_retry
    }.elsewhen (s2_prb_ack_data) {
      release_state := s_probe_rep_dirty
    }.elsewhen (s2_probe_state.isValid()) {
      tl_out.c.valid := true
      tl_out.c.bits := cleanReleaseMessage
      release_state := Mux(releaseDone, s_probe_write_meta, s_probe_rep_clean)
    }.otherwise {
      tl_out.c.valid := true
      s1_nack := !releaseDone
      release_state := Mux(releaseDone, s_ready, s_probe_rep_miss)
    }
  }
  when (release_state === s_probe_retry) {
    metaArb.io.in(6).valid := true
    metaArb.io.in(6).bits.idx := probe_bits.address(idxMSB, idxLSB)
    when (metaArb.io.in(6).ready) {
      release_state := s_ready
      s1_probe := true
    }
  }
  when (release_state === s_probe_rep_miss) {
    tl_out.c.valid := true
    when (releaseDone) { release_state := s_ready }
  }
  when (release_state === s_probe_rep_clean) {
    tl_out.c.valid := true
    tl_out.c.bits := cleanReleaseMessage
    when (releaseDone) { release_state := s_probe_write_meta }
  }
  when (release_state === s_probe_rep_dirty) {
    tl_out.c.bits := dirtyReleaseMessage
    when (releaseDone) { release_state := s_probe_write_meta }
  }
  when (release_state.isOneOf(s_voluntary_writeback, s_voluntary_write_meta)) {
    if (edge.manager.anySupportAcquireB)
      tl_out.c.bits := edge.Release(fromSource = 0.U,
                                    toAddress = 0.U,
                                    lgSize = lgCacheBlockBytes,
                                    shrinkPermissions = s2_shrink_param,
                                    data = 0.U)._2
    newCoh := voluntaryNewCoh
    releaseWay := s2_victim_way
    when (releaseDone) { release_state := s_voluntary_write_meta }
    when (tl_out.c.fire() && c_first) { release_ack_wait := true }
  }
  tl_out.c.bits.address := probe_bits.address
  tl_out.c.bits.data := s2_data_corrected

  dataArb.io.in(2).valid := inWriteback && releaseDataBeat < refillCycles
  dataArb.io.in(2).bits.write := false
  dataArb.io.in(2).bits.addr := tl_out.c.bits.address | (releaseDataBeat(log2Up(refillCycles)-1,0) << rowOffBits)
  dataArb.io.in(2).bits.wordMask := ~UInt(0, rowBytes / wordBytes)
  dataArb.io.in(2).bits.way_en := ~UInt(0, nWays)

  metaArb.io.in(4).valid := release_state.isOneOf(s_voluntary_write_meta, s_probe_write_meta)
  metaArb.io.in(4).bits.write := true
  metaArb.io.in(4).bits.way_en := releaseWay
  metaArb.io.in(4).bits.idx := tl_out.c.bits.address(idxMSB, idxLSB)
  metaArb.io.in(4).bits.data.coh := newCoh
  metaArb.io.in(4).bits.data.tag := tl_out.c.bits.address >> untagBits
  when (metaArb.io.in(4).fire()) { release_state := s_ready }

  // cached response
  io.cpu.resp.valid := s2_valid_hit
  io.cpu.resp.bits <> s2_req
  io.cpu.resp.bits.has_data := s2_read
  io.cpu.resp.bits.replay := false
  io.cpu.ordered := !(s1_valid || s2_valid || cached_grant_wait || uncachedInFlight.asUInt.orR)

  val s1_xcpt_valid = tlb.io.req.valid && !s1_nack
  val s1_xcpt = tlb.io.resp
  io.cpu.s2_xcpt := Mux(RegNext(s1_xcpt_valid), RegEnable(s1_xcpt, s1_valid_not_nacked), 0.U.asTypeOf(s1_xcpt))

  if (usingDataScratchpad) {
    require(!usingVM) // therefore, req.phys means this is a slave-port access
    val s2_isSlavePortAccess = s2_req.phys
    when (s2_isSlavePortAccess) {
      assert(!s2_valid || s2_hit_valid)
      io.cpu.s2_xcpt := 0.U.asTypeOf(io.cpu.s2_xcpt)
    }
    assert(!(s2_valid_masked && s2_req.cmd.isOneOf(M_XLR, M_XSC)))
  }

  // uncached response
  io.cpu.replay_next := tl_out.d.fire() && grantIsUncachedData
  val doUncachedResp = Reg(next = io.cpu.replay_next)
  when (doUncachedResp) {
    assert(!s2_valid_hit)
    io.cpu.resp.valid := true
    io.cpu.resp.bits.replay := true
    io.cpu.resp.bits.addr := s2_uncached_resp_addr
  }

  // load data subword mux/sign extension
  val s2_data_word = ((0 until rowBits by wordBits).map(i => s2_data_uncorrected(wordBits+i-1,i)): Seq[UInt])(s2_word_idx)
  val s2_data_word_corrected = ((0 until rowBits by wordBits).map(i => s2_data_corrected(wordBits+i-1,i)): Seq[UInt])(s2_word_idx)
  val loadgen = new LoadGen(s2_req.typ, mtSigned(s2_req.typ), s2_req.addr, s2_data_word, s2_sc, wordBytes)
  io.cpu.resp.bits.data := loadgen.data | s2_sc_fail
  io.cpu.resp.bits.data_word_bypass := loadgen.wordData
  io.cpu.resp.bits.data_raw := s2_data_word
  io.cpu.resp.bits.store_data := pstore1_data

  // AMOs
  if (usingRMW) {
    val amoalu = Module(new AMOALU(xLen))
    amoalu.io.mask := pstore1_mask
    amoalu.io.cmd := (if (usingAtomics) pstore1_cmd else M_XWR)
    amoalu.io.lhs := s2_data_word
    amoalu.io.rhs := pstore1_data
    pstore1_storegen_data := amoalu.io.out
  } else {
    assert(!(s1_valid_masked && s1_read && s1_write), "unsupported D$ operation")
  }
  when (s2_correct) { pstore1_storegen_data := s2_data_word_corrected }

  // flushes
  val resetting = Reg(init=Bool(true))
  val flushed = Reg(init=Bool(true))
  val flushing = Reg(init=Bool(false))
  val flushCounter = Reg(init=UInt(nSets * (nWays-1), log2Ceil(nSets * nWays)))
  val flushCounterNext = flushCounter +& 1
  val flushDone = (flushCounterNext >> log2Ceil(nSets)) === nWays
  val flushCounterWrap = flushCounterNext(log2Ceil(nSets)-1, 0)
  when (tl_out_a.fire() && !s2_uncached) { flushed := false }
  when (s2_valid_masked && s2_req.cmd === M_FLUSH_ALL) {
    io.cpu.s2_nack := !flushed
    when (!flushed) {
      flushing := !release_ack_wait && !uncachedInFlight.asUInt.orR
    }
  }
  s1_flush_valid := metaArb.io.in(5).fire() && !s1_flush_valid && !s2_flush_valid_pre_tag_ecc && release_state === s_ready && !release_ack_wait
  metaArb.io.in(5).valid := flushing
  metaArb.io.in(5).bits.write := false
  metaArb.io.in(5).bits.idx := flushCounter
  metaArb.io.in(5).bits.way_en := ~UInt(0, nWays)
  metaArb.io.in(5).bits.data := metaArb.io.in(4).bits.data
  when (flushing) {
    s1_victim_way := flushCounter >> log2Up(nSets)
    when (s2_flush_valid) {
      flushCounter := flushCounterNext
      when (flushDone) {
        flushed := true
        if (!isPow2(nWays)) flushCounter := flushCounterWrap
      }
    }
    when (flushed && release_state === s_ready && !release_ack_wait) {
      flushing := false
    }
  }
  metaArb.io.in(0).valid := resetting
  metaArb.io.in(0).bits.idx := flushCounter
  metaArb.io.in(0).bits.write := true
  metaArb.io.in(0).bits.way_en := ~UInt(0, nWays)
  metaArb.io.in(0).bits.data.coh := ClientMetadata.onReset
  metaArb.io.in(0).bits.data.tag := s2_req.addr >> untagBits
  when (resetting) {
    flushCounter := flushCounterNext
    when (flushDone) {
      resetting := false
      if (!isPow2(nWays)) flushCounter := flushCounterWrap
    }
  }

  // performance events
  io.cpu.perf.acquire := edge.done(tl_out_a)
  io.cpu.perf.release := edge.done(tl_out.c)
  io.cpu.perf.tlbMiss := io.ptw.req.fire()

  def encodeData(x: UInt) = x.grouped(eccBits).map(dECC.encode(_)).asUInt
  def dummyEncodeData(x: UInt) = x.grouped(eccBits).map(dECC.swizzle(_)).asUInt
  def decodeData(x: UInt) = x.grouped(dECC.width(eccBits)).map(dECC.decode(_))
  def eccMask(byteMask: UInt) = byteMask.grouped(eccBytes).map(_.orR).asUInt
  def eccByteMask(byteMask: UInt) = FillInterleaved(eccBytes, eccMask(byteMask))

  def needsRead(req: HellaCacheReq) =
    isRead(req.cmd) ||
    (isWrite(req.cmd) && (req.cmd === M_PWR || mtSize(req.typ) < log2Ceil(eccBytes)))
}<|MERGE_RESOLUTION|>--- conflicted
+++ resolved
@@ -158,13 +158,7 @@
   val s1_victim_way = Wire(init = replacer.way)
   val (s1_hit_way, s1_hit_state, s1_meta, s1_victim_meta) =
     if (usingDataScratchpad) {
-<<<<<<< HEAD
-      metaWriteArb.io.out.ready := true
-      metaReadArb.io.out.ready := !metaWriteArb.io.out.valid
       val baseAddr = GetPropertyByHartId(p(RocketTilesKey), _.dcache.flatMap(_.scratch.map(_.U)), io.hartid)
-=======
-      val baseAddr = GetPropertyByHartId(p(coreplex.RocketTilesKey), _.dcache.flatMap(_.scratch.map(_.U)), io.hartid)
->>>>>>> ec9fbe26
       val inScratchpad = s1_paddr >= baseAddr && s1_paddr < baseAddr + nSets * cacheBlockBytes
       val hitState = Mux(inScratchpad, ClientMetadata.maximum, ClientMetadata.onReset)
       val dummyMeta = L1Metadata(UInt(0), ClientMetadata.onReset)
