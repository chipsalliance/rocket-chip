// See LICENSE for license details.

package uncore.tilelink
import Chisel._
import junctions._
import uncore.coherence.CoherencePolicy
import uncore.util._
import scala.math.max
import uncore.constants._
import cde.{Parameters, Field}

case object CacheBlockOffsetBits extends Field[Int]
case object AmoAluOperandBits extends Field[Int]

case object TLId extends Field[String]
case class TLKey(id: String) extends Field[TileLinkParameters]

/** Parameters exposed to the top-level design, set based on 
  * external requirements or design space exploration
  *
  * Coherency policy used to define custom mesage types
  * Number of manager agents
  * Number of client agents that cache data and use custom [[uncore.Acquire]] types
  * Number of client agents that do not cache data and use built-in [[uncore.Acquire]] types
  * Maximum number of unique outstanding transactions per client
  * Maximum number of clients multiplexed onto a single port
  * Maximum number of unique outstanding transactions per manager
  * Width of cache block addresses
  * Total amount of data per cache block
  * Number of data beats per cache block
  **/

case class TileLinkParameters(
    coherencePolicy: CoherencePolicy,
    nManagers: Int,
    nCachingClients: Int,
    nCachelessClients: Int,
    maxClientXacts: Int,
    maxClientsPerPort: Int,
    maxManagerXacts: Int,
    dataBits: Int,
    dataBeats: Int = 4,
    overrideDataBitsPerBeat: Option[Int] = None
    ) {
  val nClients = nCachingClients + nCachelessClients
  val writeMaskBits: Int  = ((dataBits / dataBeats) - 1) / 8 + 1
  val dataBitsPerBeat: Int = overrideDataBitsPerBeat.getOrElse(dataBits / dataBeats)
}

  
/** Utility trait for building Modules and Bundles that use TileLink parameters */
trait HasTileLinkParameters {
  implicit val p: Parameters
  val tlExternal = p(TLKey(p(TLId)))
  val tlCoh = tlExternal.coherencePolicy
  val tlNManagers = tlExternal.nManagers
  val tlNCachingClients = tlExternal.nCachingClients
  val tlNCachelessClients = tlExternal.nCachelessClients
  val tlNClients = tlExternal.nClients
  val tlClientIdBits =  log2Up(tlNClients)
  val tlManagerIdBits =  log2Up(tlNManagers)
  val tlMaxClientXacts = tlExternal.maxClientXacts
  val tlMaxClientsPerPort = tlExternal.maxClientsPerPort
  val tlMaxManagerXacts = tlExternal.maxManagerXacts
  val tlClientXactIdBits = log2Up(tlMaxClientXacts*tlMaxClientsPerPort)
  val tlManagerXactIdBits = log2Up(tlMaxManagerXacts)
  val tlBlockAddrBits = p(PAddrBits) - p(CacheBlockOffsetBits)
  val tlDataBeats = tlExternal.dataBeats
  val tlDataBits = tlExternal.dataBitsPerBeat
  val tlDataBytes = tlDataBits/8
  val tlWriteMaskBits = tlExternal.writeMaskBits
  val tlBeatAddrBits = log2Up(tlDataBeats)
  val tlByteAddrBits = log2Up(tlWriteMaskBits)
  val tlMemoryOpcodeBits = M_SZ
  val tlMemoryOperandSizeBits = log2Ceil(log2Ceil(tlWriteMaskBits) + 1)
  val tlAcquireTypeBits = max(log2Up(Acquire.nBuiltInTypes), 
                              tlCoh.acquireTypeWidth)
  val tlAcquireUnionBits = max(tlWriteMaskBits,
                                 (tlByteAddrBits +
                                   tlMemoryOperandSizeBits +
                                   tlMemoryOpcodeBits)) + 1
  val tlGrantTypeBits = max(log2Up(Grant.nBuiltInTypes), 
                              tlCoh.grantTypeWidth) + 1
/** Whether the underlying physical network preserved point-to-point ordering of messages */
  val tlNetworkPreservesPointToPointOrdering = false
  val tlNetworkDoesNotInterleaveBeats = true
  val amoAluOperandBits = p(AmoAluOperandBits)
  val amoAluOperandBytes = amoAluOperandBits/8
}

<<<<<<< HEAD
abstract class TLModule(clockSignal: Clock = null, resetSignal: Bool = null)(implicit val p: Parameters)
  extends Module(Option(clockSignal), Option(resetSignal)) with HasTileLinkParameters
abstract class TLBundle(implicit val p: Parameters) extends junctions.ParameterizedBundle()(p)
=======
abstract class TLModule(implicit val p: Parameters) extends Module
  with HasTileLinkParameters
abstract class TLBundle(implicit val p: Parameters) extends util.ParameterizedBundle()(p)
>>>>>>> 1a033fc7
  with HasTileLinkParameters

/** Base trait for all TileLink channels */
abstract class TileLinkChannel(implicit p: Parameters) extends TLBundle()(p) {
  def hasData(dummy: Int = 0): Bool
  def hasMultibeatData(dummy: Int = 0): Bool
}
/** Directionality of message channel. Used to hook up logical network ports to physical network ports */
abstract class ClientToManagerChannel(implicit p: Parameters) extends TileLinkChannel()(p)
/** Directionality of message channel. Used to hook up logical network ports to physical network ports */
abstract class ManagerToClientChannel(implicit p: Parameters) extends TileLinkChannel()(p)
/** Directionality of message channel. Used to hook up logical network ports to physical network ports */
abstract class ClientToClientChannel(implicit p: Parameters) extends TileLinkChannel()(p) // Unused for now

/** Common signals that are used in multiple channels.
  * These traits are useful for type parameterizing bundle wiring functions.
  */

/** Address of a cache block. */
trait HasCacheBlockAddress extends HasTileLinkParameters {
  val addr_block = UInt(width = tlBlockAddrBits)

  def conflicts(that: HasCacheBlockAddress) = this.addr_block === that.addr_block
  def conflicts(addr: UInt) = this.addr_block === addr
}

/** Sub-block address or beat id of multi-beat data */
trait HasTileLinkBeatId extends HasTileLinkParameters {
  val addr_beat = UInt(width = tlBeatAddrBits)
}

/* Client-side transaction id. Usually Miss Status Handling Register File index */
trait HasClientTransactionId extends HasTileLinkParameters {
  val client_xact_id = Bits(width = tlClientXactIdBits)
}

/** Manager-side transaction id. Usually Transaction Status Handling Register File index. */
trait HasManagerTransactionId extends HasTileLinkParameters {
  val manager_xact_id = Bits(width = tlManagerXactIdBits)
}

/** A single beat of cache block data */
trait HasTileLinkData extends HasTileLinkBeatId {
  val data = UInt(width = tlDataBits)

  def hasData(dummy: Int = 0): Bool
  def hasMultibeatData(dummy: Int = 0): Bool
  def first(dummy: Int = 0): Bool = !hasMultibeatData() ||  addr_beat === UInt(0)
  def last(dummy: Int = 0): Bool = !hasMultibeatData() || addr_beat === UInt(tlDataBeats-1)
}

/** An entire cache block of data */
trait HasTileLinkBlock extends HasTileLinkParameters {
  val data_buffer = Vec(tlDataBeats, UInt(width = tlDataBits))
  val wmask_buffer = Vec(tlDataBeats, UInt(width = tlWriteMaskBits))
}

/** The id of a client source or destination. Used in managers. */
trait HasClientId extends HasTileLinkParameters {
  val client_id = UInt(width = tlClientIdBits)
}

trait HasManagerId extends HasTileLinkParameters {
  val manager_id = UInt(width = tlManagerIdBits)
}

trait HasAcquireUnion extends HasTileLinkParameters {
  val union = Bits(width = tlAcquireUnionBits)

  // Utility funcs for accessing subblock union:
  def isBuiltInType(t: UInt): Bool
  val opCodeOff = 1
  val opSizeOff = tlMemoryOpcodeBits + opCodeOff
  val addrByteOff = tlMemoryOperandSizeBits + opSizeOff
  val addrByteMSB = tlByteAddrBits + addrByteOff
  /** Hint whether to allocate the block in any interveneing caches */
  def allocate(dummy: Int = 0) = union(0)
  /** Op code for [[uncore.PutAtomic]] operations */
  def op_code(dummy: Int = 0) = Mux(
    isBuiltInType(Acquire.putType) || isBuiltInType(Acquire.putBlockType),
    M_XWR, union(opSizeOff-1, opCodeOff))
  /** Operand size for [[uncore.PutAtomic]] */
  def op_size(dummy: Int = 0) = union(addrByteOff-1, opSizeOff)
  /** Byte address for [[uncore.PutAtomic]] operand */
  def addr_byte(dummy: Int = 0) = union(addrByteMSB-1, addrByteOff)
  def amo_offset(dummy: Int = 0) =
    if (tlByteAddrBits > log2Up(amoAluOperandBytes)) addr_byte()(tlByteAddrBits-1, log2Up(amoAluOperandBytes))
    else UInt(0)
  /** Bit offset of [[uncore.PutAtomic]] operand */
  def amo_shift_bytes(dummy: Int = 0) = UInt(amoAluOperandBytes)*amo_offset()
  /** Write mask for [[uncore.Put]], [[uncore.PutBlock]], [[uncore.PutAtomic]] */
  def wmask(dummy: Int = 0): UInt = {
    val is_amo   = isBuiltInType(Acquire.putAtomicType)
    val amo_mask = if (tlByteAddrBits > log2Up(amoAluOperandBytes))
                     FillInterleaved(amoAluOperandBytes, UIntToOH(amo_offset()))
                   else Acquire.fullWriteMask
    val is_put   = isBuiltInType(Acquire.putBlockType) || isBuiltInType(Acquire.putType)
    val put_mask = union(tlWriteMaskBits, 1)
    Mux(is_amo, amo_mask, Mux(is_put, put_mask, UInt(0)))
  }
  /** Full, beat-sized writemask */
  def full_wmask(dummy: Int = 0) = FillInterleaved(8, wmask())

  /** Is this message a built-in read message */
  def hasPartialWritemask(dummy: Int = 0): Bool = wmask() =/= Acquire.fullWriteMask

}

trait HasAcquireType extends HasTileLinkParameters {
  val is_builtin_type = Bool()
  val a_type = UInt(width = tlAcquireTypeBits)

  /** Message type equality */
  def is(t: UInt) = a_type === t //TODO: make this more opaque; def ===?

  /** Is this message a built-in or custom type */
  def isBuiltInType(dummy: Int = 0): Bool = is_builtin_type
  /** Is this message a particular built-in type */
  def isBuiltInType(t: UInt): Bool = is_builtin_type && a_type === t 

  /** Does this message refer to subblock operands using info in the Acquire.union subbundle */ 
  def isSubBlockType(dummy: Int = 0): Bool = isBuiltInType() && a_type.isOneOf(Acquire.typesOnSubBlocks)

  /** Is this message a built-in prefetch message */
  def isPrefetch(dummy: Int = 0): Bool = isBuiltInType() &&
                                           (is(Acquire.getPrefetchType) || is(Acquire.putPrefetchType))

  /** Is this message a built-in atomic message */
  def isAtomic(dummy: Int = 0): Bool = isBuiltInType() && is(Acquire.putAtomicType)

  /** Is this message a built-in read message */
  def isGet(dummy: Int = 0): Bool = isBuiltInType() && (is(Acquire.getType) || is(Acquire.getBlockType))

  /** Does this message contain data? Assumes that no custom message types have data. */
  def hasData(dummy: Int = 0): Bool = isBuiltInType() && a_type.isOneOf(Acquire.typesWithData)

  /** Does this message contain multiple beats of data? Assumes that no custom message types have data. */
  def hasMultibeatData(dummy: Int = 0): Bool = Bool(tlDataBeats > 1) && isBuiltInType() &&
                                           a_type.isOneOf(Acquire.typesWithMultibeatData)

  /** Mapping between each built-in Acquire type and a built-in Grant type.  */
  def getBuiltInGrantType(dummy: Int = 0): UInt = Acquire.getBuiltInGrantType(this.a_type)
}

trait HasProbeType extends HasTileLinkParameters {
  val p_type = UInt(width = tlCoh.probeTypeWidth)

  def is(t: UInt) = p_type === t
  def hasData(dummy: Int = 0) = Bool(false)
  def hasMultibeatData(dummy: Int = 0) = Bool(false)
}

trait MightBeVoluntary {
  def isVoluntary(dummy: Int = 0): Bool
}

trait HasReleaseType extends HasTileLinkParameters with MightBeVoluntary {
  val voluntary = Bool()
  val r_type = UInt(width = tlCoh.releaseTypeWidth)

  def is(t: UInt) = r_type === t
  def hasData(dummy: Int = 0) = r_type.isOneOf(tlCoh.releaseTypesWithData)
  def hasMultibeatData(dummy: Int = 0) = Bool(tlDataBeats > 1) &&
                                           r_type.isOneOf(tlCoh.releaseTypesWithData)
  def isVoluntary(dummy: Int = 0) = voluntary
  def requiresAck(dummy: Int = 0) = !Bool(tlNetworkPreservesPointToPointOrdering)
}

trait HasGrantType extends HasTileLinkParameters with MightBeVoluntary {
  val is_builtin_type = Bool()
  val g_type = UInt(width = tlGrantTypeBits)

  // Helper funcs
  def isBuiltInType(dummy: Int = 0): Bool = is_builtin_type
  def isBuiltInType(t: UInt): Bool = is_builtin_type && g_type === t 
  def is(t: UInt):Bool = g_type === t
  def hasData(dummy: Int = 0): Bool = Mux(isBuiltInType(),
                                        g_type.isOneOf(Grant.typesWithData),
                                        g_type.isOneOf(tlCoh.grantTypesWithData))
  def hasMultibeatData(dummy: Int = 0): Bool = 
    Bool(tlDataBeats > 1) && Mux(isBuiltInType(),
                               g_type.isOneOf(Grant.typesWithMultibeatData),
                               g_type.isOneOf(tlCoh.grantTypesWithData))
  def isVoluntary(dummy: Int = 0): Bool = isBuiltInType() && (g_type === Grant.voluntaryAckType)
  def requiresAck(dummy: Int = 0): Bool = !Bool(tlNetworkPreservesPointToPointOrdering) && !isVoluntary()
}

/** TileLink channel bundle definitions */

/** The Acquire channel is used to intiate coherence protocol transactions in
  * order to gain access to a cache block's data with certain permissions
  * enabled. Messages sent over this channel may be custom types defined by
  * a [[uncore.CoherencePolicy]] for cached data accesse or may be built-in types
  * used for uncached data accesses. Acquires may contain data for Put or
  * PutAtomic built-in types. After sending an Acquire, clients must
  * wait for a manager to send them a [[uncore.Grant]] message in response.
  */
class AcquireMetadata(implicit p: Parameters) extends ClientToManagerChannel
    with HasCacheBlockAddress 
    with HasClientTransactionId
    with HasTileLinkBeatId
    with HasAcquireType
    with HasAcquireUnion {
  /** Complete physical address for block, beat or operand */
  def full_addr(dummy: Int = 0) =
    Cat(this.addr_block, this.addr_beat,
      Mux(isBuiltInType() && this.a_type.isOneOf(Acquire.typesWithAddrByte),
        this.addr_byte(), UInt(0, tlByteAddrBits)))
}

/** [[uncore.AcquireMetadata]] with an extra field containing the data beat */
class Acquire(implicit p: Parameters) extends AcquireMetadata
  with HasTileLinkData

/** [[uncore.AcquireMetadata]] with an extra field containing the entire cache block */
class BufferedAcquire(implicit p: Parameters) extends AcquireMetadata
  with HasTileLinkBlock

/** [[uncore.Acquire]] with an extra field stating its source id */
class AcquireFromSrc(implicit p: Parameters) extends Acquire
  with HasClientId

/** [[uncore.BufferedAcquire]] with an extra field stating its source id */
class BufferedAcquireFromSrc(implicit p: Parameters) extends BufferedAcquire
  with HasClientId 

/** Used to track metadata for transactions where multiple secondary misses have been merged
  * and handled by a single transaction tracker.
  */
class SecondaryMissInfo(implicit p: Parameters) extends TLBundle
  with HasClientTransactionId
  with HasTileLinkBeatId
  with HasClientId
  with HasAcquireType

/** Contains definitions of the the built-in Acquire types and a factory
  * for [[uncore.Acquire]]
  *
  * In general you should avoid using this factory directly and use
  * [[uncore.ClientMetadata.makeAcquire]] for custom cached Acquires and
  * [[uncore.Get]], [[uncore.Put]], etc. for built-in uncached Acquires.
  *
  * @param is_builtin_type built-in or custom type message?
  * @param a_type built-in type enum or custom type enum
  * @param client_xact_id client's transaction id
  * @param addr_block address of the cache block
  * @param addr_beat sub-block address (which beat)
  * @param data data being put outwards
  * @param union additional fields used for uncached types
  */
object Acquire {
  val nBuiltInTypes = 7
  //TODO: Use Enum
  def getType         = UInt("b000") // Get a single beat of data
  def getBlockType    = UInt("b001") // Get a whole block of data
  def putType         = UInt("b010") // Put a single beat of data
  def putBlockType    = UInt("b011") // Put a whole block of data
  def putAtomicType   = UInt("b100") // Perform an atomic memory op
  def getPrefetchType = UInt("b101") // Prefetch a whole block of data
  def putPrefetchType = UInt("b110") // Prefetch a whole block of data, with intent to write
  def typesWithData = Vec(putType, putBlockType, putAtomicType)
  def typesWithMultibeatData = Vec(putBlockType)
  def typesOnSubBlocks = Vec(putType, getType, putAtomicType)
  def typesWithAddrByte = Vec(getType, putAtomicType)

  /** Mapping between each built-in Acquire type and a built-in Grant type. */
  def getBuiltInGrantType(a_type: UInt): UInt = {
    MuxLookup(a_type, Grant.putAckType, Array(
      Acquire.getType       -> Grant.getDataBeatType,
      Acquire.getBlockType  -> Grant.getDataBlockType,
      Acquire.putType       -> Grant.putAckType,
      Acquire.putBlockType  -> Grant.putAckType,
      Acquire.putAtomicType -> Grant.getDataBeatType,
      Acquire.getPrefetchType -> Grant.prefetchAckType,
      Acquire.putPrefetchType -> Grant.prefetchAckType))
  }

  def makeUnion(
        a_type: UInt,
        addr_byte: UInt,
        operand_size: UInt,
        opcode: UInt,
        wmask: UInt,
        alloc: Bool)
      (implicit p: Parameters): UInt = {
        
    val tlExternal = p(TLKey(p(TLId)))
    val tlWriteMaskBits = tlExternal.writeMaskBits
    val tlByteAddrBits = log2Up(tlWriteMaskBits)
    val tlMemoryOperandSizeBits = log2Ceil(log2Ceil(tlWriteMaskBits) + 1)
    
    // These had better be the right size when we cat them together!
    val my_addr_byte = (UInt(0, tlByteAddrBits) | addr_byte)(tlByteAddrBits-1, 0)
    val my_operand_size = (UInt(0, tlMemoryOperandSizeBits) | operand_size)(tlMemoryOperandSizeBits-1, 0)
    val my_opcode = (UInt(0, M_SZ) | opcode)(M_SZ-1, 0)
    val my_wmask = (UInt(0, tlWriteMaskBits) | wmask)(tlWriteMaskBits-1, 0)
    
    MuxLookup(a_type, UInt(0), Array(
      Acquire.getType       -> Cat(my_addr_byte, my_operand_size, my_opcode, alloc),
      Acquire.getBlockType  -> Cat(my_operand_size, my_opcode, alloc),
      Acquire.putType       -> Cat(my_wmask, alloc),
      Acquire.putBlockType  -> Cat(my_wmask, alloc),
      Acquire.putAtomicType -> Cat(my_addr_byte, my_operand_size, my_opcode, alloc),
      Acquire.getPrefetchType -> Cat(M_XRD, alloc),
      Acquire.putPrefetchType -> Cat(M_XWR, alloc)))
  }

  def fullWriteMask(implicit p: Parameters) = SInt(-1, width = p(TLKey(p(TLId))).writeMaskBits).asUInt
  def fullOperandSize(implicit p: Parameters) = {
    val dataBits = p(TLKey(p(TLId))).dataBitsPerBeat
    UInt(log2Ceil(dataBits / 8))
  }

  // Most generic constructor
  def apply(
        is_builtin_type: Bool,
        a_type: Bits,
        client_xact_id: UInt,
        addr_block: UInt,
        addr_beat: UInt = UInt(0),
        data: UInt = UInt(0),
        union: UInt = UInt(0))
      (implicit p: Parameters): Acquire = {
    val acq = Wire(new Acquire)
    acq.is_builtin_type := is_builtin_type
    acq.a_type := a_type
    acq.client_xact_id := client_xact_id
    acq.addr_block := addr_block
    acq.addr_beat := addr_beat
    acq.data := data
    acq.union := union
    acq
  }

  // Copy constructor
  def apply(a: Acquire): Acquire = {
    val acq = Wire(new Acquire()(a.p))
    acq := a
    acq
  }
}

object BuiltInAcquireBuilder {
  def apply(
        a_type: UInt,
        client_xact_id: UInt,
        addr_block: UInt,
        addr_beat: UInt = UInt(0),
        data: UInt = UInt(0),
        addr_byte: UInt = UInt(0),
        operand_size: UInt = UInt(0),
        opcode: UInt = UInt(0),
        wmask: UInt = UInt(0),
        alloc: Bool = Bool(true))
      (implicit p: Parameters): Acquire = {
    Acquire(
        is_builtin_type = Bool(true),
        a_type = a_type,
        client_xact_id = client_xact_id,
        addr_block = addr_block,
        addr_beat = addr_beat,
        data = data,
        union = Acquire.makeUnion(a_type, addr_byte, operand_size, opcode, wmask, alloc))
  }
}

/** Get a single beat of data from the outer memory hierarchy
  *
  * The client can hint whether he block containing this beat should be 
  * allocated in the intervening levels of the hierarchy.
  *
  * @param client_xact_id client's transaction id
  * @param addr_block address of the cache block
  * @param addr_beat sub-block address (which beat)
  * @param addr_byte sub-block address (which byte)
  * @param operand_size {byte, half, word, double} from [[uncore.MemoryOpConstants]]
  * @param alloc hint whether the block should be allocated in intervening caches
  */
object Get {
  def apply(
        client_xact_id: UInt,
        addr_block: UInt,
        addr_beat: UInt,
        alloc: Bool = Bool(true))
      (implicit p: Parameters): Acquire = {
    BuiltInAcquireBuilder(
      a_type = Acquire.getType,
      client_xact_id = client_xact_id,
      addr_block = addr_block,
      addr_beat = addr_beat,
      operand_size = Acquire.fullOperandSize,
      opcode = M_XRD,
      alloc = alloc)
  }
  def apply(
        client_xact_id: UInt,
        addr_block: UInt,
        addr_beat: UInt,
        addr_byte: UInt,
        operand_size: UInt,
        alloc: Bool)
      (implicit p: Parameters): Acquire = {
    BuiltInAcquireBuilder(
      a_type = Acquire.getType,
      client_xact_id = client_xact_id,
      addr_block = addr_block,
      addr_beat = addr_beat,
      addr_byte = addr_byte, 
      operand_size = operand_size,
      opcode = M_XRD,
      alloc = alloc)
  }
}

/** Get a whole cache block of data from the outer memory hierarchy
  *
  * The client can hint whether the block should be allocated in the 
  * intervening levels of the hierarchy.
  *
  * @param client_xact_id client's transaction id
  * @param addr_block address of the cache block
  * @param alloc hint whether the block should be allocated in intervening caches
  */
object GetBlock {
  def apply(
        client_xact_id: UInt = UInt(0),
        addr_block: UInt,
        alloc: Bool = Bool(true))
      (implicit p: Parameters): Acquire = {
    BuiltInAcquireBuilder(
      a_type = Acquire.getBlockType,
      client_xact_id = client_xact_id, 
      addr_block = addr_block,
      operand_size = Acquire.fullOperandSize,
      opcode = M_XRD,
      alloc = alloc)
  }
}

/** Prefetch a cache block into the next-outermost level of the memory hierarchy
  * with read permissions.
  *
  * @param client_xact_id client's transaction id
  * @param addr_block address of the cache block
  */
object GetPrefetch {
  def apply(
       client_xact_id: UInt,
       addr_block: UInt)
      (implicit p: Parameters): Acquire = {
    BuiltInAcquireBuilder(
      a_type = Acquire.getPrefetchType,
      client_xact_id = client_xact_id,
      addr_block = addr_block)
  }
}

/** Put a single beat of data into the outer memory hierarchy
  *
  * The block will be allocated in the next-outermost level of the hierarchy.
  *
  * @param client_xact_id client's transaction id
  * @param addr_block address of the cache block
  * @param addr_beat sub-block address (which beat)
  * @param data data being refilled to the original requestor
  * @param wmask per-byte write mask for this beat
  * @param alloc hint whether the block should be allocated in intervening caches
  */
object Put {
  def apply(
        client_xact_id: UInt,
        addr_block: UInt,
        addr_beat: UInt,
        data: UInt,
        wmask: Option[UInt]= None,
        alloc: Bool = Bool(true))
      (implicit p: Parameters): Acquire = {
    BuiltInAcquireBuilder(
      a_type = Acquire.putType,
      addr_block = addr_block,
      addr_beat = addr_beat,
      client_xact_id = client_xact_id,
      data = data,
      wmask = wmask.getOrElse(Acquire.fullWriteMask),
      alloc = alloc)
  }
}

/** Put a whole cache block of data into the outer memory hierarchy
  *
  * If the write mask is not full, the block will be allocated in the
  * next-outermost level of the hierarchy. If the write mask is full, the
  * client can hint whether the block should be allocated or not.
  *
  * @param client_xact_id client's transaction id
  * @param addr_block address of the cache block
  * @param addr_beat sub-block address (which beat of several)
  * @param data data being refilled to the original requestor
  * @param wmask per-byte write mask for this beat
  * @param alloc hint whether the block should be allocated in intervening caches
  */
object PutBlock {
  def apply(
        client_xact_id: UInt,
        addr_block: UInt,
        addr_beat: UInt,
        data: UInt,
        wmask: Option[UInt] = None,
        alloc: Bool = Bool(true))
      (implicit p: Parameters): Acquire = {
    BuiltInAcquireBuilder(
      a_type = Acquire.putBlockType,
      client_xact_id = client_xact_id,
      addr_block = addr_block,
      addr_beat = addr_beat,
      data = data,
      wmask = wmask.getOrElse(Acquire.fullWriteMask),
      alloc = alloc)
  }
}

/** Prefetch a cache block into the next-outermost level of the memory hierarchy
  * with write permissions.
  *
  * @param client_xact_id client's transaction id
  * @param addr_block address of the cache block
  */
object PutPrefetch {
  def apply(
        client_xact_id: UInt,
        addr_block: UInt)
      (implicit p: Parameters): Acquire = {
    BuiltInAcquireBuilder(
      a_type = Acquire.putPrefetchType,
      client_xact_id = client_xact_id,
      addr_block = addr_block)
  }
}

/** Perform an atomic memory operation in the next-outermost level of the memory hierarchy
  *
  * @param client_xact_id client's transaction id
  * @param addr_block address of the cache block
  * @param addr_beat sub-block address (within which beat)
  * @param addr_byte sub-block address (which byte)
  * @param atomic_opcode {swap, add, xor, and, min, max, minu, maxu} from [[uncore.MemoryOpConstants]]
  * @param operand_size {byte, half, word, double} from [[uncore.MemoryOpConstants]]
  * @param data source operand data
  */
object PutAtomic {
  def apply(
        client_xact_id: UInt,
        addr_block: UInt,
        addr_beat: UInt,
        addr_byte: UInt,
        atomic_opcode: UInt,
        operand_size: UInt,
        data: UInt)
      (implicit p: Parameters): Acquire = {
    BuiltInAcquireBuilder(
      a_type = Acquire.putAtomicType,
      client_xact_id = client_xact_id, 
      addr_block = addr_block, 
      addr_beat = addr_beat, 
      data = data,
      addr_byte = addr_byte,
      operand_size = operand_size,
      opcode = atomic_opcode)
  }
}

/** The Probe channel is used to force clients to release data or cede permissions
  * on a cache block. Clients respond to Probes with [[uncore.Release]] messages.
  * The available types of Probes are customized by a particular
  * [[uncore.CoherencePolicy]].
  */
class Probe(implicit p: Parameters) extends ManagerToClientChannel
  with HasCacheBlockAddress 
  with HasProbeType

/** [[uncore.Probe]] with an extra field stating its destination id */
class ProbeToDst(implicit p: Parameters) extends Probe()(p) with HasClientId

/** Contains factories for [[uncore.Probe]] and [[uncore.ProbeToDst]]
  *
  * In general you should avoid using these factories directly and use
  * [[uncore.ManagerMetadata.makeProbe(UInt,Acquire)* makeProbe]] instead.
  *
  * @param dst id of client to which probe should be sent
  * @param p_type custom probe type
  * @param addr_block address of the cache block
  */
object Probe {
  def apply(p_type: UInt, addr_block: UInt)(implicit p: Parameters): Probe = {
    val prb = Wire(new Probe)
    prb.p_type := p_type
    prb.addr_block := addr_block
    prb
  }
  def apply(dst: UInt, p_type: UInt, addr_block: UInt)(implicit p: Parameters): ProbeToDst = {
    val prb = Wire(new ProbeToDst)
    prb.client_id := dst
    prb.p_type := p_type
    prb.addr_block := addr_block
    prb
  }
}

/** The Release channel is used to release data or permission back to the manager
  * in response to [[uncore.Probe]] messages. It can also be used to voluntarily
  * write back data, for example in the event that dirty data must be evicted on
  * a cache miss. The available types of Release messages are always customized by
  * a particular [[uncore.CoherencePolicy]]. Releases may contain data or may be
  * simple acknowledgements. Voluntary Releases are acknowledged with [[uncore.Grant Grants]].
  */
class ReleaseMetadata(implicit p: Parameters) extends ClientToManagerChannel
    with HasTileLinkBeatId
    with HasCacheBlockAddress 
    with HasClientTransactionId 
    with HasReleaseType {
  def full_addr(dummy: Int = 0) = Cat(this.addr_block, this.addr_beat, UInt(0, width = tlByteAddrBits))
}

/** [[uncore.ReleaseMetadata]] with an extra field containing the data beat */
class Release(implicit p: Parameters) extends ReleaseMetadata
  with HasTileLinkData

/** [[uncore.ReleaseMetadata]] with an extra field containing the entire cache block */
class BufferedRelease(implicit p: Parameters) extends ReleaseMetadata
  with HasTileLinkBlock

/** [[uncore.Release]] with an extra field stating its source id */
class ReleaseFromSrc(implicit p: Parameters) extends Release
  with HasClientId

/** [[uncore.BufferedRelease]] with an extra field stating its source id */
class BufferedReleaseFromSrc(implicit p: Parameters) extends BufferedRelease
  with HasClientId

/** Contains a [[uncore.Release]] factory
  *
  * In general you should avoid using this factory directly and use
  * [[uncore.ClientMetadata.makeRelease]] instead.
  *
  * @param voluntary is this a voluntary writeback
  * @param r_type type enum defined by coherence protocol
  * @param client_xact_id client's transaction id
  * @param addr_block address of the cache block
  * @param addr_beat beat id of the data
  * @param data data being written back
  */
object Release {
  def apply(
        voluntary: Bool,
        r_type: UInt,
        client_xact_id: UInt,
        addr_block: UInt,
        addr_beat: UInt,
        data: UInt)
      (implicit p: Parameters): Release = {
    val rel = Wire(new Release)
    rel.r_type := r_type
    rel.client_xact_id := client_xact_id
    rel.addr_block := addr_block
    rel.addr_beat := addr_beat
    rel.data := data
    rel.voluntary := voluntary
    rel
  }

  def apply(
        src: UInt,
        voluntary: Bool,
        r_type: UInt,
        client_xact_id: UInt,
        addr_block: UInt,
        addr_beat: UInt = UInt(0),
        data: UInt = UInt(0))
      (implicit p: Parameters): ReleaseFromSrc = {
    val rel = Wire(new ReleaseFromSrc)
    rel.client_id := src
    rel.voluntary := voluntary
    rel.r_type := r_type
    rel.client_xact_id := client_xact_id
    rel.addr_block := addr_block
    rel.addr_beat := addr_beat
    rel.data := data
    rel
  }
}

/** The Grant channel is used to refill data or grant permissions requested of the 
  * manager agent via an [[uncore.Acquire]] message. It is also used to acknowledge
  * the receipt of voluntary writeback from clients in the form of [[uncore.Release]]
  * messages. There are built-in Grant messages used for Gets and Puts, and
  * coherence policies may also define custom Grant types. Grants may contain data
  * or may be simple acknowledgements. Grants are responded to with [[uncore.Finish]].
  */
class GrantMetadata(implicit p: Parameters) extends ManagerToClientChannel
    with HasTileLinkBeatId
    with HasClientTransactionId 
    with HasManagerTransactionId
    with HasGrantType {
  def makeFinish(dummy: Int = 0): Finish = {
    val f = Wire(new Finish)
    f.manager_xact_id := this.manager_xact_id
    f
  }
}

/** [[uncore.GrantMetadata]] with an extra field containing a single beat of data */
class Grant(implicit p: Parameters) extends GrantMetadata
  with HasTileLinkData

/** [[uncore.Grant]] with an extra field stating its destination */
class GrantToDst(implicit p: Parameters) extends Grant
  with HasClientId

/** [[uncore.Grant]] with an extra field stating its destination */
class GrantFromSrc(implicit p: Parameters) extends Grant
    with HasManagerId {
  override def makeFinish(dummy: Int = 0): FinishToDst = {
    val f = Wire(new FinishToDst)
    f.manager_xact_id := this.manager_xact_id
    f.manager_id := this.manager_id
    f
  }
}

/** [[uncore.GrantMetadata]] with an extra field containing an entire cache block */
class BufferedGrant(implicit p: Parameters) extends GrantMetadata
  with HasTileLinkBlock

/** [[uncore.BufferedGrant]] with an extra field stating its destination */
class BufferedGrantToDst(implicit p: Parameters) extends BufferedGrant
  with HasClientId

/** Contains definitions of the the built-in grant types and factories 
  * for [[uncore.Grant]] and [[uncore.GrantToDst]]
  *
  * In general you should avoid using these factories directly and use
  * [[uncore.ManagerMetadata.makeGrant(uncore.AcquireFromSrc* makeGrant]] instead.
  *
  * @param dst id of client to which grant should be sent
  * @param is_builtin_type built-in or custom type message?
  * @param g_type built-in type enum or custom type enum
  * @param client_xact_id client's transaction id
  * @param manager_xact_id manager's transaction id
  * @param addr_beat beat id of the data
  * @param data data being refilled to the original requestor
  */
object Grant {
  val nBuiltInTypes = 5
  def voluntaryAckType = UInt("b000") // For acking Releases
  def prefetchAckType  = UInt("b001") // For acking any kind of Prefetch
  def putAckType       = UInt("b011") // For acking any kind of non-prfetch Put
  def getDataBeatType  = UInt("b100") // Supplying a single beat of Get
  def getDataBlockType = UInt("b101") // Supplying all beats of a GetBlock
  def typesWithData = Vec(getDataBlockType, getDataBeatType)
  def typesWithMultibeatData= Vec(getDataBlockType)

  def apply(
        is_builtin_type: Bool,
        g_type: UInt,
        client_xact_id: UInt, 
        manager_xact_id: UInt,
        addr_beat: UInt,
        data: UInt)
      (implicit p: Parameters): Grant = {
    val gnt = Wire(new Grant)
    gnt.is_builtin_type := is_builtin_type
    gnt.g_type := g_type
    gnt.client_xact_id := client_xact_id
    gnt.manager_xact_id := manager_xact_id
    gnt.addr_beat := addr_beat
    gnt.data := data
    gnt
  }

  def apply(
        dst: UInt,
        is_builtin_type: Bool,
        g_type: UInt,
        client_xact_id: UInt,
        manager_xact_id: UInt,
        addr_beat: UInt = UInt(0),
        data: UInt = UInt(0))
      (implicit p: Parameters): GrantToDst = {
    val gnt = Wire(new GrantToDst)
    gnt.client_id := dst
    gnt.is_builtin_type := is_builtin_type
    gnt.g_type := g_type
    gnt.client_xact_id := client_xact_id
    gnt.manager_xact_id := manager_xact_id
    gnt.addr_beat := addr_beat
    gnt.data := data
    gnt
  }
}

/** The Finish channel is used to provide a global ordering of transactions
  * in networks that do not guarantee point-to-point ordering of messages.
  * A Finsish message is sent as acknowledgement of receipt of a [[uncore.Grant]].
  * When a Finish message is received, a manager knows it is safe to begin
  * processing other transactions that touch the same cache block.
  */
class Finish(implicit p: Parameters) extends ClientToManagerChannel()(p)
    with HasManagerTransactionId {
  def hasData(dummy: Int = 0) = Bool(false)
  def hasMultibeatData(dummy: Int = 0) = Bool(false)
}

/** [[uncore.Finish]] with an extra field stating its destination */
class FinishToDst(implicit p: Parameters) extends Finish
  with HasManagerId

/** Complete IO definition for incoherent TileLink, including networking headers */
class UncachedTileLinkIO(implicit p: Parameters) extends TLBundle()(p) {
  val acquire   = new DecoupledIO(new LogicalNetworkIO(new Acquire))
  val grant     = new DecoupledIO(new LogicalNetworkIO(new Grant)).flip
  val finish = new DecoupledIO(new LogicalNetworkIO(new Finish))
}

/** Complete IO definition for coherent TileLink, including networking headers */
class TileLinkIO(implicit p: Parameters) extends UncachedTileLinkIO()(p) {
  val probe     = new DecoupledIO(new LogicalNetworkIO(new Probe)).flip
  val release   = new DecoupledIO(new LogicalNetworkIO(new Release))
}

/** This version of UncachedTileLinkIO does not contain network headers. 
  * It is intended for use within client agents.
  *
  * Headers are provided in the top-level that instantiates the clients and network,
  * probably using a [[uncore.ClientTileLinkNetworkPort]] module.
  * By eliding the header subbundles within the clients we can enable 
  * hierarchical P-and-R while minimizing unconnected port errors in GDS.
  *
  * Secondly, this version of the interface elides [[uncore.Finish]] messages, with the
  * assumption that a [[uncore.FinishUnit]] has been coupled to the TileLinkIO port
  * to deal with acking received [[uncore.Grant Grants]].
  */
class ClientUncachedTileLinkIO(implicit p: Parameters) extends TLBundle()(p) {
  val acquire   = new DecoupledIO(new Acquire)
  val grant     = new DecoupledIO(new Grant).flip
}

/** This version of TileLinkIO does not contain network headers. 
  * It is intended for use within client agents.
  */
class ClientTileLinkIO(implicit p: Parameters) extends TLBundle()(p) {
  val acquire   = new DecoupledIO(new Acquire)
  val probe     = new DecoupledIO(new Probe).flip
  val release   = new DecoupledIO(new Release)
  val grant     = new DecoupledIO(new GrantFromSrc).flip
  val finish    = new DecoupledIO(new FinishToDst)
}

/** This version of TileLinkIO does not contain network headers, but
  * every channel does include an extra client_id subbundle.
  * It is intended for use within Management agents.
  *
  * Managers need to track where [[uncore.Acquire]] and [[uncore.Release]] messages
  * originated so that they can send a [[uncore.Grant]] to the right place. 
  * Similarly they must be able to issues Probes to particular clients.
  * However, we'd still prefer to have [[uncore.ManagerTileLinkNetworkPort]] fill in
  * the header.src to enable hierarchical p-and-r of the managers. Additionally, 
  * coherent clients might be mapped to random network port ids, and we'll leave it to the
  * [[uncore.ManagerTileLinkNetworkPort]] to apply the correct mapping. Managers do need to
  * see Finished so they know when to allow new transactions on a cache
  * block to proceed.
  */
class ManagerTileLinkIO(implicit p: Parameters) extends TLBundle()(p) {
  val acquire   = new DecoupledIO(new AcquireFromSrc).flip
  val grant     = new DecoupledIO(new GrantToDst)
  val finish    = new DecoupledIO(new Finish).flip
  val probe     = new DecoupledIO(new ProbeToDst)
  val release   = new DecoupledIO(new ReleaseFromSrc).flip
}<|MERGE_RESOLUTION|>--- conflicted
+++ resolved
@@ -88,15 +88,9 @@
   val amoAluOperandBytes = amoAluOperandBits/8
 }
 
-<<<<<<< HEAD
 abstract class TLModule(clockSignal: Clock = null, resetSignal: Bool = null)(implicit val p: Parameters)
   extends Module(Option(clockSignal), Option(resetSignal)) with HasTileLinkParameters
-abstract class TLBundle(implicit val p: Parameters) extends junctions.ParameterizedBundle()(p)
-=======
-abstract class TLModule(implicit val p: Parameters) extends Module
-  with HasTileLinkParameters
 abstract class TLBundle(implicit val p: Parameters) extends util.ParameterizedBundle()(p)
->>>>>>> 1a033fc7
   with HasTileLinkParameters
 
 /** Base trait for all TileLink channels */
