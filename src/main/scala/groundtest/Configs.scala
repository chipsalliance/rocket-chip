--- conflicted
+++ resolved
@@ -72,143 +72,7 @@
   new WithEdgeDataBits(32) ++ new MemtestConfig)
 
 /* Composable Configs to set individual parameters */
-<<<<<<< HEAD
-class WithGroundTest extends Config(
-  (pname, site, here) => pname match {
-    case FPUKey => None
-    case UseAtomics => false
-    case UseCompressed => false
-    case _ => throw new CDEMatchError
-  })
-
-class WithComparator extends Config(
-  (pname, site, here) => pname match {
-    case GroundTestKey => Seq.fill(site(NTiles)) {
-      GroundTestTileSettings(uncached = 2)
-    }
-    case BuildGroundTest =>
-      (p: Parameters) => Module(new ComparatorCore()(p))
-    case ComparatorKey => ComparatorParameters(
-      targets    = Seq(site(ExtMem).base, testRamAddr),
-      width      = 8,
-      operations = 1000,
-      atomics    = site(UseAtomics),
-      prefetches = false)
-    case FPUConfig => None
-    case UseAtomics => false
-    case _ => throw new CDEMatchError
-  })
-
-class WithAtomics extends Config(
-  (pname, site, here) => pname match {
-    case UseAtomics => true
-    case _ => throw new CDEMatchError
-  })
-
-class WithPrefetches extends Config(
-  (pname, site, here, up) => pname match {
-    case ComparatorKey => up(ComparatorKey, site).copy(prefetches = true)
-    case _ => throw new CDEMatchError
-  })
-
-class WithMemtest extends Config(
-  (pname, site, here) => pname match {
-    case GroundTestKey => Seq.fill(site(NTiles)) {
-      GroundTestTileSettings(1, 1)
-    }
-    case GeneratorKey => TrafficGeneratorParameters(
-      maxRequests = 128,
-      startAddress = BigInt(site(ExtMem).base))
-    case BuildGroundTest =>
-      (p: Parameters) => Module(new GeneratorTest()(p))
-    case _ => throw new CDEMatchError
-  })
-
-class WithNGenerators(nUncached: Int, nCached: Int) extends Config(
-  (pname, site, here) => pname match {
-    case GroundTestKey => Seq.fill(site(NTiles)) {
-      GroundTestTileSettings(nUncached, nCached)
-    }
-    case _ => throw new CDEMatchError
-  })
-
-class WithCacheFillTest extends Config(
-  (pname, site, here) => pname match {
-    case GroundTestKey => Seq.fill(site(NTiles)) {
-      GroundTestTileSettings(uncached = 1)
-    }
-    case BuildGroundTest =>
-      (p: Parameters) => Module(new CacheFillTest()(p))
-    case _ => throw new CDEMatchError
-  })
-
-class WithBroadcastRegressionTest extends Config(
-  (pname, site, here) => pname match {
-    case GroundTestKey => Seq.fill(site(NTiles)) {
-      GroundTestTileSettings(1, 1, maxXacts = 3)
-    }
-    case BuildGroundTest =>
-      (p: Parameters) => Module(new RegressionTest()(p))
-    case GroundTestRegressions =>
-      (p: Parameters) => RegressionTests.broadcastRegressions(p)
-    case _ => throw new CDEMatchError
-  })
-
-class WithCacheRegressionTest extends Config(
-  (pname, site, here) => pname match {
-    case GroundTestKey => Seq.fill(site(NTiles)) {
-      GroundTestTileSettings(1, 1, maxXacts = 5)
-    }
-    case BuildGroundTest =>
-      (p: Parameters) => Module(new RegressionTest()(p))
-    case GroundTestRegressions =>
-      (p: Parameters) => RegressionTests.cacheRegressions(p)
-    case _ => throw new CDEMatchError
-  })
-
-class WithTraceGen extends Config(
-  (pname, site, here, up) => pname match {
-    case GroundTestKey => Seq.fill(site(NTiles)) {
-      GroundTestTileSettings(uncached = 1, cached = 1)
-    }
-    case BuildGroundTest =>
-      (p: Parameters) => Module(new GroundTestTraceGenerator()(p))
-    case GeneratorKey => TrafficGeneratorParameters(
-      maxRequests = 8192,
-      startAddress = 0)
-    case AddressBag => {
-      val nSets = 2
-      val nWays = 1
-      val blockOffset = site(CacheBlockOffsetBits)
-      val nBeats = site(TLKey("L1toL2")).dataBeats
-      List.tabulate(4 * nWays) { i =>
-        Seq.tabulate(nBeats) { j => BigInt((j * 8) + ((i * nSets) << blockOffset)) }
-      }.flatten
-    }
-    case UseAtomics => true
-    case CacheName("L1D") => up(CacheName("L1D"), site).copy(nSets = 16, nWays = 1)
-    case _ => throw new CDEMatchError
-  })
-=======
 class WithGroundTest extends Config((site, here, up) => {
-  case TLKey("L1toL2") => {
-    val useMEI = site(NTiles) <= 1
-    val dataBeats = (8 * site(CacheBlockBytes)) / site(XLen)
-    TileLinkParameters(
-      coherencePolicy = (
-        if (useMEI) new MEICoherence(site(L2DirectoryRepresentation))
-        else new MESICoherence(site(L2DirectoryRepresentation))),
-      nManagers = site(BankedL2Config).nBanks + 1,
-      nCachingClients = 1,
-      nCachelessClients = 1,
-      maxClientXacts = ((site(DCacheKey).nMSHRs + 1) +:
-                         site(GroundTestKey).map(_.maxXacts))
-                           .reduce(max(_, _)),
-      maxClientsPerPort = site(GroundTestKey).map(_.uncached).sum,
-      maxManagerXacts = site(NAcquireTransactors) + 2,
-      dataBeats = dataBeats,
-      dataBits = site(CacheBlockBytes)*8)
-  }
   case FPUKey => None
   case UseAtomics => false
   case UseCompressed => false
@@ -303,5 +167,4 @@
   }
   case UseAtomics => true
   case CacheName("L1D") => up(CacheName("L1D"), site).copy(nSets = 16, nWays = 1)
-})
->>>>>>> 52bb6cd9
+})