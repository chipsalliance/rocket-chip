
// See LICENSE.SiFive for license details.
// See LICENSE.Berkeley for license details.

package freechips.rocketchip.subsystem

import chisel3.util._

import org.chipsalliance.cde.config._
import org.chipsalliance.diplomacy.lazymodule._

import freechips.rocketchip.devices.debug.{DebugModuleKey, DefaultDebugModuleParams, ExportDebug, JTAG, APB}
import freechips.rocketchip.devices.tilelink.{
  BuiltInErrorDeviceParams, BootROMLocated, BootROMParams, CLINTKey, DevNullDevice, CLINTParams, PLICKey, PLICParams, DevNullParams
}
import freechips.rocketchip.prci.{SynchronousCrossing, AsynchronousCrossing, RationalCrossing, ClockCrossingType, CreditedCrossing}
import freechips.rocketchip.diplomacy.{
  AddressSet, MonitorsEnabled,
}
import freechips.rocketchip.resources.{
  DTSModel, DTSCompat, DTSTimebase, BigIntHexContext
}
import freechips.rocketchip.tile.{
  MaxHartIdBits, RocketTileParams, BuildRoCC, AccumulatorExample, OpcodeSet, TranslatorExample, CharacterCountExample, BlackBoxExample
}
import freechips.rocketchip.util.{ClockGateModelFile, SystemFileName}
import scala.reflect.ClassTag

case object MaxXLen extends Field[Int]

class BaseSubsystemConfig extends Config ((site, here, up) => {
  // Tile parameters
  case MaxXLen => (site(PossibleTileLocations).flatMap(loc => site(TilesLocated(loc)))
    .map(_.tileParams.core.xLen) :+ 32).max
  case MaxHartIdBits => log2Up((site(PossibleTileLocations).flatMap(loc => site(TilesLocated(loc)))
      .map(_.tileParams.tileId) :+ 0).max+1)
  // Interconnect parameters
  case SystemBusKey => SystemBusParams(
    beatBytes = 8,
    blockBytes = site(CacheBlockBytes))
  case ControlBusKey => PeripheryBusParams(
    beatBytes = 8,
    blockBytes = site(CacheBlockBytes),
    dtsFrequency = Some(100000000), // Default to 100 MHz cbus clock
    errorDevice = Some(BuiltInErrorDeviceParams(
      errorParams = DevNullParams(List(AddressSet(0x3000, 0xfff)), maxAtomic=8, maxTransfer=4096))))
  case PeripheryBusKey => PeripheryBusParams(
    beatBytes = 8,
    blockBytes = site(CacheBlockBytes),
    dtsFrequency = Some(100000000)) // Default to 100 MHz pbus clock
  case MemoryBusKey => MemoryBusParams(
    beatBytes = 8,
    blockBytes = site(CacheBlockBytes))
  case FrontBusKey => FrontBusParams(
    beatBytes = 8,
    blockBytes = site(CacheBlockBytes))
  // Additional device Parameters
  case BootROMLocated(InSubsystem) => Seq(BootROMParams(contentFileName = SystemFileName("./bootrom/bootrom.img")))
  case HasTilesExternalResetVectorKey => false
  case DebugModuleKey => Some(DefaultDebugModuleParams(64))
  case CLINTKey => Some(CLINTParams())
  case PLICKey => Some(PLICParams())
  case TilesLocated(InSubsystem) => Nil
  case PossibleTileLocations => Seq(InSubsystem)
})

/* Composable partial function Configs to set individual parameters */

class WithJustOneBus extends Config((site, here, up) => {
  case TLNetworkTopologyLocated(InSubsystem) => List(
    JustOneBusTopologyParams(sbus = site(SystemBusKey))
  )
})

class WithIncoherentBusTopology extends Config((site, here, up) => {
  case TLNetworkTopologyLocated(InSubsystem) => List(
    JustOneBusTopologyParams(sbus = site(SystemBusKey)),
    HierarchicalBusTopologyParams(
      pbus = site(PeripheryBusKey),
      fbus = site(FrontBusKey),
      cbus = site(ControlBusKey),
      xTypes = SubsystemCrossingParams(
        sbusToCbusXType = site(SbusToCbusXTypeKey),
        cbusToPbusXType = site(CbusToPbusXTypeKey),
        fbusToSbusXType = site(FbusToSbusXTypeKey)),
      driveClocksFromSBus = site(DriveClocksFromSBus)))
})

class WithCoherentBusTopology extends Config((site, here, up) => {
  case TLNetworkTopologyLocated(InSubsystem) => List(
    JustOneBusTopologyParams(sbus = site(SystemBusKey)),
    HierarchicalBusTopologyParams(
      pbus = site(PeripheryBusKey),
      fbus = site(FrontBusKey),
      cbus = site(ControlBusKey),
      xTypes = SubsystemCrossingParams(
        sbusToCbusXType = site(SbusToCbusXTypeKey),
        cbusToPbusXType = site(CbusToPbusXTypeKey),
        fbusToSbusXType = site(FbusToSbusXTypeKey)),
      driveClocksFromSBus = site(DriveClocksFromSBus)),
    CoherentBusTopologyParams(
      mbus = site(MemoryBusKey),
      coherence = site(SubsystemBankedCoherenceKey),
      sbusToMbusXType = site(SbusToMbusXTypeKey),
      driveMBusClockFromSBus = site(DriveClocksFromSBus)))
})

class WithCluster(
  clusterId: Int,
  location: HierarchicalLocation = InSubsystem,
  crossing: RocketCrossingParams = RocketCrossingParams() // TODO make this not rocket
) extends Config((site, here, up) => {
  case ClustersLocated(`location`) => up(ClustersLocated(location)) :+ ClusterAttachParams(
    ClusterParams(clusterId = clusterId),
    crossing)
  case TLNetworkTopologyLocated(InCluster(`clusterId`)) => List(
    ClusterBusTopologyParams(
      clusterId = clusterId,
      csbus = site(SystemBusKey),
      ccbus = site(ControlBusKey).copy(errorDevice = None),
      coherence = site(ClusterBankedCoherenceKey(clusterId))
    )
  )
  case PossibleTileLocations => up(PossibleTileLocations) :+ InCluster(clusterId)
})

class WithClusterBanks(clusterId: Int, nBanks: Int = 1) extends Config((site, here, up) => {
  case ClusterBankedCoherenceKey(`clusterId`) => up(ClusterBankedCoherenceKey(clusterId)).copy(nBanks=nBanks)
})

class WithNBanks(n: Int) extends Config((site, here, up) => {
  case SubsystemBankedCoherenceKey => up(SubsystemBankedCoherenceKey, site).copy(nBanks = n)
})

class WithNTrackersPerBank(n: Int) extends Config((site, here, up) => {
  case BroadcastKey => up(BroadcastKey, site).copy(nTrackers = n)
})

class WithCacheBlockBytes(linesize: Int) extends Config((site, here, up) => {
  case CacheBlockBytes => linesize
})

class WithBufferlessBroadcastHub extends Config((site, here, up) => {
  case BroadcastKey => up(BroadcastKey, site).copy(bufferless = true)
})

class TileAttachConfig[T <: CanAttachTile](f: T => T, locationOpt: Option[HierarchicalLocation], tileIdOpt: Seq[Int])(implicit tag: ClassTag[T])
  extends Config((site, here, up) => {
    val partialFn: PartialFunction[CanAttachTile, CanAttachTile] = { case tp: T => if (tileIdOpt.contains(tp.tileParams.tileId) || tileIdOpt.isEmpty) f(tp) else tp }
    val alterFn: CanAttachTile => CanAttachTile = x => partialFn.applyOrElse(x, identity[CanAttachTile])
    locationOpt match {
      case Some(loc) => { case TilesLocated(`loc`) => up(TilesLocated(loc)) map { alterFn(_) } }
      case None      => { case TilesLocated(loc)   => up(TilesLocated(loc)) map { alterFn(_) } }
    }
  }) {
  // The default constructor applies the modification to all locations
  def this(f: T => T)(implicit tag: ClassTag[T]) = this(f, None, Nil)
  // The atLocation method applies the modification to only the provided location
  def atLocation(loc: HierarchicalLocation) = new TileAttachConfig(f, Some(loc), tileIdOpt)
  // The atTileIds method applies the modification only to specified tileIds
  def atTileIds(ids: Int*) = new TileAttachConfig(f, locationOpt, tileIdOpt ++ ids)
}

class WithRoccExample extends Config((site, here, up) => {
  case BuildRoCC => List(
    (p: Parameters) => {
        val accumulator = LazyModule(new AccumulatorExample(OpcodeSet.custom0, n = 4)(p))
        accumulator
    },
    (p: Parameters) => {
        val translator = LazyModule(new TranslatorExample(OpcodeSet.custom1)(p))
        translator
    },
    (p: Parameters) => {
        val counter = LazyModule(new CharacterCountExample(OpcodeSet.custom2)(p))
        counter
    },
    (p: Parameters) => {
      val blackbox = LazyModule(new BlackBoxExample(OpcodeSet.custom3, "RoccBlackBox")(p))
      blackbox
    })
})

/**
 * WARNING!!! IGNORE AT YOUR OWN PERIL!!!
 *
 * There is a very restrictive set of conditions under which the stateless
 * bridge will function properly. There can only be a single tile. This tile
 * MUST use the blocking data cache (L1D_MSHRS == 0) and MUST NOT have an
 * uncached channel capable of writes (i.e. a RoCC accelerator).
 *
 * This is because the stateless bridge CANNOT generate probes, so if your
 * system depends on coherence between channels in any way,
 * DO NOT use this configuration.
 */
class WithIncoherentTiles extends Config((site, here, up) => {
  case TilesLocated(location) => up(TilesLocated(location), site) map {
    case tp: RocketTileAttachParams => tp.copy(crossingParams = tp.crossingParams.copy(
      master = tp.crossingParams.master match {
        case x: HierarchicalElementMasterPortParams => x.copy(cork = Some(true))
        case _ => throw new Exception("Unrecognized type for RocketCrossingParams.master")
      }))
    case t => t
  }
  case SubsystemBankedCoherenceKey => up(SubsystemBankedCoherenceKey, site).copy(
    coherenceManager = CoherenceManagerWrapper.incoherentManager
  )
})

class WithBootROMFile(bootROMFile: String) extends Config((site, here, up) => {
  case BootROMLocated(x) => up(BootROMLocated(x), site).map(_.copy(contentFileName=SystemFileName(bootROMFile)))
})

class WithClockGateModel(file: String = "/vsrc/EICG_wrapper.v") extends Config((site, here, up) => {
  case ClockGateModelFile => Some(file)
})

<<<<<<< HEAD
class WithSynchronousRocketTiles extends Config((site, here, up) => {
  case TilesLocated(location) => up(TilesLocated(location), site) map {
    case tp: RocketTileAttachParams => tp.copy(crossingParams = tp.crossingParams.copy(
      crossingType = SynchronousCrossing()))
    case t => t
  }
})

class WithAsynchronousRocketTiles(depth: Int, sync: Int) extends Config((site, here, up) => {
  case TilesLocated(location) => up(TilesLocated(location), site) map {
    case tp: RocketTileAttachParams => tp.copy(crossingParams = tp.crossingParams.copy(
      crossingType = AsynchronousCrossing()))
    case t => t
  }
})

class WithRationalRocketTiles extends Config((site, here, up) => {
  case TilesLocated(location) => up(TilesLocated(location), site) map {
    case tp: RocketTileAttachParams => tp.copy(crossingParams = tp.crossingParams.copy(
      crossingType = RationalCrossing()))
    case t => t
  }
})

class WithCreditedRocketTiles(mergedCredited: Boolean = false) extends Config((site, here, up) => {
  case TilesLocated(location) => up(TilesLocated(location), site) map {
    case tp: RocketTileAttachParams => tp.copy(crossingParams = tp.crossingParams.copy(
      crossingType = CreditedCrossing(),
      forceMergedCreditedTLCrossings = mergedCredited
    ))
    case t => t
  }
})

=======
>>>>>>> c9289f5a
class WithEdgeDataBits(dataBits: Int) extends Config((site, here, up) => {
  case MemoryBusKey => up(MemoryBusKey, site).copy(beatBytes = dataBits/8)
  case ExtIn => up(ExtIn, site).map(_.copy(beatBytes = dataBits/8))
})

class WithJtagDTM extends Config ((site, here, up) => {
  case ExportDebug => up(ExportDebug, site).copy(protocols = Set(JTAG))
})

class WithDebugAPB extends Config ((site, here, up) => {
  case ExportDebug => up(ExportDebug, site).copy(protocols = Set(APB))
})


class WithDebugSBA extends Config ((site, here, up) => {
  case DebugModuleKey => up(DebugModuleKey, site).map(_.copy(hasBusMaster = true))
})

class WithNBitPeripheryBus(nBits: Int) extends Config ((site, here, up) => {
  case PeripheryBusKey => up(PeripheryBusKey, site).copy(beatBytes = nBits/8)
})

class WithoutTLMonitors extends Config ((site, here, up) => {
  case MonitorsEnabled => false
})

class WithNExtTopInterrupts(nExtInts: Int) extends Config((site, here, up) => {
  case NExtTopInterrupts => nExtInts
})

class WithNMemoryChannels(n: Int) extends Config((site, here, up) => {
  case ExtMem => up(ExtMem, site).map(_.copy(nMemoryChannels = n))
})

class WithExtMemSize(n: BigInt) extends Config((site, here, up) => {
  case ExtMem => up(ExtMem, site).map(x => x.copy(master = x.master.copy(size = n)))
})

class WithExtMemSbusBypass(base: BigInt = x"10_0000_0000") extends Config((site, here, up) => {
  case ExtMem => up(ExtMem, site).map(x => x.copy(incohBase = Some(base)))
})

class WithDTS(model: String, compat: Seq[String]) extends Config((site, here, up) => {
  case DTSModel => model
  case DTSCompat => compat
})

class WithTimebase(hertz: BigInt) extends Config((site, here, up) => {
  case DTSTimebase => hertz
})

class WithDefaultMemPort extends Config((site, here, up) => {
  case ExtMem => Some(MemoryPortParams(MasterPortParams(
                      base = x"8000_0000",
                      size = x"1000_0000",
                      beatBytes = site(MemoryBusKey).beatBytes,
                      idBits = 4), 1))
})

class WithCustomMemPort (base_addr: BigInt, base_size: BigInt, data_width: Int, id_bits: Int, maxXferBytes: Int) extends Config((site, here, up) => {
  case ExtMem => Some(MemoryPortParams(MasterPortParams(
                      base = base_addr,
                      size = base_size,
                      beatBytes = data_width/8,
                      idBits = id_bits, 
                      maxXferBytes = maxXferBytes), 1))
})

class WithNoMemPort extends Config((site, here, up) => {
  case ExtMem => None
})

class WithDefaultMMIOPort extends Config((site, here, up) => {
  case ExtBus => Some(MasterPortParams(
                      base = x"6000_0000",
                      size = x"2000_0000",
                      beatBytes = site(MemoryBusKey).beatBytes,
                      idBits = 4))
})

class WithCustomMMIOPort (base_addr: BigInt, base_size: BigInt, data_width: Int, id_bits: Int, maxXferBytes: Int) extends Config((site, here, up) => {
  case ExtBus => Some(MasterPortParams(
                      base = base_addr,
                      size = base_size,
                      beatBytes = data_width/8,
                      idBits = id_bits, 
                      maxXferBytes = maxXferBytes))
})

class WithNoMMIOPort extends Config((site, here, up) => {
  case ExtBus => None
})

class WithDefaultSlavePort extends Config((site, here, up) => {
  case ExtIn  => Some(SlavePortParams(beatBytes = 8, idBits = 8, sourceBits = 4))
})

class WithCustomSlavePort (data_width: Int, id_bits: Int) extends Config((site, here, up) => {
  case ExtIn  => Some(SlavePortParams(beatBytes = data_width/8, idBits = id_bits, sourceBits = 4))
})

class WithNoSlavePort extends Config((site, here, up) => {
  case ExtIn => None
})

/**
  * Mixins to specify crossing types between the 5 traditional TL buses
  *
  * Note: these presuppose the legacy connections between buses and set
  * parameters in SubsystemCrossingParams; they may not be resuable in custom
  * topologies (but you can specify the desired crossings in your topology).
  *
  * @param xType The clock crossing type
  */

class WithSbusToMbusCrossingType(xType: ClockCrossingType) extends Config((site, here, up) => {
  case SbusToMbusXTypeKey => xType
})
class WithSbusToCbusCrossingType(xType: ClockCrossingType) extends Config((site, here, up) => {
  case SbusToCbusXTypeKey => xType
})
class WithCbusToPbusCrossingType(xType: ClockCrossingType) extends Config((site, here, up) => {
  case CbusToPbusXTypeKey => xType
})
class WithFbusToSbusCrossingType(xType: ClockCrossingType) extends Config((site, here, up) => {
  case FbusToSbusXTypeKey => xType
})

/**
  * Mixins to set the dtsFrequency field of BusParams -- these will percolate its way
  * up the diplomatic graph to the clock sources.
  */
class WithPeripheryBusFrequency(freqMHz: Double) extends Config((site, here, up) => {
  case PeripheryBusKey => up(PeripheryBusKey, site).copy(dtsFrequency = Some(BigInt((freqMHz * 1e6).round)))
})
class WithMemoryBusFrequency(freqMHz: Double) extends Config((site, here, up) => {
  case MemoryBusKey => up(MemoryBusKey, site).copy(dtsFrequency = Some(BigInt((freqMHz * 1e6).round)))
})
class WithSystemBusFrequency(freqMHz: Double) extends Config((site, here, up) => {
  case SystemBusKey => up(SystemBusKey, site).copy(dtsFrequency = Some(BigInt((freqMHz * 1e6).round)))
})
class WithFrontBusFrequency(freqMHz: Double) extends Config((site, here, up) => {
  case FrontBusKey => up(FrontBusKey, site).copy(dtsFrequency = Some(BigInt((freqMHz * 1e6).round)))
})
class WithControlBusFrequency(freqMHz: Double) extends Config((site, here, up) => {
  case ControlBusKey => up(ControlBusKey, site).copy(dtsFrequency = Some(BigInt((freqMHz * 1e6).round)))
})

/** Under the default multi-bus topologies, this leaves bus ClockSinks undriven by the topology itself */
class WithDontDriveBusClocksFromSBus extends Config((site, here, up) => {
  case DriveClocksFromSBus => false
})

class WithCloneCluster(
  clusterId: Int,
  cloneClusterId: Int = 0,
  location: HierarchicalLocation = InSubsystem,
  cloneLocation: HierarchicalLocation = InSubsystem
) extends Config((site, here, up) => {
  case ClustersLocated(`location`) => {
    val prev = up(ClustersLocated(location))
    val clusterAttachParams = up(ClustersLocated(cloneLocation)).find(_.clusterParams.clusterId == cloneClusterId)
      .get.asInstanceOf[ClusterAttachParams]
    prev :+ CloneClusterAttachParams(
      cloneClusterId,
      clusterAttachParams.copy(clusterParams = clusterAttachParams.clusterParams.copy(clusterId = clusterId))
    )
  }
  case TLNetworkTopologyLocated(InCluster(`clusterId`)) => site(TLNetworkTopologyLocated(InCluster(cloneClusterId)))
  case PossibleTileLocations => up(PossibleTileLocations) :+ InCluster(clusterId)
})<|MERGE_RESOLUTION|>--- conflicted
+++ resolved
@@ -215,43 +215,6 @@
   case ClockGateModelFile => Some(file)
 })
 
-<<<<<<< HEAD
-class WithSynchronousRocketTiles extends Config((site, here, up) => {
-  case TilesLocated(location) => up(TilesLocated(location), site) map {
-    case tp: RocketTileAttachParams => tp.copy(crossingParams = tp.crossingParams.copy(
-      crossingType = SynchronousCrossing()))
-    case t => t
-  }
-})
-
-class WithAsynchronousRocketTiles(depth: Int, sync: Int) extends Config((site, here, up) => {
-  case TilesLocated(location) => up(TilesLocated(location), site) map {
-    case tp: RocketTileAttachParams => tp.copy(crossingParams = tp.crossingParams.copy(
-      crossingType = AsynchronousCrossing()))
-    case t => t
-  }
-})
-
-class WithRationalRocketTiles extends Config((site, here, up) => {
-  case TilesLocated(location) => up(TilesLocated(location), site) map {
-    case tp: RocketTileAttachParams => tp.copy(crossingParams = tp.crossingParams.copy(
-      crossingType = RationalCrossing()))
-    case t => t
-  }
-})
-
-class WithCreditedRocketTiles(mergedCredited: Boolean = false) extends Config((site, here, up) => {
-  case TilesLocated(location) => up(TilesLocated(location), site) map {
-    case tp: RocketTileAttachParams => tp.copy(crossingParams = tp.crossingParams.copy(
-      crossingType = CreditedCrossing(),
-      forceMergedCreditedTLCrossings = mergedCredited
-    ))
-    case t => t
-  }
-})
-
-=======
->>>>>>> c9289f5a
 class WithEdgeDataBits(dataBits: Int) extends Config((site, here, up) => {
   case MemoryBusKey => up(MemoryBusKey, site).copy(beatBytes = dataBits/8)
   case ExtIn => up(ExtIn, site).map(_.copy(beatBytes = dataBits/8))
