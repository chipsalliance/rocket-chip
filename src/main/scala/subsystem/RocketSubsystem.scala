// See LICENSE.SiFive for license details.

package freechips.rocketchip.subsystem

import Chisel._
import chisel3.internal.sourceinfo.SourceInfo
import freechips.rocketchip.config.{Field, Parameters}
import freechips.rocketchip.devices.tilelink._
import freechips.rocketchip.devices.debug.{HasPeripheryDebug, HasPeripheryDebugModuleImp}
import freechips.rocketchip.diplomacy._
import freechips.rocketchip.tile._
import freechips.rocketchip.tilelink._
import freechips.rocketchip.interrupts._
import freechips.rocketchip.util._

// TODO: how specific are these to RocketTiles?
case class TileMasterPortParams(buffers: Int = 0, cork: Option[Boolean] = None)
case class TileSlavePortParams(buffers: Int = 0, blockerCtrlAddr: Option[BigInt] = None)

case class RocketCrossingParams(
    crossingType: SubsystemClockCrossing = SynchronousCrossing(),
    master: TileMasterPortParams = TileMasterPortParams(),
    slave: TileSlavePortParams = TileSlavePortParams()) {
  def knownRatio: Option[Int] = crossingType match {
    case RationalCrossing(_) => Some(2)
    case _ => None
  }
}

case object RocketTilesKey extends Field[Seq[RocketTileParams]](Nil)
case object RocketCrossingKey extends Field[Seq[RocketCrossingParams]](List(RocketCrossingParams()))

trait HasRocketTiles extends HasTiles
    with HasPeripheryPLIC
    with CanHavePeripheryCLINT
    with HasPeripheryDebug { this: BaseSubsystem =>
  val module: HasRocketTilesModuleImp

  protected val rocketTileParams = p(RocketTilesKey)
  private val crossings = perTileOrGlobalSetting(p(RocketCrossingKey), rocketTileParams.size)

  // Make a tile and wire its nodes into the system,
  // according to the specified type of clock crossing.
  // Note that we also inject new nodes into the tile itself,
  // also based on the crossing type.
<<<<<<< HEAD
  val rocketTiles = crossingTuples.map { case (tp, crossing) =>
    // For legacy reasons, it is convenient to store some state
    // in the global Parameters about the specific tile being built now
    val rocket = LazyModule(new RocketTile(tp, crossing.crossingType)(p.alterPartial {
        case TileKey => tp
        case SharedMemoryTLEdge => sharedMemoryTLEdge
      })
    ).suggestName(tp.name)

    // Connect the master ports of the tile to the system bus

    def tileMasterBuffering: TLOutwardNode = rocket {
      // The buffers needed to cut feed-through paths are microarchitecture specific, so belong here
      val masterBufferNode = TLBuffer(BufferParams.none, BufferParams.flow, BufferParams.none, BufferParams.flow, BufferParams(1))
      crossing.crossingType match {
        case _: AsynchronousCrossing => rocket.masterNode
        case SynchronousCrossing(b) =>
          require (!tp.boundaryBuffers || (b.depth >= 1 && !b.flow && !b.pipe), "Buffer misconfiguration creates feed-through paths")
          rocket.masterNode
        case RationalCrossing(dir) =>
          require (dir != SlowToFast, "Misconfiguration? Core slower than fabric")
          if (tp.boundaryBuffers) {
            masterBufferNode :=* rocket.masterNode
          } else {
            rocket.masterNode
          }
      }
    }

    sbus.fromTile(tp.name, crossing.master.buffers) {
        crossing.master.cork
          .map { u => TLCacheCork(unsafe = u) }
          .map { _ :=* rocket.crossTLOut }
          .getOrElse { rocket.crossTLOut }
    } :=* tileMasterBuffering

    // Connect the slave ports of the tile to the periphery bus

    def tileSlaveBuffering: TLInwardNode = rocket {
      val slaveBufferNode = TLBuffer(BufferParams.flow, BufferParams.none, BufferParams.none, BufferParams.none, BufferParams.none)
      crossing.crossingType match {
        case RationalCrossing(_) if (tp.boundaryBuffers) => rocket.slaveNode :*= slaveBufferNode
        case _ => rocket.slaveNode
      }
    }

    DisableMonitors { implicit p =>
      tileSlaveBuffering :*= sbus.control_bus.toTile(tp.name) {
        crossing.slave.blockerCtrlAddr
          .map { BasicBusBlockerParams(_, pbus.beatBytes, sbus.beatBytes) }
          .map { bbbp => LazyModule(new BasicBusBlocker(bbbp)) }
          .map { bbb =>
            sbus.control_bus.toVariableWidthSlave(Some("bus_blocker")) { bbb.controlNode }
            rocket.crossTLIn :*= bbb.node
          } .getOrElse { rocket.crossTLIn }
      }
    }

    // Handle all the different types of interrupts crossing to or from the tile:
    // 1. Debug interrupt is definitely asynchronous in all cases.
    // 2. The CLINT and PLIC output interrupts are synchronous to the periphery clock,
    //    so might need to be synchronized depending on the Tile's crossing type.
    // 3. Local Interrupts are required to already be synchronous to the tile clock.
    // 4. Interrupts coming out of the tile are sent to the PLIC,
    //    so might need to be synchronized depending on the Tile's crossing type.
    // NOTE: The order of calls to := matters! They must match how interrupts
    //       are decoded from rocket.intNode inside the tile.

    // 1. always async crossing for debug
    rocket.intInwardNode := rocket { IntSyncCrossingSink(3) } := debug.intnode

    // 2. clint+plic conditionally crossing
    val periphIntNode = rocket.intInwardNode :=* rocket.crossIntIn
    require( p(CLINTKey).isDefined, "CLINT must be present")
    clintOpt.foreach { periphIntNode := _.intnode }  // msip+mtip
    periphIntNode := plic.intnode                    // meip
    if (tp.core.useVM) periphIntNode := plic.intnode // seip

    // 3. local interrupts  never cross 
    // rocket.intInwardNode is wired up externally     // lip
=======
  val rocketTiles = rocketTileParams.zip(crossings).map { case (tp, crossing) =>
    val rocket = LazyModule(new RocketTile(tp, crossing.crossingType)(augmentedTileParameters(tp)))
      .suggestName(tp.name)
>>>>>>> 5d0e853e

    connectMasterPortsToSBus(rocket, crossing)
    connectSlavePortsToPBus(rocket, crossing)
    connectInterrupts(rocket, Some(debug), clintOpt, Some(plic))

    rocket
  }
}

trait HasRocketTilesModuleImp extends HasTilesModuleImp
    with HasPeripheryDebugModuleImp {
  val outer: HasRocketTiles
}

class RocketSubsystem(implicit p: Parameters) extends BaseSubsystem
    with HasRocketTiles {
  val tiles = rocketTiles
  override lazy val module = new RocketSubsystemModuleImp(this)
}

class RocketSubsystemModuleImp[+L <: RocketSubsystem](_outer: L) extends BaseSubsystemModuleImp(_outer)
    with HasRocketTilesModuleImp {
  tile_inputs.zip(outer.hartIdList).foreach { case(wire, i) =>
    wire.clock := clock
    wire.reset := reset
    wire.hartid := UInt(i)
    wire.reset_vector := global_reset_vector
  }
}<|MERGE_RESOLUTION|>--- conflicted
+++ resolved
@@ -43,95 +43,12 @@
   // according to the specified type of clock crossing.
   // Note that we also inject new nodes into the tile itself,
   // also based on the crossing type.
-<<<<<<< HEAD
-  val rocketTiles = crossingTuples.map { case (tp, crossing) =>
-    // For legacy reasons, it is convenient to store some state
-    // in the global Parameters about the specific tile being built now
-    val rocket = LazyModule(new RocketTile(tp, crossing.crossingType)(p.alterPartial {
-        case TileKey => tp
-        case SharedMemoryTLEdge => sharedMemoryTLEdge
-      })
-    ).suggestName(tp.name)
-
-    // Connect the master ports of the tile to the system bus
-
-    def tileMasterBuffering: TLOutwardNode = rocket {
-      // The buffers needed to cut feed-through paths are microarchitecture specific, so belong here
-      val masterBufferNode = TLBuffer(BufferParams.none, BufferParams.flow, BufferParams.none, BufferParams.flow, BufferParams(1))
-      crossing.crossingType match {
-        case _: AsynchronousCrossing => rocket.masterNode
-        case SynchronousCrossing(b) =>
-          require (!tp.boundaryBuffers || (b.depth >= 1 && !b.flow && !b.pipe), "Buffer misconfiguration creates feed-through paths")
-          rocket.masterNode
-        case RationalCrossing(dir) =>
-          require (dir != SlowToFast, "Misconfiguration? Core slower than fabric")
-          if (tp.boundaryBuffers) {
-            masterBufferNode :=* rocket.masterNode
-          } else {
-            rocket.masterNode
-          }
-      }
-    }
-
-    sbus.fromTile(tp.name, crossing.master.buffers) {
-        crossing.master.cork
-          .map { u => TLCacheCork(unsafe = u) }
-          .map { _ :=* rocket.crossTLOut }
-          .getOrElse { rocket.crossTLOut }
-    } :=* tileMasterBuffering
-
-    // Connect the slave ports of the tile to the periphery bus
-
-    def tileSlaveBuffering: TLInwardNode = rocket {
-      val slaveBufferNode = TLBuffer(BufferParams.flow, BufferParams.none, BufferParams.none, BufferParams.none, BufferParams.none)
-      crossing.crossingType match {
-        case RationalCrossing(_) if (tp.boundaryBuffers) => rocket.slaveNode :*= slaveBufferNode
-        case _ => rocket.slaveNode
-      }
-    }
-
-    DisableMonitors { implicit p =>
-      tileSlaveBuffering :*= sbus.control_bus.toTile(tp.name) {
-        crossing.slave.blockerCtrlAddr
-          .map { BasicBusBlockerParams(_, pbus.beatBytes, sbus.beatBytes) }
-          .map { bbbp => LazyModule(new BasicBusBlocker(bbbp)) }
-          .map { bbb =>
-            sbus.control_bus.toVariableWidthSlave(Some("bus_blocker")) { bbb.controlNode }
-            rocket.crossTLIn :*= bbb.node
-          } .getOrElse { rocket.crossTLIn }
-      }
-    }
-
-    // Handle all the different types of interrupts crossing to or from the tile:
-    // 1. Debug interrupt is definitely asynchronous in all cases.
-    // 2. The CLINT and PLIC output interrupts are synchronous to the periphery clock,
-    //    so might need to be synchronized depending on the Tile's crossing type.
-    // 3. Local Interrupts are required to already be synchronous to the tile clock.
-    // 4. Interrupts coming out of the tile are sent to the PLIC,
-    //    so might need to be synchronized depending on the Tile's crossing type.
-    // NOTE: The order of calls to := matters! They must match how interrupts
-    //       are decoded from rocket.intNode inside the tile.
-
-    // 1. always async crossing for debug
-    rocket.intInwardNode := rocket { IntSyncCrossingSink(3) } := debug.intnode
-
-    // 2. clint+plic conditionally crossing
-    val periphIntNode = rocket.intInwardNode :=* rocket.crossIntIn
-    require( p(CLINTKey).isDefined, "CLINT must be present")
-    clintOpt.foreach { periphIntNode := _.intnode }  // msip+mtip
-    periphIntNode := plic.intnode                    // meip
-    if (tp.core.useVM) periphIntNode := plic.intnode // seip
-
-    // 3. local interrupts  never cross 
-    // rocket.intInwardNode is wired up externally     // lip
-=======
   val rocketTiles = rocketTileParams.zip(crossings).map { case (tp, crossing) =>
     val rocket = LazyModule(new RocketTile(tp, crossing.crossingType)(augmentedTileParameters(tp)))
       .suggestName(tp.name)
->>>>>>> 5d0e853e
 
     connectMasterPortsToSBus(rocket, crossing)
-    connectSlavePortsToPBus(rocket, crossing)
+    connectSlavePortsToCBus(rocket, crossing)
     connectInterrupts(rocket, Some(debug), clintOpt, Some(plic))
 
     rocket
