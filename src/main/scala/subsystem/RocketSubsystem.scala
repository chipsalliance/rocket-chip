// See LICENSE.SiFive for license details.

package freechips.rocketchip.subsystem

import Chisel._
import chisel3.internal.sourceinfo.SourceInfo
import freechips.rocketchip.config.{Field, Parameters}
import freechips.rocketchip.devices.tilelink._
import freechips.rocketchip.devices.debug.{HasPeripheryDebug, HasPeripheryDebugModuleImp}
import freechips.rocketchip.diplomacy._
import freechips.rocketchip.diplomaticobjectmodel.logicaltree._
import freechips.rocketchip.diplomaticobjectmodel.model._
import freechips.rocketchip.tile._

// TODO: how specific are these to RocketTiles?
case class TileMasterPortParams(buffers: Int = 0, cork: Option[Boolean] = None)
case class TileSlavePortParams(buffers: Int = 0, blockerCtrlAddr: Option[BigInt] = None)

case class RocketCrossingParams(
    crossingType: ClockCrossingType = SynchronousCrossing(),
    master: TileMasterPortParams = TileMasterPortParams(),
    slave: TileSlavePortParams = TileSlavePortParams()) {
}

case object RocketTilesKey extends Field[Seq[RocketTileParams]](Nil)
case object RocketCrossingKey extends Field[Seq[RocketCrossingParams]](List(RocketCrossingParams()))

trait HasRocketTiles extends HasTiles
    with CanHavePeripheryPLIC
    with CanHavePeripheryCLINT
    with HasPeripheryDebug { this: BaseSubsystem =>
  val module: HasRocketTilesModuleImp

  protected val rocketTileParams = p(RocketTilesKey)
  private val crossings = perTileOrGlobalSetting(p(RocketCrossingKey), rocketTileParams.size)

  // Make a tile and wire its nodes into the system,
  // according to the specified type of clock crossing.
  // Note that we also inject new nodes into the tile itself,
  // also based on the crossing type.
  val rocketTiles = rocketTileParams.zip(crossings).map { case (tp, crossing) =>
    val rocket = LazyModule(new RocketTile(tp, crossing, PriorityMuxHartIdFromSeq(rocketTileParams), logicalTreeNode))

    connectMasterPortsToSBus(rocket, crossing)
    connectSlavePortsToCBus(rocket, crossing)
<<<<<<< HEAD

    def treeNode: RocketTileLogicalTreeNode = new RocketTileLogicalTreeNode(rocket.rocketLogicalTree.getOMInterruptTargets)
    LogicalModuleTree.add(logicalTreeNode, rocket.rocketLogicalTree)
=======
    connectInterrupts(rocket, debugOpt, clintOpt, plicOpt)
>>>>>>> 54237b56

    rocket
  }

  // connect interrupts based on the hart ordering
  rocketTiles.sortWith(_.tileParams.hartId < _.tileParams.hartId).map {
    r => connectInterrupts(r, Some(debug), clintOpt, plicOpt)
  }

  def coreMonitorBundles = (rocketTiles map { t =>
    t.module.core.rocketImpl.coreMonitorBundle
  }).toList
}

trait HasRocketTilesModuleImp extends HasTilesModuleImp
    with HasPeripheryDebugModuleImp {
  val outer: HasRocketTiles
}

// Field for specifying MaskROM addition to subsystem
case object PeripheryMaskROMKey extends Field[Seq[MaskROMParams]](Nil)

class RocketSubsystem(implicit p: Parameters) extends BaseSubsystem
    with HasRocketTiles {
  val tiles = rocketTiles
        
  // add Mask ROM devices
  val maskROMs = p(PeripheryMaskROMKey).map { MaskROM.attach(_, cbus) }

  override lazy val module = new RocketSubsystemModuleImp(this)
}

class RocketSubsystemModuleImp[+L <: RocketSubsystem](_outer: L) extends BaseSubsystemModuleImp(_outer)
    with HasResetVectorWire
    with HasRocketTilesModuleImp {
  tile_inputs.zip(outer.hartIdList).foreach { case(wire, i) =>
    wire.hartid := UInt(i)
    wire.reset_vector := global_reset_vector
  }
}<|MERGE_RESOLUTION|>--- conflicted
+++ resolved
@@ -38,25 +38,16 @@
   // according to the specified type of clock crossing.
   // Note that we also inject new nodes into the tile itself,
   // also based on the crossing type.
-  val rocketTiles = rocketTileParams.zip(crossings).map { case (tp, crossing) =>
+  val rocketTiles = rocketTileParams.sortWith(_.hartId < _.hartId).zip(crossings).map { case (tp, crossing) =>
     val rocket = LazyModule(new RocketTile(tp, crossing, PriorityMuxHartIdFromSeq(rocketTileParams), logicalTreeNode))
 
     connectMasterPortsToSBus(rocket, crossing)
     connectSlavePortsToCBus(rocket, crossing)
-<<<<<<< HEAD
+    connectInterrupts(rocket, debugOpt, clintOpt, plicOpt)
 
-    def treeNode: RocketTileLogicalTreeNode = new RocketTileLogicalTreeNode(rocket.rocketLogicalTree.getOMInterruptTargets)
     LogicalModuleTree.add(logicalTreeNode, rocket.rocketLogicalTree)
-=======
-    connectInterrupts(rocket, debugOpt, clintOpt, plicOpt)
->>>>>>> 54237b56
 
     rocket
-  }
-
-  // connect interrupts based on the hart ordering
-  rocketTiles.sortWith(_.tileParams.hartId < _.tileParams.hartId).map {
-    r => connectInterrupts(r, Some(debug), clintOpt, plicOpt)
   }
 
   def coreMonitorBundles = (rocketTiles map { t =>
