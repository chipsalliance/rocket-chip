--- conflicted
+++ resolved
@@ -5,11 +5,7 @@
 import Chisel._
 import freechips.rocketchip.config.Parameters
 import freechips.rocketchip.diplomaticobjectmodel.DiplomaticObjectModelAddressing
-<<<<<<< HEAD
-import freechips.rocketchip.diplomaticobjectmodel.model.OMMemory
-=======
 import freechips.rocketchip.diplomaticobjectmodel.model.{OMMemory, OMMemoryRegion, OMRTLInterface, OMRTLModule}
->>>>>>> bbbe91c2
 import freechips.rocketchip.util.DescribedSRAM
 
 abstract class DiplomaticSRAM(
@@ -45,26 +41,7 @@
     )
     devName.foreach(n => mem.suggestName(n.split("-").last))
 
-<<<<<<< HEAD
     val omMem: OMMemory = DiplomaticObjectModelAddressing.makeOMMemory(
-=======
-    def getRTLModule(): OMRTLModule = {
-      val omRTLInterface = OMRTLInterface(
-        clocks = Nil,
-        clockRelationships = Nil,
-        resets = Nil
-      )
-      OMRTLModule(
-        moduleName = "mem", // TODO Ask Jack, probably need to change the moduleName type to named
-        instanceName = None, // Some(instanceName), // TODO Ask Jack, probably need to change the instanceName type to named
-        hierarchicalId = None, // TODO Ask Jack, probably need to change the hierarchicalId type to named
-        interface = omRTLInterface
-      )
-    }
-
-    val omMem: OMMemory = DiplomaticObjectModelAddressing.makeOMMemory(
-      rtlModule = getRTLModule(),
->>>>>>> bbbe91c2
       desc = "mem", //lim._2.name.map(n => n).getOrElse(lim._1.name),
       depth = size,
       data = Vec(lanes, UInt(width = bits))
