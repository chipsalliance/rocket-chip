// See LICENSE.SiFive for license details.

package freechips.rocketchip.diplomacy

<<<<<<< HEAD
import Chisel._
import chisel3.{RawModule, MultiIOModule, withClockAndReset}
import chisel3.internal.sourceinfo.{SourceInfo, UnlocatableSourceInfo}
=======
import Chisel.{defaultCompileOptions => _, _}
import freechips.rocketchip.util.CompileOptions.NotStrictInferReset
import chisel3.{RawModule, MultiIOModule, withClockAndReset, Reset}
import chisel3.internal.sourceinfo.{SourceInfo, SourceLine, UnlocatableSourceInfo}
>>>>>>> f1037ef7
import freechips.rocketchip.config.Parameters
import scala.collection.immutable.{SortedMap, ListMap}
import scala.util.matching._

/** While the [[diplomacy]] package allows fairly abstract parameter negotiation while constructing a DAG,
  *  [[LazyModule]] builds on top of the DAG annotated with the negotiated parameters and leverage's Scala's lazy evaluation property to split Chisel module generation into two phases:
  *
  *   - Phase 1 (diplomatic) states parameters, hierarchy, and connections:
  *     - [[LazyModule]] and [[BaseNode]] instantiation.
  *     - [[BaseNode]] binding.
  *   - Phase 2 (lazy) generates [[chisel3]] [[Modules]]:
  *     - Parameters are negotiated across [[Edge]]s.
  *     - Concrete [[Bundle]]s are created along [[Edge]]s and connected
  *     - [[AutoBundle]] are automatically connected along [[Edges]], punching [[IO]] as necessary though module hierarchy
  *     - [[LazyModuleImpLike]] generates [[chisel]] [[Module]]s.
  */
abstract class LazyModule()(implicit val p: Parameters)
{
  /** Contains sub-[[LazyModule]]s; can be accessed by [[getChildren]]. */
  protected[diplomacy] var children = List[LazyModule]()
  /** Contains the [[BaseNode]]s instantiated within this instance. */
  protected[diplomacy] var nodes = List[BaseNode]()
  /** Stores [[SourceInfo]] of this instance.
    *
    * The companion object factory method will set this to the correct value.
    */
  protected[diplomacy] var info: SourceInfo = UnlocatableSourceInfo
  /** Parent of this LazyModule. If this instance is at the top of the hierarchy, this will be [[None]]. */
  protected[diplomacy] val parent: Option[LazyModule] = LazyModule.scope

  /** Code snippets from [[InModuleBody]] injection. */
  protected[diplomacy] var inModuleBody = List[() => Unit]()

  /** Sequence of ancestor LazyModules, starting with [[parent]]. */
  def parents: Seq[LazyModule] = parent match {
    case None => Nil
    case Some(x) => x +: x.parents
  }

  // Push this instance onto the [[LazyModule.scope]] stack.
  LazyModule.scope = Some(this)
  parent.foreach(p => p.children = this :: p.children)

  /** Accumulates Some(names), taking the final one. `None`s are ignored. */
  private var suggestedNameVar: Option[String] = None

  /** Suggests instance name for [[LazyModuleImpLike]] module. */
  def suggestName(x: String): this.type = suggestName(Some(x))
  def suggestName(x: Option[String]): this.type = {
    x.foreach { n => suggestedNameVar = Some(n) }
    this
  }

  /** Finds the name of the first non-anonymous Scala class while walking up the class hierarchy. */
  private def findClassName(c: Class[_]): String = {
    val n = c.getName.split('.').last
    if (n.contains('$')) findClassName(c.getSuperclass) else n
  }

  /** Scala class name of this instance. */
  lazy val className: String = findClassName(getClass)
  /** Suggested instance name. */
  lazy val suggestedName: String = suggestedNameVar.getOrElse(className)
  /** Suggested module name. */
  lazy val desiredName: String = className // + hashcode?

  /** Return instance name. */
  def name = suggestedName // className + suggestedName ++ hashcode ?
  /** Return source line that defines this instance. */
  def line = sourceLine(info)

  // Accessing these names can only be done after circuit elaboration!
  /** Module name, used in GraphML. */
  lazy val moduleName = module.name
  /** Hierarchical path of this instance, used in GraphML. */
  lazy val pathName = module.pathName
  /** Instance name.  Should only be accessed after circuit elaboration.*/
  lazy val instanceName = pathName.split('.').last

  /** [[chisel3]] hardware implementation of this [[LazyModule]].
    *
    * Subclasses should define this function should `lazy val`s for lazy evaluation.
    * Generally, the evaluation of this marks the beginning of phase 2.
    */
  def module: LazyModuleImpLike

  /** Whether to omit generating the GraphML for this [[LazyModule]].
   * 
   * Recursively checks whether all [[Node]]s and children [[LazyModule]]s should omit GraphML
   * generation.
   */
  def omitGraphML: Boolean = !nodes.exists(!_.omitGraphML) && !children.exists(!_.omitGraphML)
 
  /** GraphML representation for this instance.
    *
    * This is a representation of the Nodes, Edges, LazyModule hierarchy,
    * and any other information that is added in by implementations.
    * It can be converted to an image with various third-party tools.
    */
  lazy val graphML: String = parent.map(_.graphML).getOrElse {
    val buf = new StringBuilder
    buf ++= "<?xml version=\"1.0\" encoding=\"UTF-8\"?>\n"
    buf ++= "<graphml xmlns=\"http://graphml.graphdrawing.org/xmlns\" xmlns:y=\"http://www.yworks.com/xml/graphml\">\n"
    buf ++= "  <key for=\"node\" id=\"n\" yfiles.type=\"nodegraphics\"/>\n"
    buf ++= "  <key for=\"edge\" id=\"e\" yfiles.type=\"edgegraphics\"/>\n"
    buf ++= "  <key for=\"node\" id=\"d\" attr.name=\"Description\" attr.type=\"string\"/>\n"
    buf ++= "  <graph id=\"G\" edgedefault=\"directed\">\n"
    nodesGraphML(buf, "    ")
    edgesGraphML(buf, "    ")
    buf ++= "  </graph>\n"
    buf ++= "</graphml>\n"
    buf.toString
  }

  /** A globally unique [[LazyModule]] index for this instance. */
  private val index = { LazyModule.index = LazyModule.index + 1; LazyModule.index }

  /** Generate GraphML fragment for nodes.
    *
    * @param buf String buffer to write to.
    * @param pad Padding as prefix for indentation purposes.
    */
  private def nodesGraphML(buf: StringBuilder, pad: String) {
    buf ++= s"""${pad}<node id=\"${index}\">\n"""
    buf ++= s"""${pad}  <data key=\"n\"><y:ShapeNode><y:NodeLabel modelName=\"sides\" modelPosition=\"w\" rotationAngle=\"270.0\">${instanceName}</y:NodeLabel></y:ShapeNode></data>\n"""
    buf ++= s"""${pad}  <data key=\"d\">${moduleName} (${pathName})</data>\n"""
    buf ++= s"""${pad}  <graph id=\"${index}::\" edgedefault=\"directed\">\n"""
    nodes.filter(!_.omitGraphML).foreach { n =>
      buf ++= s"""${pad}    <node id=\"${index}::${n.index}\">\n"""
      buf ++= s"""${pad}      <data key=\"e\"><y:ShapeNode><y:Shape type="Ellipse"/></y:ShapeNode></data>\n"""
      buf ++= s"""${pad}      <data key=\"d\">${n.formatNode}, \n${n.nodedebugstring}</data>\n"""
      buf ++= s"""${pad}    </node>\n"""
    }
    children.filter(!_.omitGraphML).foreach { _.nodesGraphML(buf, pad + "    ") }
    buf ++= s"""${pad}  </graph>\n"""
    buf ++= s"""${pad}</node>\n"""
  }

  /** Generate GraphML fragment for edges.
    *
    * @param buf String buffer to write to.
    * @param pad Padding as prefix for indentation purposes.
    */
  private def edgesGraphML(buf: StringBuilder, pad: String) {
    nodes.filter(!_.omitGraphML) foreach { n => n.outputs.filter(!_._1.omitGraphML).foreach { case (o, edge) =>
      val RenderedEdge(colour, label, flipped) = edge
      buf ++= pad
      buf ++= "<edge"
      if (flipped) {
        buf ++= s""" target=\"${index}::${n.index}\""""
        buf ++= s""" source=\"${o.lazyModule.index}::${o.index}\">"""
      } else {
        buf ++= s""" source=\"${index}::${n.index}\""""
        buf ++= s""" target=\"${o.lazyModule.index}::${o.index}\">"""
      }
      buf ++= s"""<data key=\"e\"><y:PolyLineEdge>"""
      if (flipped) {
        buf ++= s"""<y:Arrows source=\"standard\" target=\"none\"/>"""
      } else {
        buf ++= s"""<y:Arrows source=\"none\" target=\"standard\"/>"""
      }
      buf ++= s"""<y:LineStyle color=\"${colour}\" type=\"line\" width=\"1.0\"/>"""
      buf ++= s"""<y:EdgeLabel modelName=\"centered\" rotationAngle=\"270.0\">${label}</y:EdgeLabel>"""
      buf ++= s"""</y:PolyLineEdge></data></edge>\n"""
    } }
    children.filter(!_.omitGraphML).foreach { c => c.edgesGraphML(buf, pad) }
  }

<<<<<<< HEAD
  /** Call function on all of this [[LazyModule]]'s [[children]].
    *
    * @param iterfunc Function to call on each descendant.
    */
  def nodeIterator(iterfunc: (LazyModule) => Unit): Unit = {
=======
  def childrenIterator(iterfunc: (LazyModule) => Unit): Unit = {
>>>>>>> f1037ef7
    iterfunc(this)
    children.foreach( _.childrenIterator(iterfunc) )
  }

  def nodeIterator(iterfunc: (BaseNode) => Unit): Unit = {
    nodes.foreach(iterfunc)
    childrenIterator(_.nodes.foreach(iterfunc))
  }

  /** Accessor for [[children]]. */
  def getChildren = children

  def getNodes = nodes
}

object LazyModule
{
  /** Current [[LazyModule]] scope. The scope is a stack of [[LazyModule]]/[[LazyScope]]s.
    *
    * Each call to [[LazyScope.apply]] or [[LazyModule.apply]] will push that item onto the current scope.
    */
  protected[diplomacy] var scope: Option[LazyModule] = None
  /** Global index of [[LazyModule]]. Note that there is no zeroth module. */
  private var index = 0

  /** Wraps a [[LazyModule]], handling bookkeeping of scopes.
    *
    * This method manages the scope and index of the [[LazyModule]]s. All [[LazyModule]]s must be
    * wrapped exactly once.
    *
    * @param bc [[LazyModule]] instance to be wrapped.
    * @param valName [[ValName]] used to name this instance,
    *                it can be automatically generated by [[ValName]] macro, or specify manually.
    * @param sourceInfo [[SourceInfo]] information about where this [[LazyModule]] is being generated
    */
  def apply[T <: LazyModule](bc: T)(implicit valName: ValName, sourceInfo: SourceInfo): T = {
    // Make sure the user puts [[LazyModule]] around modules in the correct order.
    require (scope.isDefined,
             s"LazyModule() applied to ${bc.name} twice ${sourceLine(sourceInfo)}. Ensure that descendant LazyModules are instantiated with the LazyModule() wrapper and that you did not call LazyModule() twice.")
    require (scope.get eq bc, s"LazyModule() applied to ${bc.name} before ${scope.get.name} ${sourceLine(sourceInfo)}")
    // Pop from the [[LazyModule.scope]] stack.
    scope = bc.parent
    bc.info = sourceInfo
    if (!bc.suggestedNameVar.isDefined) bc.suggestName(valName.name)
    bc
  }
}

/** Trait describing the actual [[Module]] implementation wrapped by a [[LazyModule]].
  *
  * This is the actual Chisel module that is lazily-evaluated in the second phase of Diplomacy.
  */
sealed trait LazyModuleImpLike extends RawModule
{
  /** [[LazyModule]] that contains this instance. */
  val wrapper: LazyModule
  /** IOs that will be automatically "punched" for this instance. */
  val auto: AutoBundle
  /** The metadata that describes the [[HalfEdge]]s which generated [[auto]]. */
  protected[diplomacy] val dangles: Seq[Dangle]

  // [[wrapper.module]] had better not be accessed while LazyModules are still being built!
  require (LazyModule.scope.isEmpty, s"${wrapper.name}.module was constructed before LazyModule() was run on ${LazyModule.scope.get.name}")

  /** Set module name. */
  override def desiredName = wrapper.desiredName
  suggestName(wrapper.suggestedName)

  /** [[Parameters]] for chisel [[Module]]s. */
  implicit val p = wrapper.p

  /** [[instantiate]] will be called when a instance of [[LazyModuleImp]] is called. */
  protected[diplomacy] def instantiate() = {
    val childDangles = wrapper.children.reverse.flatMap { c =>
      implicit val sourceInfo = c.info
      // Calling [[c.module]] will push the real [[Module]] into [[chisel3.internal.Builder]].
      //  Note: this place is not calling [[instantiate]], it is just pushing [[c.module]] to Builder.
      val mod = Module(c.module)
      // Ask each child to finish instantiate.
      mod.finishInstantiate()
      // Return [[Dangle]]s of each child.
      mod.dangles
    }

    // Ask each node in the [[LazyModule]] to call [[BaseNode.instantiate]].
    // It will return a sequence of [[Dangle]] of these [[BaseNode]].
    val nodeDangles = wrapper.nodes.reverse.flatMap(_.instantiate())
    // Accumulate all the [[Dangle]]s from this node and any accumulated from its [[wrapper.children]]
    val allDangles = nodeDangles ++ childDangles
    // For [[allDangles]] which originate from the same [[Dangle.source]], group them together into [[pairing]].
    val pairing = SortedMap(allDangles.groupBy(_.source).toSeq:_*)
    // For each set of [[Dangle]]s where there are sets of 2 with the same source and different flipped,
    // ensure that they can be connected in a source/sink pair, and then make the connection.
    // For these sets, mark them as [[done]].
    val done = Set() ++ pairing.values.filter(_.size == 2).map { case Seq(a, b) =>
      require (a.flipped != b.flipped)
      // @todo <> in chisel3 makes directionless connection.
      if (a.flipped) { a.data <> b.data } else { b.data <> a.data }
      a.source
    }
    // Find all [[Dangle]]s which are still not connected. These will end up as [[AutoBundle]] [[IO]] ports on the module.
    val forward = allDangles.filter(d => !done(d.source))
    // Generate [[AutoBundle]] IO from [[forward]].
    val auto = IO(new AutoBundle(forward.map { d => (d.name, d.data, d.flipped) }:_*))
    // Pass the [[Dangle]]s which remained and were used to generate the [[AutoBundle]] I/O ports up to the [[parent]] [[LazyModule]]
    val dangles = (forward zip auto.elements) map { case (d, (_, io)) =>
      if (d.flipped) { d.data <> io } else { io <> d.data }
      d.copy(data = io, name = wrapper.suggestedName + "_" + d.name)
    }
    // Push all [[LazyModule.inModuleBody]] to [[chisel3.internal.Builder]].
    wrapper.inModuleBody.reverse.foreach { _() }
    // Return [[IO]] and [[Dangle]] of this [[LazyModuleImp]].
    (auto, dangles)
  }

  /** Ask each [[BaseNode]] in [[wrapper.nodes]] to call [[BaseNode.finishInstantiate]]
    *
    * Note: There are 2 different `finishInstantiate` methods:
    *   [[LazyModuleImp.finishInstantiate]] and [[BaseNode.finishInstantiate]],
    *   the former is a wrapper to the latter.
    */
  protected[diplomacy] def finishInstantiate() {
    wrapper.nodes.reverse.foreach { _.finishInstantiate() }
  }
}

/** Actual description of a [[Module]] which can be instantiated by a call to [[LazyModule.module]].
  *
  * @param wrapper the [[LazyModule]] from which the `.module` call is being made.
  */
class LazyModuleImp(val wrapper: LazyModule) extends MultiIOModule with LazyModuleImpLike {
  /** Instantiate hardware of this `Module`. */
  val (auto, dangles) = instantiate()
}

/** Actual description of a [[RawModule]] which can be instantiated by a call to [[LazyModule.module]].
  *
  * @param wrapper the [[LazyModule]] from which the `.module` call is being made.
  */
class LazyRawModuleImp(val wrapper: LazyModule) extends RawModule with LazyModuleImpLike {
  // These wires are the default clock+reset for all LazyModule children.
  // It is recommended to drive these even if you manually drive the [[clock]] and [[reset]] of all of the
  // [[LazyRawModuleImp]] children.
  // Otherwise, anonymous children ([[Monitor]]s for example) will not have their [[clock]] and/or [[reset]] driven properly.
  /** drive clock explicitly. */
  val childClock = Wire(Clock())
<<<<<<< HEAD
  /** drive reset explicitly. */
  val childReset = Wire(Bool())
  // the default is that these are disabled
=======
  val childReset = Wire(Reset())
>>>>>>> f1037ef7
  childClock := Bool(false).asClock
  childReset := chisel3.DontCare
  val (auto, dangles) = withClockAndReset(childClock, childReset) {
    instantiate()
  }
}

/** Used for a [[LazyModule]] which does not need to define any [[LazyModuleImp]] implementation.
  *
  * It can be used as wrapper that only instantiates and connects [[LazyModule]]s.
  */
class SimpleLazyModule(implicit p: Parameters) extends LazyModule
{
  lazy val module = new LazyModuleImp(this)
}

/** Allows dynamic creation of [[Module]] hierarchy and "shoving" logic into a [[LazyModule]]. */
trait LazyScope
{
  this: LazyModule =>
  override def toString: String = s"LazyScope named $name"

  /** Evaluate `body` in the current [[LazyModule.scope]] */
  def apply[T](body: => T) = {
    // Preserve the previous value of the [[LazyModule.scope]], because when calling [[apply]] function,
    // [[LazyModule.scope]] will be altered.
    val saved = LazyModule.scope
    // [[LazyModule.scope]] stack push.
    LazyModule.scope = Some(this)
    // Evaluate [[body]] in the current `scope`, saving the result to [[out]].
    val out = body
    // Check that the `scope` after evaluating `body` is the same as when we started.
    require (LazyModule.scope.isDefined, s"LazyScope ${name} tried to exit, but scope was empty!")
    require (LazyModule.scope.get eq this, s"LazyScope ${name} exited before LazyModule ${LazyModule.scope.get.name} was closed")
    // [[LazyModule.scope]] stack pop.
    LazyModule.scope = saved
    out
  }
}

/** Used to automatically create a level of module hierarchy (a [[SimpleLazyModule]]) within which [[LazyModule]]s can be instantiated and connected.
  *
  * It will instantiate a [[SimpleLazyModule]] to manage evaluation of `body`.
  * And evaluate `body` codes in this scope.
  */
object LazyScope
{
  /** Create a [[LazyScope]] with name in its val name.
    *
    * @param body code need to be evaluated.
    */
  def apply[T](body: => T)(implicit valName: ValName, p: Parameters): T = {
    val scope = LazyModule(new SimpleLazyModule with LazyScope)
    scope { body }
  }
  /** Create a [[LazyScope]] with a self defined name.
    *
    * @param name set valName of [[SimpleLazyModule]] created by this.
    * @param body code need to be evaluated.
    */
  def apply[T](name: String)(body: => T)(implicit p: Parameters): T = {
    apply(body)(ValName(name), p)
  }
}

/** One side metadata of a [[Dangle]].
  *
  * Describes one side of an edge going into or out of a [[BaseNode]].
  *
  * @param serial the global [[BaseNode.serial]] number of the [[BaseNode]] that this [[HalfEdge]] connects to.
  * @param index the `index` in the [[BaseNode]]'s input or output port list that this [[HalfEdge]] belongs to.
  */
case class HalfEdge(serial: Int, index: Int) extends Ordered[HalfEdge] {
  import scala.math.Ordered.orderingToOrdered
  def compare(that: HalfEdge) = HalfEdge.unapply(this) compare HalfEdge.unapply(that)
}

/** [[Dangle]] captures the `IO` information of a [[LazyModule]] and which two [[BaseNode]]s the [[Edge]]/[[Bundle]] connects.
  *
  * [[Dangle]]s are generated by [[BaseNode.instantiate]]
  * using [[MixedNode.danglesOut]] and [[MixedNode.danglesIn]] ,
  * [[LazyModuleImp.instantiate]] connects those that go to internal or explicit IO connections
  * in a [[LazyModule]].
  *
  * @param source the source [[HalfEdge]] of this [[Dangle]], which captures the source [[BaseNode]] and the port `index` within that [[BaseNode]].
  * @param sink sink [[HalfEdge]] of this [[Dangle]], which captures the sink [[BaseNode]] and the port `index` within that [[BaseNode]].
  * @param flipped flip or not in [[AutoBundle.makeElements]]. If true this corresponds to `danglesOut`, if false it corresponds to `danglesIn`.
  * @param data actual [[Data]] for the hardware connection.
  */
case class Dangle(source: HalfEdge, sink: HalfEdge, flipped: Boolean, name: String, data: Data)

/** [[AutoBundle]] will construct the [[IO]] [[Bundle]]s for a [[LazyModule]] in [[LazyModuleImpLike.instantiate]],
  *
  * @param elts is a sequence of data containing for each IO port  a tuple of (name, data, flipped), where
  *               name: IO name
  *               data: actual data for connection.
  *               flipped: flip or not in [[makeElements]]
  */
final class AutoBundle(elts: (String, Data, Boolean)*) extends Record {
  // We need to preserve the order of elts, despite grouping by name to disambiguate things.
  val elements = ListMap() ++ elts.zipWithIndex.map(makeElements).groupBy(_._1).values.flatMap {
    // If name is unique, it will return a Seq[index -> (name -> data)].
    case Seq((key, element, i)) => Seq(i -> (key -> element))
    // If name is not unique, name will append with j, and return `Seq[index -> (s"${name}_${j}" -> data)]`.
    case seq => seq.zipWithIndex.map { case ((key, element, i), j) => i -> (key + "_" + j -> element) }
  }.toList.sortBy(_._1).map(_._2)
  require (elements.size == elts.size)

  // Trim final "(_[0-9]+)*$" in the name, flip data with flipped.
  private def makeElements(tuple: ((String, Data, Boolean), Int)) = {
    val ((key, data, flip), i) = tuple
    // Trim trailing _0_1_2 stuff so that when we append _# we don't create collisions.
    val regex = new Regex("(_[0-9]+)*$")
    val element = if (flip) data.cloneType.flip else data.cloneType
    (regex.replaceAllIn(key, ""), element, i)
  }

  override def cloneType = (new AutoBundle(elts:_*)).asInstanceOf[this.type]
}

trait ModuleValue[T]
{
  def getWrappedValue: T
}

/** Used to inject code snippets to be evaluated in [[LazyModuleImp.instantiate]] in the current [[LazyModule.scope]].
  *
  * It can be used to create additional hardware outside of the [[LazyModule.children]],
  * connections other than the internal [[BaseNode]] connections,
  * or additional IOs aside from the [[AutoBundle]]
  */
object InModuleBody
{
  def apply[T](body: => T): ModuleValue[T] = {
    require (LazyModule.scope.isDefined, s"InModuleBody invoked outside a LazyModule")
    val scope = LazyModule.scope.get
    // a wrapper to [[body]], being able to extract result after `execute`.
    val out = new ModuleValue[T] {
      var result: Option[T] = None
      def execute() { result = Some(body) }
      def getWrappedValue = {
        require (result.isDefined, s"InModuleBody contents were requested before module was evaluated!")
        result.get
      }
    }

    // Prepend [[out.execute]] to [[scope.inModuleBody]],
    // it is a val with type of `() => Unit`, which will be executed in [[LazyModuleImp.instantiate]].
    scope.inModuleBody = (out.execute _) +: scope.inModuleBody
    out
  }
}<|MERGE_RESOLUTION|>--- conflicted
+++ resolved
@@ -2,16 +2,10 @@
 
 package freechips.rocketchip.diplomacy
 
-<<<<<<< HEAD
-import Chisel._
-import chisel3.{RawModule, MultiIOModule, withClockAndReset}
-import chisel3.internal.sourceinfo.{SourceInfo, UnlocatableSourceInfo}
-=======
 import Chisel.{defaultCompileOptions => _, _}
 import freechips.rocketchip.util.CompileOptions.NotStrictInferReset
 import chisel3.{RawModule, MultiIOModule, withClockAndReset, Reset}
 import chisel3.internal.sourceinfo.{SourceInfo, SourceLine, UnlocatableSourceInfo}
->>>>>>> f1037ef7
 import freechips.rocketchip.config.Parameters
 import scala.collection.immutable.{SortedMap, ListMap}
 import scala.util.matching._
@@ -180,19 +174,19 @@
     children.filter(!_.omitGraphML).foreach { c => c.edgesGraphML(buf, pad) }
   }
 
-<<<<<<< HEAD
   /** Call function on all of this [[LazyModule]]'s [[children]].
     *
     * @param iterfunc Function to call on each descendant.
     */
-  def nodeIterator(iterfunc: (LazyModule) => Unit): Unit = {
-=======
   def childrenIterator(iterfunc: (LazyModule) => Unit): Unit = {
->>>>>>> f1037ef7
     iterfunc(this)
     children.foreach( _.childrenIterator(iterfunc) )
   }
 
+  /** Call function on all of this [[LazyModule]]'s [[nodes]].
+    *
+    * @param iterfunc Function to call on each descendant.
+    */
   def nodeIterator(iterfunc: (BaseNode) => Unit): Unit = {
     nodes.foreach(iterfunc)
     childrenIterator(_.nodes.foreach(iterfunc))
@@ -335,13 +329,9 @@
   // Otherwise, anonymous children ([[Monitor]]s for example) will not have their [[clock]] and/or [[reset]] driven properly.
   /** drive clock explicitly. */
   val childClock = Wire(Clock())
-<<<<<<< HEAD
   /** drive reset explicitly. */
-  val childReset = Wire(Bool())
+  val childReset = Wire(Reset())
   // the default is that these are disabled
-=======
-  val childReset = Wire(Reset())
->>>>>>> f1037ef7
   childClock := Bool(false).asClock
   childReset := chisel3.DontCare
   val (auto, dangles) = withClockAndReset(childClock, childReset) {
