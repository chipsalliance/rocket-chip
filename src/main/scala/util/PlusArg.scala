// See LICENSE.SiFive for license details.

package freechips.rocketchip.util

import chisel3._
<<<<<<< HEAD
=======
import chisel3.experimental._
>>>>>>> 5f991475
import chisel3.util.HasBlackBoxResource

case class PlusArgInfo(default: BigInt, docstring: String)

<<<<<<< HEAD
class plusarg_reader(val format: String, val default: Int, val docstring: String) extends BlackBox(Map(
  "FORMAT" -> chisel3.core.StringParam(format),
  "DEFAULT" -> chisel3.core.IntParam(default))) with HasBlackBoxResource {
  val io = IO(new Bundle {
    val out = Output(UInt(32.W))
=======
class plusarg_reader(val format: String, val default: BigInt, val docstring: String, val width: Int) extends BlackBox(Map(
    "FORMAT"  -> StringParam(format),
    "DEFAULT" -> IntParam(default),
    "WIDTH" -> IntParam(width)
  )) with HasBlackBoxResource {
  val io = IO(new Bundle {
    val out = Output(UInt(width.W))
>>>>>>> 5f991475
  })

  addResource("/vsrc/plusarg_reader.v")
}

/* This wrapper class has no outputs, making it clear it is a simulation-only construct */
<<<<<<< HEAD
class PlusArgTimeout(val format: String, val default: Int, val docstring: String) extends Module {
  val io = IO(new Bundle {
    val count = Input(UInt(32.W))
  })
  val max = Module(new plusarg_reader(format, default, docstring)).io.out

  when(max > 0.U) {
    assert(io.count < max, s"Timeout exceeded: $docstring")
=======
class PlusArgTimeout(val format: String, val default: BigInt, val docstring: String, val width: Int) extends Module {
  val io = IO(new Bundle {
    val count = Input(UInt(width.W))
  })
  val max = Module(new plusarg_reader(format, default, docstring, width)).io.out
  when (max > 0.U) {
    assert (io.count < max, s"Timeout exceeded: $docstring")
>>>>>>> 5f991475
  }
}

object PlusArg {
  /** PlusArg("foo") will return 42.U if the simulation is run with +foo=42
    * Do not use this as an initial register value. The value is set in an
    * initial block and thus accessing it from another initial is racey.
    * Add a docstring to document the arg, which can be dumped in an elaboration
    * pass.
    */
  def apply(name: String, default: BigInt = 0, docstring: String = "", width: Int = 32): UInt = {
    PlusArgArtefacts.append(name, default, docstring)
    Module(new plusarg_reader(name + "=%d", default, docstring, width)).io.out
  }

  /** PlusArg.timeout(name, default, docstring)(count) will use chisel.assert
    * to kill the simulation when count exceeds the specified integer argument.
    * Default 0 will never assert.
    */
  def timeout(name: String, default: BigInt = 0, docstring: String = "", width: Int = 32)(count: UInt) {
    PlusArgArtefacts.append(name, default, docstring)
    Module(new PlusArgTimeout(name + "=%d", default, docstring, width)).io.count := count
  }
}

object PlusArgArtefacts {
  private var artefacts: Map[String, PlusArgInfo] = Map.empty

  /* Add a new PlusArg */
  def append(name: String, default: BigInt, docstring: String): Unit =
    artefacts = artefacts ++ Map(name -> PlusArgInfo(default, docstring))

  /* From plus args, generate help text */
  private def serializeHelp_cHeader(tab: String = ""): String = artefacts
    .map { case (arg, PlusArgInfo(default, docstring)) =>
      s"""|$tab+$arg=INT\\n\\
          |$tab${" " * 20}$docstring\\n\\
          |$tab${" " * 22}(default=$default)""".stripMargin
    }.toSeq
    .mkString("\\n\\\n") ++ "\""

  /* From plus args, generate a char array of their names */
  private def serializeArray_cHeader(tab: String = ""): String = {
    val prettyTab = tab + " " * 44 // Length of 'static const ...'
    s"${tab}static const char * verilog_plusargs [] = {\\\n" ++
      artefacts
        .map { case (arg, _) => s"""$prettyTab"$arg",\\\n""" }
        .mkString("") ++
      s"${prettyTab}0};"
  }

  /* Generate C code to be included in emulator.cc that helps with
   * argument parsing based on available Verilog PlusArgs */
  def serialize_cHeader(): String =
    s"""|#define PLUSARG_USAGE_OPTIONS \"EMULATOR VERILOG PLUSARGS\\n\\
        |${serializeHelp_cHeader(" " * 7)}
        |${serializeArray_cHeader()}
        |""".stripMargin
}<|MERGE_RESOLUTION|>--- conflicted
+++ resolved
@@ -3,21 +3,11 @@
 package freechips.rocketchip.util
 
 import chisel3._
-<<<<<<< HEAD
-=======
 import chisel3.experimental._
->>>>>>> 5f991475
 import chisel3.util.HasBlackBoxResource
 
 case class PlusArgInfo(default: BigInt, docstring: String)
 
-<<<<<<< HEAD
-class plusarg_reader(val format: String, val default: Int, val docstring: String) extends BlackBox(Map(
-  "FORMAT" -> chisel3.core.StringParam(format),
-  "DEFAULT" -> chisel3.core.IntParam(default))) with HasBlackBoxResource {
-  val io = IO(new Bundle {
-    val out = Output(UInt(32.W))
-=======
 class plusarg_reader(val format: String, val default: BigInt, val docstring: String, val width: Int) extends BlackBox(Map(
     "FORMAT"  -> StringParam(format),
     "DEFAULT" -> IntParam(default),
@@ -25,23 +15,12 @@
   )) with HasBlackBoxResource {
   val io = IO(new Bundle {
     val out = Output(UInt(width.W))
->>>>>>> 5f991475
   })
 
   addResource("/vsrc/plusarg_reader.v")
 }
 
 /* This wrapper class has no outputs, making it clear it is a simulation-only construct */
-<<<<<<< HEAD
-class PlusArgTimeout(val format: String, val default: Int, val docstring: String) extends Module {
-  val io = IO(new Bundle {
-    val count = Input(UInt(32.W))
-  })
-  val max = Module(new plusarg_reader(format, default, docstring)).io.out
-
-  when(max > 0.U) {
-    assert(io.count < max, s"Timeout exceeded: $docstring")
-=======
 class PlusArgTimeout(val format: String, val default: BigInt, val docstring: String, val width: Int) extends Module {
   val io = IO(new Bundle {
     val count = Input(UInt(width.W))
@@ -49,11 +28,11 @@
   val max = Module(new plusarg_reader(format, default, docstring, width)).io.out
   when (max > 0.U) {
     assert (io.count < max, s"Timeout exceeded: $docstring")
->>>>>>> 5f991475
   }
 }
 
-object PlusArg {
+object PlusArg
+{
   /** PlusArg("foo") will return 42.U if the simulation is run with +foo=42
     * Do not use this as an initial register value. The value is set in an
     * initial block and thus accessing it from another initial is racey.
@@ -84,11 +63,10 @@
 
   /* From plus args, generate help text */
   private def serializeHelp_cHeader(tab: String = ""): String = artefacts
-    .map { case (arg, PlusArgInfo(default, docstring)) =>
+    .map{ case(arg, PlusArgInfo(default, docstring)) =>
       s"""|$tab+$arg=INT\\n\\
-          |$tab${" " * 20}$docstring\\n\\
-          |$tab${" " * 22}(default=$default)""".stripMargin
-    }.toSeq
+          |$tab${" "*20}$docstring\\n\\
+          |$tab${" "*22}(default=$default)""".stripMargin }.toSeq
     .mkString("\\n\\\n") ++ "\""
 
   /* From plus args, generate a char array of their names */
@@ -96,16 +74,16 @@
     val prettyTab = tab + " " * 44 // Length of 'static const ...'
     s"${tab}static const char * verilog_plusargs [] = {\\\n" ++
       artefacts
-        .map { case (arg, _) => s"""$prettyTab"$arg",\\\n""" }
-        .mkString("") ++
-      s"${prettyTab}0};"
+        .map{ case(arg, _) => s"""$prettyTab"$arg",\\\n""" }
+        .mkString("")++
+    s"${prettyTab}0};"
   }
 
   /* Generate C code to be included in emulator.cc that helps with
    * argument parsing based on available Verilog PlusArgs */
   def serialize_cHeader(): String =
     s"""|#define PLUSARG_USAGE_OPTIONS \"EMULATOR VERILOG PLUSARGS\\n\\
-        |${serializeHelp_cHeader(" " * 7)}
+        |${serializeHelp_cHeader(" "*7)}
         |${serializeArray_cHeader()}
         |""".stripMargin
 }