--- conflicted
+++ resolved
@@ -2,11 +2,6 @@
 
 package freechips.rocketchip.util
 
-<<<<<<< HEAD
-import freechips.rocketchip.util.CompileOptions.NotStrictInferReset
-
-=======
->>>>>>> a6f236f0
 import chisel3._
 
 /** This black-boxes an Async Reset
@@ -82,8 +77,8 @@
     reg.io.q
   }
 
-  def apply(d: Bool, clk: Clock, rst: Bool): Bool = apply(d, clk, rst, init = false, None)
-  def apply(d: Bool, clk: Clock, rst: Bool, name: String): Bool = apply(d, clk, rst, init = false, Some(name))
+  def apply(d: Bool, clk: Clock, rst: Bool): Bool = apply(d, clk, rst, false, None)
+  def apply(d: Bool, clk: Clock, rst: Bool, name: String): Bool = apply(d, clk, rst, false, Some(name))
 
   // Create Vectors of Registers
   def apply(updateData: UInt, resetData: BigInt, enable: Bool, name: Option[String] = None): UInt = {
