// See LICENSE.SiFive for license details.

package freechips.rocketchip.tilelink

import chisel3._
import chisel3.util._
import org.chipsalliance.cde.config.Parameters
import freechips.rocketchip.diplomacy._
import freechips.rocketchip.util._

// We detect concurrent puts that put memory into an undefined state.
// put0, put0Ack, put1, put1Ack => ok: defined
// put0, put1, put0Ack, put1Ack => ok: put1 clears valid (it sees busy>0)	defined for FIFO
// put0, put1, put1Ack, put0Ack => ok: put1 clears valid (it sees busy>0)	defined for FIFO
// When the region is FIFO, all writes leave 'valid' set (concurrent puts have defined behaviour)

// We detect concurrent puts that invalidate an inflight get.
// get, getAck, put, putAck => ok: defined
// get, put, getAck, putAck => ok: detected by getAck (it sees busy>0)
// get, put, putAck, getAck => ok: putAck uses CAM to wipe get validity		impossible for FIFO
// put, putAck, get, getAck => ok: defined
// put, get, putAck, getAck => ok: putAck uses CAM to wipe get validity		defined for FIFO
// put, get, getAck, putAck => ok: detected by getAck (it sees busy>0)		impossible for FIFO
// If FIFO, the getAck should check data even if its validity was wiped

class TLRAMModel(log: String = "", ignoreCorruptData: Boolean = false, ignoreDeniedData: Boolean = true)(implicit p: Parameters) extends LazyModule
{
  val node = TLAdapterNode()

  lazy val module = new Impl
  class Impl extends LazyModuleImp(this) {
    (node.in zip node.out) foreach { case ((in, edgeIn), (out, edgeOut)) =>
      val edge         = edgeIn
      val endAddress   = edge.manager.maxAddress + 1
      val endSourceId  = edge.client.endSourceId
      val maxTransfer  = edge.manager.maxTransfer
      val beatBytes    = edge.manager.beatBytes
      val endAddressHi = (endAddress / beatBytes).intValue
      val maxLgBeats   = log2Up(maxTransfer/beatBytes)
      val shift        = log2Ceil(beatBytes)
      val decTrees     = log2Up(maxTransfer/beatBytes)
      val addressBits  = log2Up(endAddress)
      val countBits    = log2Up(endSourceId)
      val sizeBits     = edge.bundle.sizeBits
      val divisor      = CRC.CRC_16F_4_2

      // Reset control logic
      val wipeIndex = RegInit(0.U((log2Ceil(endAddressHi) + 1).W))
      val wipe = !wipeIndex(log2Ceil(endAddressHi))
      wipeIndex := wipeIndex + wipe.asUInt

      // Block traffic while wiping Mems
      in.a.ready := out.a.ready && !wipe
      out.a.valid := in.a.valid && !wipe
      out.a.bits  := in.a.bits
      out.d.ready := in.d.ready && !wipe
      in.d.valid := out.d.valid && !wipe
      in.d.bits  := out.d.bits

      // BCE unsupported
      in.b.valid := false.B
      out.c.valid := false.B
      out.e.valid := false.B
      out.b.ready := true.B
      in.c.ready := true.B
      in.e.ready := true.B

      val params = TLRAMModel.MonitorParameters(addressBits, sizeBits)

      // Infer as simple dual port BRAM/M10k with write-first/new-data semantics (bypass needed)
      val shadow = Seq.fill(beatBytes) { Mem(endAddressHi, new TLRAMModel.ByteMonitor(params)) }
      val inc_bytes = Seq.fill(beatBytes) { Mem(endAddressHi, UInt(countBits.W)) }
      val dec_bytes = Seq.fill(beatBytes) { Mem(endAddressHi, UInt(countBits.W)) }
      val inc_trees = Seq.tabulate(decTrees) { i => Mem(endAddressHi >> (i+1), UInt(countBits.W)) }
      val dec_trees = Seq.tabulate(decTrees) { i => Mem(endAddressHi >> (i+1), UInt(countBits.W)) }

      val shadow_wen = WireDefault(Fill(beatBytes, wipe))
      val inc_bytes_wen = WireDefault(Fill(beatBytes, wipe))
      val dec_bytes_wen = WireDefault(Fill(beatBytes, wipe))
      val inc_trees_wen = WireDefault(Fill(decTrees, wipe))
      val dec_trees_wen = WireDefault(Fill(decTrees, wipe))

      // This must be registers b/c we build a CAM from it
      val flight = Reg(Vec(endSourceId, new TLRAMModel.FlightMonitor(params)))
      val valid = Reg(Vec(endSourceId, Bool()))

      // We want to cross flight data from A to D in the same cycle (for combinational TL2 devices)
      val a_flight = Wire(new TLRAMModel.FlightMonitor(params))
      a_flight.base   := edge.address(in.a.bits)
      a_flight.size   := edge.size(in.a.bits)
      a_flight.opcode := in.a.bits.opcode

      when (in.a.fire) { flight(in.a.bits.source) := a_flight }
      val bypass = if (edge.manager.minLatency > 0) false.B else in.a.valid && in.a.bits.source === out.d.bits.source
      val d_flight = RegEnable(Mux(bypass, a_flight, flight(out.d.bits.source)), edge.first(out.d))

      // Process A access requests
      val a = RegNext(in.a.bits)
      val a_fire = RegNext(in.a.fire, false.B)
      val (a_first, a_last, _, a_address_inc) = edge.addr_inc(a, a_fire)
      val a_size = edge.size(a)
      val a_sizeOH = UIntToOH(a_size)
      val a_address = a.address | a_address_inc
      val a_addr_hi = edge.addr_hi(a_address)
      val a_base = edge.address(a)
      val a_mask = edge.mask(a_base, a_size)
      val a_fifo = edge.manager.hasFifoIdFast(a_base) && edge.client.requestFifo(a.source)

      // Grab the concurrency state we need
      val a_inc_bytes = inc_bytes.map(_.read(a_addr_hi))
      val a_dec_bytes = dec_bytes.map(_.read(a_addr_hi))
      val a_inc_trees = inc_trees.zipWithIndex.map{ case (m, i) => m.read(a_addr_hi >> (i+1)) }
      val a_dec_trees = dec_trees.zipWithIndex.map{ case (m, i) => m.read(a_addr_hi >> (i+1)) }
      val a_inc_tree = a_inc_trees.fold(0.U)(_ + _)
      val a_dec_tree = a_dec_trees.fold(0.U)(_ + _)
      val a_inc = a_inc_bytes.map(_ + a_inc_tree)
      val a_dec = a_dec_bytes.map(_ + a_dec_tree)

      when (a_fire) {
        // Record the request so we can handle it's response
        assert (a.opcode =/= TLMessages.AcquireBlock && a.opcode =/= TLMessages.AcquirePerm)

        // Mark the operation as valid
        valid(a.source) := true.B

        // Increase the per-byte flight counter for the whole transaction
        when (a_first && a.opcode =/= TLMessages.Hint && a.opcode =/= TLMessages.Get) {
          when (a_size <= shift.U) {
            inc_bytes_wen := a_mask
          }
          inc_trees_wen := a_sizeOH >> (shift+1)
        }

        when (a.opcode === TLMessages.PutFullData || a.opcode === TLMessages.PutPartialData ||
              a.opcode === TLMessages.ArithmeticData || a.opcode === TLMessages.LogicalData) {
          shadow_wen := a.mask
          for (i <- 0 until beatBytes) {
            val busy = a_inc(i) - a_dec(i) - (!a_first).asUInt
            val byte = a.data(8*(i+1)-1, 8*i)
            when (a.mask(i)) {
              printf(log + " ")
              when (a.opcode === TLMessages.PutFullData) { printf("PF") }
              when (a.opcode === TLMessages.PutPartialData) { printf("PP") }
              when (a.opcode === TLMessages.ArithmeticData) { printf("A ") }
              when (a.opcode === TLMessages.LogicalData) { printf("L ") }
              printf(" 0x%x := 0x%x #%d %x\n", a_addr_hi << shift | i.U, byte, busy, a.param)
            }
          }
        }

        when (a.opcode === TLMessages.Get) {
          printf(log + " G  0x%x - 0x%x\n", a_base, a_base | UIntToOH1(a_size, addressBits))
        }
      }

      val a_waddr = Mux(wipe, wipeIndex, a_addr_hi)
      val a_shadow = shadow.map(_.read(a_waddr))
      val a_known_old = !(Cat(a_shadow.map(!_.valid).reverse) & a_mask).orR
      val alu = Module(new Atomics(a.params))
      alu.io.write := false.B
      alu.io.a := a
      alu.io.data_in := Cat(a_shadow.map(_.value).reverse)

      val crc = Mem(endSourceId, UInt(16.W))
      val crc_valid = Mem(endSourceId, Bool())
      val a_crc_acc = Mux(a_first, 0.U, crc(a.source))
      val a_crc_new = Cat(a_shadow.zipWithIndex.map { case (z, i) => Mux(a_mask(i), z.value, 0.U) }.reverse)
      val a_crc = CRC(divisor, Cat(a_crc_acc, a_crc_new), 16 + beatBytes*8)
      val a_crc_valid = a_known_old && Mux(a_first, true.B, crc_valid(a.source))
      when (a_fire) {
        crc.write(a.source, a_crc)
        crc_valid.write(a.source, a_crc_valid)
      }

      for (i <- 0 until beatBytes) {
        val data = Wire(new TLRAMModel.ByteMonitor(params))
        val busy = a_inc(i) =/= a_dec(i) + (!a_first).asUInt
        val amo = a.opcode === TLMessages.ArithmeticData || a.opcode === TLMessages.LogicalData
        val beat_amo = a.size <= log2Ceil(beatBytes).U
        data.valid := Mux(wipe, false.B, (!busy || a_fifo) && (!amo || (a_known_old && beat_amo)))
        data.value := alu.io.data_out(8*(i+1)-1, 8*i)
        when (shadow_wen(i)) {
          shadow(i).write(a_waddr, data)
        }
      }

      for (i <- 0 until beatBytes) {
        val data = Mux(wipe, 0.U, a_inc_bytes(i) + 1.U)
        when (inc_bytes_wen(i)) {
          inc_bytes(i).write(a_waddr, data)
        }
      }

      for (i <- 0 until inc_trees.size) {
        val data = Mux(wipe, 0.U, a_inc_trees(i) + 1.U)
        when (inc_trees_wen(i)) {
          inc_trees(i).write(a_waddr >> (i+1), data)
        }
      }

      // Process D access responses
      val d = RegNext(out.d.bits)
      val d_fire = RegNext(out.d.fire, false.B)
      val (d_first, d_last, _, d_address_inc) = edge.addr_inc(d, d_fire)
      val d_size = edge.size(d)
      val d_sizeOH = UIntToOH(d_size)
      val d_base = d_flight.base
      val d_address = d_base | d_address_inc
      val d_addr_hi = edge.addr_hi(d_address)
      val d_mask = edge.mask(d_base, d_size)
      val d_fifo = edge.manager.hasFifoIdFast(d_flight.base) && edge.client.requestFifo(d.source)

      // Grab the concurrency state we need
      val d_inc_bytes = inc_bytes.map(_.read(d_addr_hi))
      val d_dec_bytes = dec_bytes.map(_.read(d_addr_hi))
      val d_inc_trees = inc_trees.zipWithIndex.map{ case (m, i) => m.read(d_addr_hi >> (i+1)) }
      val d_dec_trees = dec_trees.zipWithIndex.map{ case (m, i) => m.read(d_addr_hi >> (i+1)) }
      val d_inc_tree = d_inc_trees.fold(0.U)(_ + _)
      val d_dec_tree = d_dec_trees.fold(0.U)(_ + _)
      val d_inc = d_inc_bytes.map(_ + d_inc_tree)
      val d_dec = d_dec_bytes.map(_ + d_dec_tree)
      val d_shadow = shadow.map(_.read(d_addr_hi))
      val d_valid = valid(d.source) holdUnless d_first

      // CRC check
      val d_crc_reg = Reg(UInt(16.W))
      val d_crc_acc = Mux(d_first, 0.U, d_crc_reg)
      val d_crc_new = FillInterleaved(8, d_mask) & d.data
      val d_crc = CRC(divisor, Cat(d_crc_acc, d_crc_new), 16 + beatBytes*8)
      val crc_bypass = if (edge.manager.minLatency > 0) false.B else a_fire && a.source === d.source
      val d_crc_valid = Mux(crc_bypass, a_crc_valid, crc_valid.read(d.source)) holdUnless d_first
      val d_crc_check = Mux(crc_bypass, a_crc, crc.read(d.source)) holdUnless d_first

      val d_no_race_reg = Reg(Bool())
      val d_no_race = WireDefault(d_no_race_reg)

      when (d_fire) {
        d_crc_reg := d_crc
        d_no_race_reg := d_no_race

        // Check the response is correct
        assert (d_size === d_flight.size)
        // addr_lo is allowed to differ

        when (d_flight.opcode === TLMessages.Hint) {
          assert (d.opcode === TLMessages.HintAck)
        }

        // Decrease the per-byte flight counter for the whole transaction
        when (d_last && d_flight.opcode =/= TLMessages.Hint && d_flight.opcode =/= TLMessages.Get) {
          when (d_size <= shift.U) {
            dec_bytes_wen := d_mask
          }
          dec_trees_wen := d_sizeOH >> (shift+1)
          // NOTE: D channel carries uninterrupted multibeast op, so updating on last is fine
          for (i <- 0 until endSourceId) {
            // Does this modification overlap a Get? => wipe it's valid
            val f_base = flight(i).base
            val f_size = flight(i).size
            val f_bits = UIntToOH1(f_size, addressBits)
            val d_bits = UIntToOH1(d_size, addressBits)
            val overlap = ~(~(f_base ^ d_base) | (f_bits | d_bits)) === 0.U
            when (overlap) { valid(i) := false.B }
          }
        }

        when (d_flight.opcode === TLMessages.PutFullData || d_flight.opcode === TLMessages.PutPartialData) {
          assert (d.opcode === TLMessages.AccessAck)
          printf(log + " ")
          when (d_flight.opcode === TLMessages.PutFullData) { printf("pf") }
          when (d_flight.opcode === TLMessages.PutPartialData) { printf("pp") }
          printf(" 0x%x - 0x%x\n", d_base, d_base | UIntToOH1(d_size, addressBits))
        }

        when (d_flight.opcode === TLMessages.Get || d_flight.opcode === TLMessages.ArithmeticData || d_flight.opcode === TLMessages.LogicalData) {
          assert (d.opcode === TLMessages.AccessAckData)
          for (i <- 0 until beatBytes) {
            val got = d.data(8*(i+1)-1, 8*i)
            val shadow = WireDefault(d_shadow(i))
            when (d_mask(i)) {
              val d_addr = d_addr_hi << shift | i.U
              printf(log + " ")
              when (d_flight.opcode === TLMessages.Get) { printf("g ") }
              when (d_flight.opcode === TLMessages.ArithmeticData) { printf("a ") }
              when (d_flight.opcode === TLMessages.LogicalData) { printf("l ") }
              printf(" 0x%x := 0x%x", d_addr, got)
              when (!shadow.valid) {
                printf(", undefined (uninitialized or prior overlapping puts)\n")
              } .elsewhen (d_inc(i) =/= d_dec(i)) {
                printf(", undefined (concurrent incomplete puts #%d)\n", d_inc(i) - d_dec(i))
              } .elsewhen (!d_fifo && !d_valid) {
                printf(", undefined (concurrent completed put)\n")
              } .elsewhen (ignoreDeniedData.B && d.denied) {
                printf(", undefined (denied result)\n")
              } .elsewhen (ignoreCorruptData.B && d.corrupt) {
                printf(", undefined (corrupt result)\n")
              } .otherwise {
                printf("\n")
                when (shadow.value =/= got) { printf("EXPECTED: 0x%x\n", shadow.value) }
                assert (shadow.value === got)
              }
            }
          }
        }

        when (d_flight.opcode === TLMessages.ArithmeticData || d_flight.opcode === TLMessages.LogicalData) {
          val race = (d_inc zip d_dec) map { case (i, d) => i - d =/= 1.U }
          when (d_first) { d_no_race := true.B }
          when ((Cat(race.reverse) & d_mask).orR) { d_no_race := false.B }
          when (d_last) {
            val must_match = d_crc_valid && (d_fifo || (d_valid && d_no_race))
            val corrupt = (ignoreCorruptData.B && d.corrupt) || (ignoreDeniedData.B && d.denied)
            printf(log + " crc = 0x%x %d\n", d_crc, must_match.asUInt)
            when (!corrupt && must_match && d_crc =/= d_crc_check) { printf("EXPECTED: 0x%x\n", d_crc_check) }
            assert (corrupt || !must_match || d_crc === d_crc_check)
          }
        }
      }

      val d_waddr = Mux(wipe, wipeIndex, d_addr_hi)
      for (i <- 0 until beatBytes) {
        val data = Mux(wipe, 0.U, d_dec_bytes(i) + 1.U)
        when (dec_bytes_wen(i)) {
          dec_bytes(i).write(d_waddr, data)
        }
      }

      for (i <- 0 until dec_trees.size) {
        val data = Mux(wipe, 0.U, d_dec_trees(i) + 1.U)
        when (dec_trees_wen(i)) {
          dec_trees(i).write(d_waddr >> (i+1), data)
        }
      }
    }
  }
}

object TLRAMModel
{
  def apply(log: String = "", ignoreCorruptData: Boolean = false, ignoreDeniedData: Boolean = true)(implicit p: Parameters): TLNode =
  {
    val model = LazyModule(new TLRAMModel(log, ignoreCorruptData, ignoreDeniedData))
    model.node
  }

  case class MonitorParameters(addressBits: Int, sizeBits: Int)

  class ByteMonitor(val params: MonitorParameters) extends Bundle {
    val valid = Bool()
    val value = UInt(8.W)
  }
<<<<<<< HEAD
  class FlightMonitor(params: MonitorParameters) extends GenericParameterizedBundle(params) {
=======
  class FlightMonitor(val params: MonitorParameters) extends Bundle {
>>>>>>> a6f236f0
    val base    = UInt(params.addressBits.W)
    val size    = UInt(params.sizeBits.W)
    val opcode  = UInt(3.W)
  }
}<|MERGE_RESOLUTION|>--- conflicted
+++ resolved
@@ -349,11 +349,7 @@
     val valid = Bool()
     val value = UInt(8.W)
   }
-<<<<<<< HEAD
-  class FlightMonitor(params: MonitorParameters) extends GenericParameterizedBundle(params) {
-=======
   class FlightMonitor(val params: MonitorParameters) extends Bundle {
->>>>>>> a6f236f0
     val base    = UInt(params.addressBits.W)
     val size    = UInt(params.sizeBits.W)
     val opcode  = UInt(3.W)
