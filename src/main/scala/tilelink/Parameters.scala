--- conflicted
+++ resolved
@@ -1142,7 +1142,6 @@
     }
   }
 
-<<<<<<< HEAD
   // Diplomatically determined operation sizes emitted by all inward Masters
   // as opposed to expectsVipChecker which generate circuitry to check which specific addresses
   val allEmitClaims = masters.map(_.emits).reduce( _ intersect _)
@@ -1169,25 +1168,6 @@
 
   // Diplomatically determined operation sizes supported by all inward Masters
   // as opposed to expectsVipChecker which generate circuitry to check which specific addresses
-  val allSupportProbe      = masters.map(_.supportsProbe)     .reduce(_ intersect _)
-  val allSupportArithmetic = masters.map(_.supportsArithmetic).reduce(_ intersect _)
-  val allSupportLogical    = masters.map(_.supportsLogical)   .reduce(_ intersect _)
-  val allSupportGet        = masters.map(_.supportsGet)       .reduce(_ intersect _)
-  val allSupportPutFull    = masters.map(_.supportsPutFull)   .reduce(_ intersect _)
-  val allSupportPutPartial = masters.map(_.supportsPutPartial).reduce(_ intersect _)
-  val allSupportHint       = masters.map(_.supportsHint)      .reduce(_ intersect _)
-
-  // Diplomatically determined operation sizes supported by at least one master
-  // as opposed to expectsVipChecker which generate circuitry to check which specific addresses
-  val anySupportProbe      = masters.map(!_.supportsProbe.none)     .reduce(_ || _)
-  val anySupportArithmetic = masters.map(!_.supportsArithmetic.none).reduce(_ || _)
-  val anySupportLogical    = masters.map(!_.supportsLogical.none)   .reduce(_ || _)
-  val anySupportGet        = masters.map(!_.supportsGet.none)       .reduce(_ || _)
-  val anySupportPutFull    = masters.map(!_.supportsPutFull.none)   .reduce(_ || _)
-  val anySupportPutPartial = masters.map(!_.supportsPutPartial.none).reduce(_ || _)
-  val anySupportHint       = masters.map(!_.supportsHint.none)      .reduce(_ || _)
-=======
-  // Operation sizes supported by all inward Masters
   val allSupportProbe      = masters.map(_.supports.probe)     .reduce(_ intersect _)
   val allSupportArithmetic = masters.map(_.supports.arithmetic).reduce(_ intersect _)
   val allSupportLogical    = masters.map(_.supports.logical)   .reduce(_ intersect _)
@@ -1196,7 +1176,8 @@
   val allSupportPutPartial = masters.map(_.supports.putPartial).reduce(_ intersect _)
   val allSupportHint       = masters.map(_.supports.hint)      .reduce(_ intersect _)
 
-  // Operation is supported by at least one master
+  // Diplomatically determined operation sizes supported by at least one master
+  // as opposed to expectsVipChecker which generate circuitry to check which specific addresses
   val anySupportProbe      = masters.map(!_.supports.probe.none)     .reduce(_ || _)
   val anySupportArithmetic = masters.map(!_.supports.arithmetic.none).reduce(_ || _)
   val anySupportLogical    = masters.map(!_.supports.logical.none)   .reduce(_ || _)
@@ -1204,7 +1185,6 @@
   val anySupportPutFull    = masters.map(!_.supports.putFull.none)   .reduce(_ || _)
   val anySupportPutPartial = masters.map(!_.supports.putPartial.none).reduce(_ || _)
   val anySupportHint       = masters.map(!_.supports.hint.none)      .reduce(_ || _)
->>>>>>> cd4fa10e
 
   // These return Option[TLMasterParameters] for your convenience
   def find(id: Int) = masters.find(_.sourceId.contains(id))
