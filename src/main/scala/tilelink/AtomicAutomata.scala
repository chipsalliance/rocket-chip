--- conflicted
+++ resolved
@@ -288,11 +288,7 @@
 
   case class CAMParams(a: TLBundleParameters, domainsNeedingHelp: Int)
 
-<<<<<<< HEAD
-  class CAM_S(params: CAMParams) extends GenericParameterizedBundle(params) {
-=======
   class CAM_S(val params: CAMParams) extends Bundle {
->>>>>>> a6f236f0
     val state = UInt(2.W)
   }
   class CAM_A(val params: CAMParams) extends Bundle {
@@ -300,11 +296,7 @@
     val fifoId  = UInt(log2Up(params.domainsNeedingHelp).W)
     val lut     = UInt(4.W)
   }
-<<<<<<< HEAD
-  class CAM_D(params: CAMParams) extends GenericParameterizedBundle(params) {
-=======
   class CAM_D(val params: CAMParams) extends Bundle {
->>>>>>> a6f236f0
     val data    = UInt(params.a.dataBits.W)
     val denied  = Bool()
     val corrupt = Bool()
