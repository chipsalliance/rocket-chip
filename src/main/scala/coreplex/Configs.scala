--- conflicted
+++ resolved
@@ -18,44 +18,13 @@
   case PAddrBits => 32
   case PgLevels => if (site(XLen) == 64) 3 /* Sv39 */ else 2 /* Sv32 */
   case ASIdBits => 7
-<<<<<<< HEAD
   //Rocket Core Constants (for all cores)
-=======
-  case RocketCrossing => Synchronous
-  //Params used by all caches
-  case CacheName("L1I") => CacheConfig(
-    nSets         = 64,
-    nWays         = 4,
-    rowBits       = site(L1toL2Config).beatBytes*8,
-    nTLBEntries   = 8,
-    cacheIdBits   = 0,
-    splitMetadata = false)
-  case CacheName("L1D") => CacheConfig(
-    nSets         = 64,
-    nWays         = 4,
-    rowBits       = site(L1toL2Config).beatBytes*8,
-    nTLBEntries   = 8,
-    cacheIdBits   = 0,
-    splitMetadata = false)
-  case ECCCode => None
-  case Replacer => () => new RandomReplacement(site(site(CacheName)).nWays)
-  //L1InstCache
-  case BtbKey => BtbParameters()
-  //L1DataCache
-  case DCacheKey => DCacheConfig(nMSHRs = 2)
-  case DataScratchpadSize => 0
-  //Tile Constants
-  case BuildRoCC => Nil
-  //Rocket Core Constants
-  case CoreInstBits => if (site(UseCompressed)) 16 else 32
-  case FetchWidth => if (site(UseCompressed)) 2 else 1
-  case RetireWidth => 1
->>>>>>> 9c0cc6fd
   case UseVM => true
   case UseUser => false
   case UseDebug => true
   case XLen => 64
   case BuildCore => (p: Parameters) => new Rocket()(p)
+  case RocketCrossing => Synchronous
   case RocketTilesParameters => List(
     RocketTileConfig(
       dcache = DCacheConfig(rowBits = site(L1toL2Config).beatBytes*8, nMSHRs  = 2),
@@ -73,7 +42,6 @@
 })
 
 class WithNCores(n: Int) extends Config((site, here, up) => {
-<<<<<<< HEAD
   case RocketTilesParameters => List.fill(n)(up(RocketTilesParameters, site).head)
 })
 
@@ -89,9 +57,6 @@
       icache = ICacheParameters(nSets = 64, nWays = 1, nTLBEntries = 4))
     List.fill(n)(small) :+ up(RocketTilesParameters, site)
   }
-=======
-  case RocketConfigs => List.fill(n){ RocketConfig(site(XLen)) }
->>>>>>> 9c0cc6fd
 })
 
 class WithNBanksPerMemChannel(n: Int) extends Config((site, here, up) => {
@@ -157,15 +122,6 @@
  * DO NOT use this configuration.
  */
 class WithStatelessBridge extends Config((site, here, up) => {
-<<<<<<< HEAD
-/* !!! FIXME
-    case BankedL2Config => up(BankedL2Config, site).copy(coherenceManager = { case (_, _) =>
-      val pass = LazyModule(new TLBuffer(0)(site))
-      (pass.node, pass.node)
-    })
-*/
-  case RocketTilesParameters => up(RocketTilesParameters, site) map { r => r.copy(dcache = r.dcache.copy(nMSHRs = 0)) }
-=======
   case BankedL2Config => up(BankedL2Config, site).copy(coherenceManager = { case (q, _) =>
     implicit val p = q
     val cork = LazyModule(new TLCacheCork(unsafe = true))
@@ -173,8 +129,7 @@
     ww.node :*= cork.node
     (cork.node, ww.node)
   })
-  case DCacheKey => up(DCacheKey, site).copy(nMSHRs = 0)
->>>>>>> 9c0cc6fd
+  case RocketTilesParameters => up(RocketTilesParameters, site) map { r => r.copy(dcache = r.dcache.copy(nMSHRs = 0)) }
 })
 
 class WithL2Capacity(size_kb: Int) extends Config(Parameters.empty) // TODO
