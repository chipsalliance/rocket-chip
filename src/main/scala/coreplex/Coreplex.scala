--- conflicted
+++ resolved
@@ -60,6 +60,7 @@
   val interrupts = Vec(c.nExtInterrupts, Bool()).asInput
   val debug = new DebugBusIO()(p).flip
   val clint = Vec(c.nTiles, new CoreplexLocalInterrupts).asInput
+  val resetVector = UInt(INPUT, p(XLen))
   val success = Bool(OUTPUT)
 
   override def cloneType = new CoreplexIO()(p, c).asInstanceOf[this.type]
@@ -132,14 +133,9 @@
     val interrupts = Vec(c.nExtInterrupts, Bool()).asInput
     val debug = new DebugBusIO()(p).flip
     val clint = Vec(c.nTiles, new CoreplexLocalInterrupts).asInput
-<<<<<<< HEAD
     val tileInterrupts = Vec(c.nTiles, new TileInterrupts).asOutput
     val tileResets = Vec(c.nTiles, Bool(OUTPUT))
     val tileSlaves = Vec(nTileSlaves, new ClientUncachedTileLinkIO()(innerParams))
-=======
-    val success: Option[Bool] = hasSuccessFlag.option(Bool(OUTPUT))
-    val resetVector = UInt(INPUT, p(XLen))
->>>>>>> 74fc7c58
   }
 
   val ioAddrMap = globalAddrMap.subMap("io")
@@ -187,6 +183,7 @@
         val tile = tileBuilder(rst, p)
         tile.clock := clk
         tile.io.hartid := UInt(i)
+        tile.io.resetVector := io.resetVector
         tile
     }
   }
@@ -275,24 +272,8 @@
         tileSlave <> tlUncachedTo(mmioSlave, clk, rst)
     }
 
-<<<<<<< HEAD
-    tileList.zip(mmioBlock.io.tileInterrupts).map {
-      case (tile, int) => tile.io.interrupts := tileInterruptsTo(int, tile.clock, tile.reset)
-=======
-    val debugModule = Module(new DebugModule)
-    debugModule.io.tl <> mmioNetwork.port("int:debug")
-    debugModule.io.db <> io.debug
-
-    // connect coreplex-internal interrupts to tiles
-    for (((tile, tileReset), i) <- (tileList zip tileResets) zipWithIndex) {
-      tileReset := reset // TODO should tiles be reset separately from coreplex?
-      tile.io.interrupts := io.clint(i)
-      tile.io.interrupts.meip := plic.io.harts(plic.cfg.context(i, 'M'))
-      tile.io.interrupts.seip.foreach(_ := plic.io.harts(plic.cfg.context(i, 'S')))
-      tile.io.interrupts.debug := debugModule.io.debugInterrupts(i)
-      tile.io.hartid := i
-      tile.io.resetVector := io.resetVector
->>>>>>> 74fc7c58
+    tileList.zip(mmioBlock.io.tileInterrupts).map { case (tile, int) =>
+      tile.io.interrupts := tileInterruptsTo(int, tile.clock, tile.reset)
     }
 
     io.success := getSuccess(tileList)
