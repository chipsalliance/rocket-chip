package rocket

import Chisel._
import Node._
import Constants._
import uncore._
<<<<<<< HEAD
import Util._
=======
import scala.math._
>>>>>>> da0dc3c1

case class ICacheConfig(co: CoherencePolicyWithUncached, sets: Int, assoc: Int, parity: Boolean = false)
{
  val w = 1
  val ibytes = INST_BITS/8

  val dm = assoc == 1
  val lines = sets * assoc
  val databits = MEM_DATA_BITS
  val datawidth = databits + (if (parity) 1 else 0)
  val idxbits = log2Up(sets)
  val offbits = OFFSET_BITS
  val untagbits = idxbits + offbits
  val tagbits = PADDR_BITS - untagbits
  val tagwidth = tagbits + (if (parity) 1 else 0)

  require(isPow2(sets) && isPow2(assoc))
  require(isPow2(w) && isPow2(ibytes))
  require(PGIDX_BITS >= untagbits)
}

class FrontendReq extends Bundle {
  val pc = UFix(width = VADDR_BITS+1)
  val status = Bits(width = 32)
  val invalidate = Bool()
  val invalidateTLB = Bool()
  val mispredict = Bool()
  val taken = Bool()
  val currentpc = UFix(width = VADDR_BITS+1)
}

<<<<<<< HEAD
class FrontendResp extends Bundle {
  val pc = UFix(width = VADDR_BITS+1)  // ID stage PC
  val data = Bits(width = INST_BITS)
  val taken = Bool()
  val xcpt_ma = Bool()
  val xcpt_if = Bool()
}

class IOCPUFrontend extends Bundle {
  val req = new PipeIO()(new FrontendReq)
  val resp = new FIFOIO()(new FrontendResp).flip
  val ptw = new IOTLBPTW().flip
}

class Frontend(c: ICacheConfig) extends Component
=======
// basic direct mapped instruction cache
// 32 bit wide cpu port, 128 bit wide memory port, 64 byte cachelines
// parameters :
//    lines = # cache lines
class rocketICache(sets: Int, assoc: Int)(implicit conf: RocketConfiguration)  extends Component
>>>>>>> da0dc3c1
{
  val io = new Bundle {
    val cpu = new IOCPUFrontend().flip
    val mem = new ioUncachedRequestor
  }
  
  val btb = new rocketDpathBTB(BTB_ENTRIES)
  val icache = new ICache(c)
  val tlb = new TLB(ITLB_ENTRIES)

  val s1_pc = Reg() { UFix() }
  val s1_same_block = Reg() { Bool() }
  val s2_valid = Reg(resetVal = Bool(true))
  val s2_pc = Reg(resetVal = UFix(START_ADDR))
  val s2_btb_hit = Reg(resetVal = Bool(false))
  val s2_xcpt_if = Reg(resetVal = Bool(false))

  val btbTarget = Cat(btb.io.target(VADDR_BITS-1), btb.io.target)
  val pcp4_0 = s1_pc + UFix(c.ibytes)
  val pcp4 = Cat(s1_pc(VADDR_BITS-1) & pcp4_0(VADDR_BITS-1), pcp4_0(VADDR_BITS-1,0))
  val icmiss = s2_valid && !icache.io.resp.valid
  val predicted_npc = Mux(btb.io.hit, btbTarget, pcp4)
  val npc = Mux(icmiss, s2_pc, predicted_npc).toUFix
  val s0_same_block = !icmiss && !io.cpu.req.valid && (predicted_npc >> log2Up(c.databits/8)) === (s1_pc >> log2Up(c.databits/8))

  val stall = io.cpu.resp.valid && !io.cpu.resp.ready
  when (!stall) {
    s1_same_block := s0_same_block && !tlb.io.resp.miss
    s1_pc := npc
    s2_valid := !icmiss
    s2_pc := s1_pc
    s2_btb_hit := btb.io.hit
    s2_xcpt_if := tlb.io.resp.xcpt_if
  }
  when (io.cpu.req.valid) {
    s1_same_block := Bool(false)
    s1_pc := io.cpu.req.bits.pc
    s2_valid := Bool(false)
  }

  btb.io.current_pc := s1_pc
  btb.io.wen := io.cpu.req.bits.mispredict
  btb.io.clr := !io.cpu.req.bits.taken
  btb.io.correct_pc := io.cpu.req.bits.currentpc
  btb.io.correct_target := io.cpu.req.bits.pc
  btb.io.invalidate := io.cpu.req.bits.invalidate || io.cpu.req.bits.invalidateTLB

  tlb.io.ptw <> io.cpu.ptw
  tlb.io.req.valid := !stall && !icmiss
  tlb.io.req.bits.vpn := s1_pc >> UFix(PGIDX_BITS)
  tlb.io.req.bits.status := io.cpu.req.bits.status
  tlb.io.req.bits.asid := UFix(0)
  tlb.io.req.bits.invalidate := io.cpu.req.bits.invalidateTLB
  tlb.io.req.bits.instruction := Bool(true)

  icache.io.mem <> io.mem
  icache.io.req.valid := !stall && !s0_same_block
  icache.io.req.bits.idx := Mux(io.cpu.req.valid, io.cpu.req.bits.pc, npc)
  icache.io.req.bits.invalidate := io.cpu.req.bits.invalidate
  icache.io.req.bits.ppn := tlb.io.resp.ppn
  icache.io.req.bits.kill := io.cpu.req.valid || tlb.io.resp.miss
  icache.io.resp.ready := !stall && !s1_same_block

  io.cpu.resp.valid := s2_valid && (s2_xcpt_if || icache.io.resp.valid)
  io.cpu.resp.bits.pc := s2_pc
  io.cpu.resp.bits.data := icache.io.resp.bits.datablock >> (s2_pc(log2Up(c.databits/8)-1,log2Up(c.ibytes)) << log2Up(c.ibytes*8))
  io.cpu.resp.bits.taken := s2_btb_hit
  io.cpu.resp.bits.xcpt_ma := s2_pc(log2Up(c.ibytes)-1,0) != UFix(0)
  io.cpu.resp.bits.xcpt_if := s2_xcpt_if
}

class ICache(c: ICacheConfig) extends Component
{
  val io = new Bundle {
    val req = new PipeIO()(new Bundle {
      val idx = UFix(width = PGIDX_BITS)
      val invalidate = Bool()
      val ppn = UFix(width = PPN_BITS) // delayed one cycle
      val kill = Bool() // delayed one cycle
    }).flip
    val resp = new FIFOIO()(new Bundle {
      val data = Bits(width = INST_BITS)
      val datablock = Bits(width = c.databits)
    })
    val mem = new ioUncachedRequestor
  }

  val s_ready :: s_request :: s_refill_wait :: s_refill :: Nil = Enum(4) { UFix() }
  val state = Reg(resetVal = s_ready)
  val invalidated = Reg() { Bool() }
  val stall = !io.resp.ready
  val rdy = Bool()

  val s2_valid = Reg(resetVal = Bool(false))
  val s2_addr = Reg { UFix(width = PADDR_BITS) }
  val s2_any_tag_hit = Bool()

  val s1_valid = Reg(resetVal = Bool(false))
  val s1_pgoff = Reg() { UFix(width = PGIDX_BITS) }

  val s0_valid = io.req.valid && rdy || s1_valid && stall && !io.req.bits.kill
  val s0_pgoff = Mux(io.req.valid, io.req.bits.idx, s1_pgoff)

  s1_valid := s0_valid
  when (io.req.valid && rdy) {
    s1_pgoff := s0_pgoff
  }

  s2_valid := s1_valid && rdy && !io.req.bits.kill || io.resp.valid && stall
  when (s1_valid && rdy && !stall) {
    s2_addr := Cat(io.req.bits.ppn, s1_pgoff).toUFix
  }

  val s2_tag = s2_addr(c.tagbits+c.untagbits-1,c.untagbits)
  val s2_idx = s2_addr(c.untagbits-1,c.offbits)
  val s2_offset = s2_addr(c.offbits-1,0)
  val s2_hit = s2_valid && s2_any_tag_hit
  val s2_miss = s2_valid && !s2_any_tag_hit
  rdy := state === s_ready && !s2_miss

  val (rf_cnt, refill_done) = Counter(io.mem.xact_rep.valid, REFILL_CYCLES)
  val repl_way = if (c.dm) UFix(0) else LFSR16(s2_miss)(log2Up(c.assoc)-1,0)

  val tag_array = Mem(c.sets, seqRead = true) { Bits(width = c.tagwidth*c.assoc) }
  val tag_rdata = Reg() { Bits() }
  when (refill_done) {
    val wmask = FillInterleaved(c.tagwidth, if (c.dm) Bits(1) else UFixToOH(repl_way))
    val tag = Cat(if (c.parity) s2_tag.xorR else null, s2_tag)
    tag_array.write(s2_idx, Fill(c.assoc, tag), wmask)
  }.elsewhen (s0_valid) {
    tag_rdata := tag_array(s0_pgoff(c.untagbits-1,c.offbits))
  }

  val vb_array = Reg(resetVal = Bits(0, c.lines))
  when (refill_done && !invalidated) {
    vb_array := vb_array.bitSet(Cat(repl_way, s2_idx), Bool(true))
  }
  when (io.req.bits.invalidate) {
    vb_array := Bits(0)
    invalidated := Bool(true)
  }
  val s2_disparity = Vec(c.assoc) { Bool() }
  for (i <- 0 until c.assoc)
    when (s2_valid && s2_disparity(i)) { vb_array := vb_array.bitSet(Cat(UFix(i), s2_idx), Bool(false)) }

  val s2_tag_hit = Vec(c.assoc) { Bool() }
  val s2_data_disparity = Vec(c.assoc) { Bool() }
  for (i <- 0 until c.assoc) {
    val s1_vb = vb_array(Cat(UFix(i), s1_pgoff(c.untagbits-1,c.offbits))).toBool
    val s2_vb = Reg() { Bool() }
    val s2_tag_out = Reg() { Bits() }
    when (s1_valid && rdy && !stall) {
      s2_vb := s1_vb
      s2_tag_out := tag_rdata(c.tagwidth*(i+1)-1, c.tagwidth*i)
    }
    s2_tag_hit(i) := s2_vb && s2_tag_out(c.tagbits-1,0) === s2_tag
    s2_disparity(i) := Bool(c.parity) && s2_vb && (s2_tag_out.xorR || s2_data_disparity(i))
  }
  s2_any_tag_hit := s2_tag_hit.reduceLeft(_||_) && !s2_disparity.reduceLeft(_||_)

  val s2_dout = Vec(c.assoc) { Reg() { Bits(width = c.databits) } }
  for (i <- 0 until c.assoc) {
    val data_array = Mem(c.sets*REFILL_CYCLES, seqRead = true){ Bits(width = c.datawidth) }
    val s1_dout = Reg(){ Bits() }
    when (io.mem.xact_rep.valid && repl_way === UFix(i)) {
      val d = io.mem.xact_rep.bits.data
      val wdata = if (c.parity) Cat(d.xorR, d) else d
      data_array(Cat(s2_idx,rf_cnt)) := wdata
    }.elsewhen (s0_valid) {
      s1_dout := data_array(s0_pgoff(c.untagbits-1,c.offbits-rf_cnt.getWidth))
    }
    when (s1_valid && rdy && !stall) { s2_dout(i) := s1_dout }
    s2_data_disparity(i) := s2_dout(i).xorR
  }
  val s2_dout_word = s2_dout.map(x => (x >> (s2_offset(log2Up(c.databits/8)-1,log2Up(c.ibytes)) << log2Up(c.ibytes*8)))(c.ibytes*8-1,0))
  io.resp.bits.data := Mux1H(s2_tag_hit, s2_dout_word)
  io.resp.bits.datablock := Mux1H(s2_tag_hit, s2_dout)

  val finish_q = (new Queue(1)) { new TransactionFinish }
  finish_q.io.enq.valid := refill_done && io.mem.xact_rep.bits.require_ack
  finish_q.io.enq.bits.global_xact_id := io.mem.xact_rep.bits.global_xact_id

  // output signals
  io.resp.valid := s2_hit
  io.mem.xact_init.valid := (state === s_request) && finish_q.io.enq.ready
<<<<<<< HEAD
  io.mem.xact_init.bits := c.co.getUncachedReadTransactionInit(s2_addr >> UFix(c.offbits), UFix(0))
=======
  io.mem.xact_init.bits := conf.co.getUncachedReadTransactionInit(r_cpu_miss_addr(tagmsb,indexlsb).toUFix, UFix(0))
>>>>>>> da0dc3c1
  io.mem.xact_finish <> finish_q.io.deq

  // control state machine
  switch (state) {
    is (s_ready) {
      when (s2_miss) { state := s_request }
      invalidated := Bool(false)
    }
    is (s_request) {
      when (io.mem.xact_init.ready && finish_q.io.enq.ready) { state := s_refill_wait }
    }
    is (s_refill_wait) {
      when (io.mem.xact_abort.valid) { state := s_request }
      when (io.mem.xact_rep.valid) { state := s_refill }
    }
    is (s_refill) {
      when (refill_done) { state := s_ready }
    }
  }
}<|MERGE_RESOLUTION|>--- conflicted
+++ resolved
@@ -4,13 +4,9 @@
 import Node._
 import Constants._
 import uncore._
-<<<<<<< HEAD
 import Util._
-=======
-import scala.math._
->>>>>>> da0dc3c1
-
-case class ICacheConfig(co: CoherencePolicyWithUncached, sets: Int, assoc: Int, parity: Boolean = false)
+
+case class ICacheConfig(sets: Int, assoc: Int, parity: Boolean = false)
 {
   val w = 1
   val ibytes = INST_BITS/8
@@ -40,7 +36,6 @@
   val currentpc = UFix(width = VADDR_BITS+1)
 }
 
-<<<<<<< HEAD
 class FrontendResp extends Bundle {
   val pc = UFix(width = VADDR_BITS+1)  // ID stage PC
   val data = Bits(width = INST_BITS)
@@ -55,14 +50,7 @@
   val ptw = new IOTLBPTW().flip
 }
 
-class Frontend(c: ICacheConfig) extends Component
-=======
-// basic direct mapped instruction cache
-// 32 bit wide cpu port, 128 bit wide memory port, 64 byte cachelines
-// parameters :
-//    lines = # cache lines
-class rocketICache(sets: Int, assoc: Int)(implicit conf: RocketConfiguration)  extends Component
->>>>>>> da0dc3c1
+class Frontend(c: ICacheConfig)(implicit conf: RocketConfiguration) extends Component
 {
   val io = new Bundle {
     val cpu = new IOCPUFrontend().flip
@@ -134,7 +122,7 @@
   io.cpu.resp.bits.xcpt_if := s2_xcpt_if
 }
 
-class ICache(c: ICacheConfig) extends Component
+class ICache(c: ICacheConfig)(implicit conf: RocketConfiguration) extends Component
 {
   val io = new Bundle {
     val req = new PipeIO()(new Bundle {
@@ -248,11 +236,7 @@
   // output signals
   io.resp.valid := s2_hit
   io.mem.xact_init.valid := (state === s_request) && finish_q.io.enq.ready
-<<<<<<< HEAD
-  io.mem.xact_init.bits := c.co.getUncachedReadTransactionInit(s2_addr >> UFix(c.offbits), UFix(0))
-=======
-  io.mem.xact_init.bits := conf.co.getUncachedReadTransactionInit(r_cpu_miss_addr(tagmsb,indexlsb).toUFix, UFix(0))
->>>>>>> da0dc3c1
+  io.mem.xact_init.bits := conf.co.getUncachedReadTransactionInit(s2_addr >> UFix(c.offbits), UFix(0))
   io.mem.xact_finish <> finish_q.io.deq
 
   // control state machine
