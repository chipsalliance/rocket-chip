--- conflicted
+++ resolved
@@ -7,20 +7,15 @@
 import freechips.rocketchip.config.{Parameters, Field}
 import freechips.rocketchip.diplomacy._
 
-<<<<<<< HEAD
 case object AHBMonitorBuilder extends Field[AHBMonitorArgs => AHBMonitorBase]
 
-object AHBImp extends SimpleNodeImp[AHBMasterPortParameters, AHBSlavePortParameters, AHBEdgeParameters, AHBBundle]
-=======
 // From Arbiter to Slave
 object AHBImpSlave extends SimpleNodeImp[AHBMasterPortParameters, AHBSlavePortParameters, AHBEdgeParameters, AHBSlaveBundle]
->>>>>>> d42b521d
 {
   def edge(pd: AHBMasterPortParameters, pu: AHBSlavePortParameters, p: Parameters, sourceInfo: SourceInfo) = AHBEdgeParameters(pd, pu, p, sourceInfo)
   def bundle(e: AHBEdgeParameters) = AHBSlaveBundle(e.bundle)
   def render(e: AHBEdgeParameters) = RenderedEdge(colour = "#00ccff" /* bluish */, label = (e.slave.beatBytes * 8).toString)
 
-<<<<<<< HEAD
   override def monitor(bundle: AHBBundle, edge: AHBEdgeParameters) {
     edge.params.lift(AHBMonitorBuilder).foreach { builder =>
       val monitor = Module(builder(AHBMonitorArgs(edge)))
@@ -28,10 +23,7 @@
     }
   }
 
-  override def mixO(pd: AHBMasterPortParameters, node: OutwardNode[AHBMasterPortParameters, AHBSlavePortParameters, AHBBundle]): AHBMasterPortParameters  =
-=======
   override def mixO(pd: AHBMasterPortParameters, node: OutwardNode[AHBMasterPortParameters, AHBSlavePortParameters, AHBSlaveBundle]): AHBMasterPortParameters  =
->>>>>>> d42b521d
    pd.copy(masters = pd.masters.map  { c => c.copy (nodePath = node +: c.nodePath) })
   override def mixI(pu: AHBSlavePortParameters, node: InwardNode[AHBMasterPortParameters, AHBSlavePortParameters, AHBSlaveBundle]): AHBSlavePortParameters =
    pu.copy(slaves  = pu.slaves.map { m => m.copy (nodePath = node +: m.nodePath) })
