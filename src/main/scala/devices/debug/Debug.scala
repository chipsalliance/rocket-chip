--- conflicted
+++ resolved
@@ -1271,17 +1271,11 @@
         RegField(16-cfg.nAbstractDataWords),
         WNotifyVal(cfg.nProgramBufferWords, ABSTRACTAUTORdData.autoexecprogbuf, ABSTRACTAUTOWrData.autoexecprogbuf, autoexecprogbufWrEnMaybe,
           RegFieldDesc("autoexecprogbuf", "abstract command progbuf autoexec", reset=Some(0))))),
-<<<<<<< HEAD
-      (DMI_COMMAND     << 2) -> Seq(RWNotify(32, COMMANDRdData.asUInt(), COMMANDWrDataVal, COMMANDRdEn, COMMANDWrEnMaybe,
-        Some(RegFieldDesc("dmi_command", "abstract command register", reset=Some(0), volatile=true)))),
-      (DMI_DATA0       << 2) -> RegFieldGroup("dmi_data", None, abstractDataMem.zipWithIndex.map{case (x, i) => RWNotify(8,
-        Mux(dmAuthenticated, x, 0.U), abstractDataNxt(i),
-=======
       (DMI_COMMAND     << 2) -> RegFieldGroup("dmi_command", Some("Abstract Command Register"),
         Seq(RWNotify(32, COMMANDRdData.asUInt(), COMMANDWrDataVal, COMMANDRdEn, COMMANDWrEnMaybe,
         Some(RegFieldDesc("dmi_command", "abstract command register", reset=Some(0), volatile=true))))),
-      (DMI_DATA0       << 2) -> RegFieldGroup("dmi_data", None, abstractDataMem.zipWithIndex.map{case (x, i) => RWNotify(8, x, abstractDataNxt(i),
->>>>>>> 3c3556db
+      (DMI_DATA0       << 2) -> RegFieldGroup("dmi_data", None, abstractDataMem.zipWithIndex.map{case (x, i) => RWNotify(8,
+        Mux(dmAuthenticated, x, 0.U), abstractDataNxt(i),
         dmiAbstractDataRdEn(i),
         dmiAbstractDataWrEnMaybe(i),
         Some(RegFieldDesc(s"dmi_data_$i", s"abstract command data register $i", reset = Some(0), volatile=true)))}),
