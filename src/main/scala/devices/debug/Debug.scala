// See LICENSE.SiFive for license details.

package freechips.rocketchip.devices.debug

import Chisel._
import chisel3.experimental._
import freechips.rocketchip.config._
import freechips.rocketchip.diplomacy._
import freechips.rocketchip.regmapper._
import freechips.rocketchip.rocket.Instructions
import freechips.rocketchip.tile.MaxHartIdBits
import freechips.rocketchip.tilelink._
import freechips.rocketchip.interrupts._
import freechips.rocketchip.util._
import freechips.rocketchip.util.property._
import freechips.rocketchip.devices.debug.systembusaccess._
import freechips.rocketchip.diplomaticobjectmodel.logicaltree.{ DebugLogicalTreeNode, LogicalModuleTree }
import freechips.rocketchip.diplomaticobjectmodel.model._
import freechips.rocketchip.amba.apb.{ APBFanout, APBToTL }
import freechips.rocketchip.util.BooleanToAugmentedBoolean

object DsbBusConsts {
  def sbAddrWidth = 12
  def sbIdWidth   = 10

}

object DsbRegAddrs {

  // These are used by the ROM.
  def HALTED    = 0x100
  def GOING     = 0x104
  def RESUMING  = 0x108
  def EXCEPTION = 0x10C

  def WHERETO = 0x300
  // This needs to be aligned for up to lq/sq

  // This shows up in HartInfo, and needs to be aligned
  // to enable up to LQ/SQ instructions.
  def DATA = 0x380

  // We want DATA to immediately follow PROGBUF so that we can
  // use them interchangeably. Leave another slot if there is an
  // implicit ebreak.
  def PROGBUF(cfg: DebugModuleParams) = {
    val tmp = DATA - (cfg.nProgramBufferWords * 4)
    if (cfg.hasImplicitEbreak) (tmp - 4) else tmp
  }
  // This is unused if hasImpEbreak is false, and just points to the end of the PROGBUF.
  def IMPEBREAK(cfg: DebugModuleParams) = DATA - 4

  // We want abstract to be immediately before PROGBUF
  // because we auto-generate 2 instructions.
  def ABSTRACT(cfg: DebugModuleParams) = PROGBUF(cfg) - 8

  def FLAGS   = 0x400
  def ROMBASE = 0x800

}

/** Enumerations used both in the hardware
 * and in the configuration specification.
 */
object DebugModuleAccessType extends scala.Enumeration {
  type DebugModuleAccessType = Value
  val Access8Bit, Access16Bit, Access32Bit, Access64Bit, Access128Bit = Value
}
import DebugModuleAccessType._

object DebugAbstractCommandError extends scala.Enumeration {
  type DebugAbstractCommandError = Value
  val Success, ErrBusy, ErrNotSupported, ErrException, ErrHaltResume = Value
}
import DebugAbstractCommandError._

object DebugAbstractCommandType extends scala.Enumeration {
  type DebugAbstractCommandType = Value
  val AccessRegister, QuickAccess = Value
}
import DebugAbstractCommandType._

/** Parameters exposed to the top-level design, set based on
 * external requirements, etc.
 *
 *  This object checks that the parameters conform to the
 *  full specification. The implementation which receives this
 *  object can perform more checks on what that implementation
 *  actually supports.
 *  nComponents : The number of components to support debugging.
 *  nDMIAddrSize : Size of the Debug Bus Address
 *  nAbstractDataWords: Number of 32-bit words for Abstract Commands
 *  nProgamBufferWords: Number of 32-bit words for Program Buffer
 *  hasBusMaster: Whether or not a bus master should be included
 *  maxSupportedSBAccess: Maximum transaction size supported by System Bus Access logic.
 *  supportQuickAccess : Whether or not to support the quick access command.
 *  supportHartArray : Whether or not to implement the hart array register (if >1 hart).
 *  hasImplicitEbreak: There is an additional RO program buffer word containing an ebreak
  **/
case class DebugModuleParams(
  nDMIAddrSize: Int = 7,
  nProgramBufferWords: Int = 16,
  nAbstractDataWords: Int = 4,
  nScratch: Int = 1,
  hasBusMaster: Boolean = false,
  clockGate: Boolean = true,
  maxSupportedSBAccess: Int = 32,
  supportQuickAccess: Boolean = false,
  supportHartArray: Boolean = true,
  nHaltGroups: Int = 1,
  nExtTriggers: Int = 0,
  hasHartResets: Boolean = false,
  hasImplicitEbreak: Boolean = false
) {

  require((nDMIAddrSize >= 7) && (nDMIAddrSize <= 32), s"Legal DMIAddrSize is 7-32, not ${nDMIAddrSize}")

  require(
    (nAbstractDataWords > 0) && (nAbstractDataWords <= 16),
    s"Legal nAbstractDataWords is 0-16, not ${nAbstractDataWords}"
  )
  require(
    (nProgramBufferWords >= 0) && (nProgramBufferWords <= 16),
    s"Legal nProgramBufferWords is 0-16, not ${nProgramBufferWords}"
  )

  require(nHaltGroups < 32, s"Legal nHaltGroups is 0-31, not ${nHaltGroups}")
  require(nExtTriggers <= 16, s"Legal nExtTriggers is 0-16, not ${nExtTriggers}")

  if (supportQuickAccess) {
    // TODO: Check that quick access requirements are met.
  }

  def address = AddressSet(0, 0xFFF) // This is required for correct functionality; it's not configurable.
}

object DefaultDebugModuleParams {

  def apply(xlen: Int /*TODO , val configStringAddr: Int*/ ): DebugModuleParams =
    new DebugModuleParams().copy(
      nAbstractDataWords = (if (xlen == 32) 1 else if (xlen == 64) 2 else 4),
      maxSupportedSBAccess = xlen
    )
}

case object DebugModuleParams extends Field[DebugModuleParams]

/** Functional parameters exposed to the design configuration.
 *
 *  hartIdToHartSel: For systems where hart ids are not 1:1 with hartsel, provide the mapping.
 *  hartSelToHartId: Provide inverse mapping of the above
  **/
case class DebugModuleHartSelFuncs(
  hartIdToHartSel: (UInt) => UInt = (x: UInt) => x,
  hartSelToHartId: (UInt) => UInt = (x: UInt) => x
)

case object DebugModuleHartSelKey extends Field(DebugModuleHartSelFuncs())

class DebugExtTriggerOut(nExtTriggers: Int) extends Bundle {
  val req = Output(UInt(nExtTriggers.W))
  val ack = Input(UInt(nExtTriggers.W))
}

class DebugExtTriggerIn(nExtTriggers: Int) extends Bundle {
  val req = Input(UInt(nExtTriggers.W))
  val ack = Output(UInt(nExtTriggers.W))
}

class DebugExtTriggerIO()(implicit val p: Parameters) extends ParameterizedBundle()(p) {
  val out = new DebugExtTriggerOut(p(DebugModuleParams).nExtTriggers)
  val in  = new DebugExtTriggerIn(p(DebugModuleParams).nExtTriggers)
}

// *****************************************
// Module Interfaces
//
// *****************************************

/* structure for passing hartsel between the "Outer" and "Inner"
 */

class DebugInternalBundle(val nComponents: Int)(implicit val p: Parameters) extends ParameterizedBundle()(p) {
  val resumereq    = Bool()
  val hartsel      = UInt(10.W)
  val ackhavereset = Bool()
  val hasel        = Bool()
  val hamask       = Vec(nComponents, Bool())
  val hrmask       = Vec(nComponents, Bool())
}

/* structure for top-level Debug Module signals which aren't the bus interfaces.
 */

class DebugCtrlBundle(nComponents: Int)(implicit val p: Parameters) extends ParameterizedBundle()(p) {
  val debugUnavail = Vec(nComponents, Bool()).asInput
  val ndreset      = Bool(OUTPUT)
  val dmactive     = Bool(OUTPUT)
}

// *****************************************
// Debug Module
//
// *****************************************

/** Parameterized version of the Debug Module defined in the
 *  RISC-V Debug Specification
 *
 *  DebugModule is a slave to two asynchronous masters:
 *    The Debug Bus (DMI) -- This is driven by an external debugger
 *
 *    The System Bus -- This services requests from the cores. Generally
 *                      this interface should only be active at the request
 *                      of the debugger, but the Debug Module may also
 *                      provide the default MTVEC since it is mapped
 *                      to address 0x0.
 *
 *  DebugModule is responsible for control registers and RAM, and
 *  Debug ROM. It runs partially off of the dmiClk (e.g. TCK) and
 *  the TL clock. Therefore, it is divided into "Outer" portion (running
 *  of off dmiClock and dmiReset) and "Inner" (running off tlClock and tlReset).
 *  This allows DMCONTROL.haltreq, hartsel, hasel, hawindowsel, hawindow, dmactive,
 *  and ndreset to be modified even while the Core is in reset or not being clocked.
 *  Not all reads from the Debugger to the Debug Module will actually complete
 *  in these scenarios either, they will just block until tlClock and tlReset
 *  allow them to complete. This is not strictly necessary for
 *  proper debugger functionality.
 */
// Local reg mapper function : Notify when written, but give the value as well.
object WNotifyWire {
  def apply(n: Int, value: UInt, set: Bool, name: String, desc: String): RegField =
    RegField(n, UInt(0), RegWriteFn((valid, data) => {
      set := valid
      value := data
      Bool(true)
    }), Some(RegFieldDesc(name = name, desc = desc, access = RegFieldAccessType.W)))
}

// Local reg mapper function : Notify when accessed either as read or write.
object RWNotify {
  def apply(n: Int, rVal: UInt, wVal: UInt, rNotify: Bool, wNotify: Bool, desc: Option[RegFieldDesc] = None): RegField =
    RegField(n, RegReadFn((ready) => { rNotify := ready; (Bool(true), rVal) }), RegWriteFn((valid, data) => {
      wNotify := valid
      when(valid) { wVal := data }
      Bool(true)
    }), desc)
}

// Local reg mapper function : Notify with value when written, take read input as presented.
//   This allows checking or correcting the write value before storing it in the register field.
object WNotifyVal {
  def apply(n: Int, rVal: UInt, wVal: UInt, wNotify: Bool, desc: RegFieldDesc): RegField =
    RegField(n, rVal, RegWriteFn((valid, data) => {
      wNotify := valid
      wVal := data
      true.B
    }), desc)
}

class TLDebugModuleOuter(device: Device)(implicit p: Parameters) extends LazyModule {

  // For Shorter Register Names
  import DMI_RegAddrs._

  val cfg = p(DebugModuleParams)

  val intnode = IntNexusNode(
    sourceFn = { _ =>
      IntSourcePortParameters(Seq(IntSourceParameters(1, Seq(Resource(device, "int")))))
    },
    sinkFn = { _ =>
      IntSinkPortParameters(Seq(IntSinkParameters()))
    },
    outputRequiresInput = false
  )

  val dmiNode = TLRegisterNode(
    address = AddressSet.misaligned(DMI_DMCONTROL << 2, 4) ++
      AddressSet.misaligned(DMI_HAWINDOWSEL << 2, 4) ++
      AddressSet.misaligned(DMI_HAWINDOW << 2, 4),
    device = device,
    beatBytes = 4,
    executable = false
  )

  lazy val module = new LazyModuleImp(this) {
    require(intnode.edges.in.size == 0, "Debug Module does not accept interrupts")

    val nComponents    = intnode.out.size
    def getNComponents = () => nComponents

    val supportHartArray = cfg.supportHartArray && (nComponents > 1) // no hart array if only one hart

    val io = IO(new Bundle {
      val ctrl         = (new DebugCtrlBundle(nComponents))
      val innerCtrl    = new DecoupledIO(new DebugInternalBundle(nComponents))
      val hgDebugInt   = Vec(nComponents, Bool()).asInput
      val hartResetReq = cfg.hasHartResets.option(Output(Vec(nComponents, Bool())))
    })

    //----DMCONTROL (The whole point of 'Outer' is to maintain this register on dmiClock (e.g. TCK) domain, so that it
    //               can be written even if 'Inner' is not being clocked or is in reset. This allows halting
    //               harts while the rest of the system is in reset. It doesn't really allow any other
    //               register accesses, which will keep returning 'busy' to the debugger interface.

    val DMCONTROLReset = Wire(init = (new DMCONTROLFields().fromBits(0.U)))
    val DMCONTROLNxt   = Wire(init = new DMCONTROLFields().fromBits(0.U))

    val DMCONTROLReg = Wire(
      init = new DMCONTROLFields().fromBits(
        AsyncResetReg(updateData = DMCONTROLNxt.asUInt, resetData = BigInt(0), enable = true.B, name = "DMCONTROL")
      )
    )

    val hartsel_mask        = if (nComponents > 1) ((1 << p(MaxHartIdBits)) - 1).U else 0.U
    val DMCONTROLWrData     = Wire(init = new DMCONTROLFields().fromBits(0.U))
    val dmactiveWrEn        = Wire(init = false.B)
    val ndmresetWrEn        = Wire(init = false.B)
    val clrresethaltreqWrEn = Wire(init = false.B)
    val setresethaltreqWrEn = Wire(init = false.B)
    val hartselloWrEn       = Wire(init = false.B)
    val haselWrEn           = Wire(init = false.B)
    val ackhaveresetWrEn    = Wire(init = false.B)
    val hartresetWrEn       = Wire(init = false.B)
    val resumereqWrEn       = Wire(init = false.B)
    val haltreqWrEn         = Wire(init = false.B)

    val dmactive = DMCONTROLReg.dmactive

    DMCONTROLNxt := DMCONTROLReg
    when(~dmactive) {
      DMCONTROLNxt := DMCONTROLReset
    }.otherwise {
      when(ndmresetWrEn) { DMCONTROLNxt.ndmreset := DMCONTROLWrData.ndmreset }
      when(hartselloWrEn) { DMCONTROLNxt.hartsello := DMCONTROLWrData.hartsello & hartsel_mask }
      when(haselWrEn) { DMCONTROLNxt.hasel := DMCONTROLWrData.hasel }
      when(hartresetWrEn) { DMCONTROLNxt.hartreset := DMCONTROLWrData.hartreset }
      when(haltreqWrEn) { DMCONTROLNxt.haltreq := DMCONTROLWrData.haltreq }
    }

    // Put this last to override its own effects.
    when(dmactiveWrEn) {
      DMCONTROLNxt.dmactive := DMCONTROLWrData.dmactive
    }

    //--------------------------------------------------------------
    // Hart array mask and window
    //  HAMASK is 1 bit per component
    //  HAWINDOWSEL selects a 32-bit slice of HAMASK to be visible for read/write in HAWINDOW
    //--------------------------------------------------------------
    val hamask       = Wire(init = Vec.fill(nComponents) { false.B })
    def haWindowSize = 32

    // The following need to be declared even if supportHartArray is false due to reference
    // at compile time by dmiNode.regmap
    val HAWINDOWSELWrData = Wire(init = (new HAWINDOWSELFields()).fromBits(0.U))
    val HAWINDOWSELWrEn   = Wire(init = false.B)

    val HAWINDOWRdData = Wire(init = (new HAWINDOWFields()).fromBits(0.U))
    val HAWINDOWWrData = Wire(init = (new HAWINDOWFields()).fromBits(0.U))
    val HAWINDOWWrEn   = Wire(init = false.B)

    def hartSelected(hart: Int): Bool =
      ((io.innerCtrl.bits.hartsel === hart.U) ||
        (if (supportHartArray) io.innerCtrl.bits.hasel && io.innerCtrl.bits.hamask(hart) else false.B))

    val HAWINDOWSELNxt = Wire(init = (new HAWINDOWSELFields().fromBits(0.U)))
    val HAWINDOWSELReg = Wire(
      init = new HAWINDOWSELFields().fromBits(
        AsyncResetReg(updateData = HAWINDOWSELNxt.asUInt, resetData = 0, enable = true.B, name = "HAWINDOWSELReg")
      )
    )

    if (supportHartArray) {
      val HAWINDOWSELReset = Wire(init = (new HAWINDOWSELFields().fromBits(0.U)))

      HAWINDOWSELNxt := HAWINDOWSELReg
      when(~dmactive) {
        HAWINDOWSELNxt := HAWINDOWSELReset
      }.otherwise {
        when(HAWINDOWSELWrEn) {
          // Unneeded upper bits of HAWINDOWSEL are tied to 0.  Entire register is 0 if all harts fit in one window
          if (nComponents > haWindowSize) {
            HAWINDOWSELNxt.hawindowsel := HAWINDOWSELWrData.hawindowsel & ((1 << (log2Up(nComponents) - 5)) - 1).U
          } else {
            HAWINDOWSELNxt.hawindowsel := 0.U
          }
        }
      }

      val numHAMASKSlices = ((nComponents - 1) / haWindowSize) + 1
      HAWINDOWRdData.maskdata := 0.U // default, overridden below
      for (ii <- 0 until numHAMASKSlices) {
        val sliceMask =
          if (nComponents > ((ii * haWindowSize) + haWindowSize - 1)) 0xFFFFFFFF // All harts in this slice exist
          else (1 << (nComponents - (ii * haWindowSize))) - 1                    // Partial last slice
        val HAMASKRst = Wire(init = (new HAWINDOWFields().fromBits(0.U)))
        val HAMASKNxt = Wire(init = (new HAWINDOWFields().fromBits(0.U)))
        val HAMASKReg = Wire(
          init =
            Vec(AsyncResetReg(updateData = HAMASKNxt.asUInt, resetData = 0, enable = true.B, name = s"HAMASKReg${ii}"))
        )

        when(ii.U === HAWINDOWSELReg.hawindowsel) {
          HAWINDOWRdData.maskdata := HAMASKReg.asUInt & sliceMask.U
        }

        HAMASKNxt.maskdata := HAMASKReg.asUInt
        when(~dmactive) {
          HAMASKNxt := HAMASKRst
        }.otherwise {
          when(HAWINDOWWrEn && (ii.U === HAWINDOWSELReg.hawindowsel)) {
            HAMASKNxt.maskdata := HAWINDOWWrData.maskdata
          }
        }

        // drive each slice of hamask with stored HAMASKReg or with new value being written
        for (jj <- 0 until haWindowSize) {
          if (((ii * haWindowSize) + jj) < nComponents) {
            val tempWrData  = HAWINDOWWrData.maskdata.asBools
            val tempMaskReg = HAMASKReg.asUInt.asBools
            when(HAWINDOWWrEn && (ii.U === HAWINDOWSELReg.hawindowsel)) {
              hamask(ii * haWindowSize + jj) := tempWrData(jj)
            }.otherwise {
              hamask(ii * haWindowSize + jj) := tempMaskReg(jj)
            }
          }
        }
      }
    }

    //--------------------------------------------------------------
    // Halt-on-reset
    //  hrmaskReg is current set of harts that should halt-on-reset
    //    Reset state (dmactive=0) is all zeroes
    //    Bits are set by writing 1 to DMCONTROL.setresethaltreq
    //    Bits are cleared by writing 1 to DMCONTROL.clrresethaltreq
    //    Spec says if both are 1, then clrresethaltreq is executed
    //--------------------------------------------------------------
    val hrmask    = Wire(Vec(nComponents, Bool()))
    val hrmaskNxt = Wire(Vec(nComponents, Bool()))
    val hrmaskReg = Wire(
      init =
        Vec(AsyncResetReg(updateData = hrmaskNxt.asUInt, resetData = 0, enable = true.B, name = "hrmaskReg").asBools)
    )

    hrmaskNxt := hrmaskReg
    for (component <- 0 until nComponents) {
      when(clrresethaltreqWrEn && DMCONTROLWrData.clrresethaltreq && hartSelected(component)) {
        hrmaskNxt(component) := false.B
      }.elsewhen(setresethaltreqWrEn && DMCONTROLWrData.setresethaltreq && hartSelected(component)) {
        hrmaskNxt(component) := true.B
      }
    }
    hrmask := Mux(clrresethaltreqWrEn | setresethaltreqWrEn, hrmaskNxt, hrmaskReg)

    val dmControlRegFields = RegFieldGroup(
      "dmcontrol",
      Some("debug module control register"),
      Seq(
        WNotifyVal(
          1,
          DMCONTROLReg.dmactive,
          DMCONTROLWrData.dmactive,
          dmactiveWrEn,
          RegFieldDesc("dmactive", "debug module active", reset = Some(0))
        ),
        WNotifyVal(
          1,
          DMCONTROLReg.ndmreset,
          DMCONTROLWrData.ndmreset,
          ndmresetWrEn,
          RegFieldDesc("ndmreset", "debug module reset output", reset = Some(0))
        ),
        WNotifyVal(
          1,
          0.U,
          DMCONTROLWrData.clrresethaltreq,
          clrresethaltreqWrEn,
          RegFieldDesc("clrresethaltreq", "clear reset halt request", reset = Some(0), access = RegFieldAccessType.W)
        ),
        WNotifyVal(
          1,
          0.U,
          DMCONTROLWrData.setresethaltreq,
          setresethaltreqWrEn,
          RegFieldDesc("setresethaltreq", "set reset halt request", reset = Some(0), access = RegFieldAccessType.W)
        ),
        RegField(12),
        if (nComponents > 1)
          WNotifyVal(
            p(MaxHartIdBits),
            DMCONTROLReg.hartsello,
            DMCONTROLWrData.hartsello,
            hartselloWrEn,
            RegFieldDesc("hartsello", "hart select low", reset = Some(0))
          )
        else RegField(1),
        if (nComponents > 1) RegField(10 - p(MaxHartIdBits))
        else RegField(9),
        if (supportHartArray)
          WNotifyVal(
            1,
            DMCONTROLReg.hasel,
            DMCONTROLWrData.hasel,
            haselWrEn,
            RegFieldDesc("hasel", "hart array select", reset = Some(0))
          )
        else RegField(1),
        RegField(1),
        WNotifyVal(
          1,
          0.U,
          DMCONTROLWrData.ackhavereset,
          ackhaveresetWrEn,
          RegFieldDesc("ackhavereset", "acknowledge reset", reset = Some(0), access = RegFieldAccessType.W)
        ),
        if (cfg.hasHartResets)
          WNotifyVal(
            1,
            DMCONTROLReg.hartreset,
            DMCONTROLWrData.hartreset,
            hartresetWrEn,
            RegFieldDesc("hartreset", "hart reset request", reset = Some(0))
          )
        else RegField(1),
        WNotifyVal(
          1,
          0.U,
          DMCONTROLWrData.resumereq,
          resumereqWrEn,
          RegFieldDesc("resumereq", "resume request", reset = Some(0), access = RegFieldAccessType.W)
        ),
        WNotifyVal(
          1,
          DMCONTROLReg.haltreq,
          DMCONTROLWrData.haltreq,
          haltreqWrEn, // Spec says W, but maintaining previous behavior
          RegFieldDesc("haltreq", "halt request", reset = Some(0))
        )
      )
    )

    //--------------------------------------------------------------
    // DMI register decoder for Outer
    //--------------------------------------------------------------
    // regmap addresses are byte offsets from lowest address
    def DMI_DMCONTROL_OFFSET   = 0
    def DMI_HAWINDOWSEL_OFFSET = ((DMI_HAWINDOWSEL - DMI_DMCONTROL) << 2)
    def DMI_HAWINDOW_OFFSET    = ((DMI_HAWINDOW - DMI_DMCONTROL) << 2)

    val omRegMap = dmiNode.regmap(
      DMI_DMCONTROL_OFFSET -> dmControlRegFields,
      DMI_HAWINDOWSEL_OFFSET -> (if (supportHartArray && (nComponents > 32))
                                   Seq(
                                     WNotifyVal(
                                       log2Up(nComponents) - 5,
                                       HAWINDOWSELReg.hawindowsel,
                                       HAWINDOWSELWrData.hawindowsel,
                                       HAWINDOWSELWrEn,
                                       RegFieldDesc("hawindowsel", "hart array window select", reset = Some(0))
                                     )
                                   )
                                 else Nil),
      DMI_HAWINDOW_OFFSET -> (if (supportHartArray)
                                Seq(
                                  WNotifyVal(
                                    if (nComponents > 31) 32 else nComponents,
                                    HAWINDOWRdData.maskdata,
                                    HAWINDOWWrData.maskdata,
                                    HAWINDOWWrEn,
                                    RegFieldDesc(
                                      "hawindow",
                                      "hart array window",
                                      reset = Some(0),
                                      volatile = (nComponents > 32)
                                    )
                                  )
                                )
                              else Nil)
    )

    //--------------------------------------------------------------
    // Interrupt Registers
    //--------------------------------------------------------------

    val debugIntNxt = Wire(init = Vec.fill(nComponents) { false.B })
    val debugIntRegs = Wire(
      init = Vec(
        AsyncResetReg(updateData = debugIntNxt.asUInt, resetData = 0, enable = true.B, name = "debugInterrupts").asBools
      )
    )

    debugIntNxt := debugIntRegs

    val (intnode_out, _) = intnode.out.unzip
    for (component <- 0 until nComponents) {
      intnode_out(component)(0) := debugIntRegs(component) | io.hgDebugInt(component)
    }

    // Halt request registers are set & cleared by writes to DMCONTROL.haltreq
    // resumereq also causes the core to execute a 'dret',
    // so resumereq is passed through to Inner.
    // hartsel/hasel/hamask must also be used by the DebugModule state machine,
    // so it is passed to Inner.
    // It is true that there is no backpressure -- writes
    // which occur 'too fast' will be dropped.

    for (component <- 0 until nComponents) {
      when(~dmactive) {
        debugIntNxt(component) := false.B
      }.otherwise {
        when(
          haltreqWrEn && ((DMCONTROLWrData.hartsello === component.U)
            || (if (supportHartArray) DMCONTROLWrData.hasel && hamask(component) else false.B))
        ) {
          debugIntNxt(component) := DMCONTROLWrData.haltreq
        }
      }
    }

    io.innerCtrl.valid := hartselloWrEn | resumereqWrEn | ackhaveresetWrEn | setresethaltreqWrEn | clrresethaltreqWrEn | haselWrEn |
      (HAWINDOWWrEn & supportHartArray.B)
    io.innerCtrl.bits.hartsel := Mux(hartselloWrEn, DMCONTROLWrData.hartsello, DMCONTROLReg.hartsello)
    io.innerCtrl.bits.resumereq := resumereqWrEn & DMCONTROLWrData.resumereq // This bit is W1
    io.innerCtrl.bits.ackhavereset := ackhaveresetWrEn & DMCONTROLWrData.ackhavereset
    io.innerCtrl.bits.hrmask := hrmask
    if (supportHartArray) {
      io.innerCtrl.bits.hasel := Mux(haselWrEn, DMCONTROLWrData.hasel, DMCONTROLReg.hasel)
      io.innerCtrl.bits.hamask := hamask
    }

    io.ctrl.ndreset := DMCONTROLReg.ndmreset
    io.ctrl.dmactive := DMCONTROLReg.dmactive

    if (cfg.hasHartResets) {
      val hartResetNxt = Wire(Vec(nComponents, Bool()))
      val hartResetReg = Wire(
        init = Vec(
          AsyncResetReg(updateData = hartResetNxt.asUInt, resetData = 0, enable = true.B, name = "hartResetReg").asBools
        )
      )

      for (component <- 0 until nComponents) {
        hartResetNxt(component) := DMCONTROLReg.hartreset & hartSelected(component)
        io.hartResetReq.get(component) := hartResetReg(component)
      }
    }
  }
}

class TLDebugModuleOuterAsync(device: Device)(implicit p: Parameters) extends LazyModule {

  val dmiXbar = LazyModule(new TLXbar())

  val dmi2tlOpt = (!p(ExportDebug).apb).option({
    val dmi2tl = LazyModule(new DMIToTL())
    dmiXbar.node := dmi2tl.node
    dmi2tl
  })

  val apbNodeOpt = p(ExportDebug).apb.option({
    val apb2tl       = LazyModule(new APBToTL())
    val apb2tlBuffer = LazyModule(new TLBuffer(BufferParams.pipe))
    val apbXbar      = LazyModule(new APBFanout())
    val apbRegs      = LazyModule(new APBDebugRegisters())

    apbRegs.node := apbXbar.node
    apb2tl.node := apbXbar.node
    apb2tlBuffer.node := apb2tl.node
    dmiXbar.node := apb2tlBuffer.node

    apbXbar.node
  })

  val dmOuter = LazyModule(new TLDebugModuleOuter(device))
  val intnode = IntSyncCrossingSource(alreadyRegistered = true) :*= dmOuter.intnode

  val dmiInnerNode = TLAsyncCrossingSource() := dmiXbar.node
  dmOuter.dmiNode := dmiXbar.node

  lazy val module = new LazyModuleImp(this) {

    val nComponents = dmOuter.intnode.edges.out.size

    val io = IO(new Bundle {
      val dmi = (!p(ExportDebug).apb).option(new DMIIO()(p).flip())
      // Optional APB Interface is fully diplomatic so is not listed here.
      val ctrl         = new DebugCtrlBundle(nComponents)
      val innerCtrl    = new AsyncBundle(new DebugInternalBundle(nComponents), AsyncQueueParams.singleton())
      val hgDebugInt   = Vec(nComponents, Bool()).asInput
      val hartResetReq = p(DebugModuleParams).hasHartResets.option(Output(Vec(nComponents, Bool())))
    })

    dmi2tlOpt.foreach { _.module.io.dmi <> io.dmi.get }

    io.ctrl <> dmOuter.module.io.ctrl
    io.innerCtrl := ToAsyncBundle(dmOuter.module.io.innerCtrl, AsyncQueueParams.singleton())
    dmOuter.module.io.hgDebugInt := io.hgDebugInt
    io.hartResetReq.foreach { x =>
      dmOuter.module.io.hartResetReq.foreach { y =>
        x := y
      }
    }
  }
}

class TLDebugModuleInner(device: Device, getNComponents: () => Int, beatBytes: Int)(implicit p: Parameters)
    extends LazyModule {

  // For Shorter Register Names
  import DMI_RegAddrs._

  val cfg          = p(DebugModuleParams)
  def getCfg       = () => cfg
  val hartSelFuncs = p(DebugModuleHartSelKey)

  val dmiNode = TLRegisterNode(
    // Address is range 0 to 0x1FF except DMCONTROL, HAWINDOWSEL, HAWINDOW which are handled by Outer
    address = AddressSet.misaligned(0, DMI_DMCONTROL << 2) ++
      AddressSet.misaligned((DMI_DMCONTROL + 1) << 2, ((DMI_HAWINDOWSEL << 2) - ((DMI_DMCONTROL + 1) << 2))) ++
      AddressSet.misaligned((DMI_HAWINDOW + 1) << 2, (0x200 - ((DMI_HAWINDOW + 1) << 2))),
    device = device,
    beatBytes = 4,
    executable = false
  )

  val tlNode = TLRegisterNode(
<<<<<<< HEAD
    address = Seq(AddressSet(0, 0xFFF)), // This is required for correct functionality, it's not configurable.
    device = device,
    beatBytes = beatBytes,
    executable = true
=======
    address=Seq(cfg.address),
    device=device,
    beatBytes=beatBytes,
    executable=true
>>>>>>> b19afe8c
  )

  val sb2tlOpt = cfg.hasBusMaster.option(LazyModule(new SBToTL()))

  // If we want to support custom registers read through Abstract Commands,
  // provide a place to bring them into the debug module. What this connects
  // to is up to the implementation.
  val customNode = new DebugCustomSink()

  lazy val module = new LazyModuleImp(this) {
    val nComponents = getNComponents()
    Annotated.params(this, cfg)
    val supportHartArray = cfg.supportHartArray & (nComponents > 1)
    val nExtTriggers     = cfg.nExtTriggers
    val nHaltGroups =
      if ((nComponents > 1) | (nExtTriggers > 0)) cfg.nHaltGroups
      else 0 // no halt groups possible if single hart with no external triggers

    val io = IO(new Bundle {
      val dmactive     = Bool(INPUT)
      val innerCtrl    = (new DecoupledIO(new DebugInternalBundle(nComponents))).flip
      val debugUnavail = Vec(nComponents, Bool()).asInput
      val hgDebugInt   = Vec(nComponents, Bool()).asOutput
      val extTrigger   = (nExtTriggers > 0).option(new DebugExtTriggerIO())
      val hartReset    = cfg.hasHartResets.option(Input(Vec(nComponents, Bool())))
    })

    //--------------------------------------------------------------
    // Import constants for shorter variable names
    //--------------------------------------------------------------

    import DMI_RegAddrs._
    import DsbRegAddrs._
    import DsbBusConsts._
    import DMIConsts._

    //--------------------------------------------------------------
    // Sanity Check Configuration For this implementation.
    //--------------------------------------------------------------

    require(cfg.supportQuickAccess == false, "No Quick Access support yet")
    require((nHaltGroups > 0) || (nExtTriggers == 0), "External triggers require at least 1 halt group")

    //--------------------------------------------------------------
    // Register & Wire Declarations (which need to be pre-declared)
    //--------------------------------------------------------------

    val haltedBitRegs    = Reg(Vec(nComponents, Bool()))
    val resumeReqRegs    = Reg(Vec(nComponents, Bool()))
    val haveResetBitRegs = Reg(Vec(nComponents, Bool()))

    // --- regmapper outputs

    val hartHaltedWrEn    = Wire(Bool())
    val hartHaltedId      = Wire(UInt(sbIdWidth.W))
    val hartGoingWrEn     = Wire(Bool())
    val hartGoingId       = Wire(UInt(sbIdWidth.W))
    val hartResumingWrEn  = Wire(Bool())
    val hartResumingId    = Wire(UInt(sbIdWidth.W))
    val hartExceptionWrEn = Wire(Bool())
    val hartExceptionId   = Wire(UInt(sbIdWidth.W))

    val dmiProgramBufferRdEn        = Wire(init = Vec.fill(cfg.nProgramBufferWords * 4) { false.B })
    val dmiProgramBufferAccessLegal = Wire(init = false.B)
    val dmiProgramBufferWrEnMaybe   = Wire(init = Vec.fill(cfg.nProgramBufferWords * 4) { false.B })

    val dmiAbstractDataRdEn        = Wire(init = Vec.fill(cfg.nAbstractDataWords * 4) { false.B })
    val dmiAbstractDataAccessLegal = Wire(init = false.B)
    val dmiAbstractDataWrEnMaybe   = Wire(init = Vec.fill(cfg.nAbstractDataWords * 4) { false.B })

    //--------------------------------------------------------------
    // Registers coming from 'CONTROL' in Outer
    //--------------------------------------------------------------

    val selectedHartReg = Reg(UInt(p(MaxHartIdBits).W))
    // hamaskFull is a vector of all selected harts including hartsel, whether or not supportHartArray is true
    val hamaskFull = Wire(init = Vec.fill(nComponents) { false.B })

    if (nComponents > 1) {
      when(~io.dmactive) {
        selectedHartReg := 0.U
      }.elsewhen(io.innerCtrl.fire()) {
        selectedHartReg := io.innerCtrl.bits.hartsel
      }
    }

    if (supportHartArray) withReset(~io.dmactive) {
      val hamaskZero = Wire(init = Vec.fill(nComponents) { false.B })
      val hamaskReg  = RegInit(Vec.fill(nComponents) { false.B })
      when(io.innerCtrl.fire()) {
        hamaskReg := Mux(io.innerCtrl.bits.hasel, io.innerCtrl.bits.hamask, hamaskZero)
      }
      hamaskFull := hamaskReg
    }

    when(selectedHartReg < nComponents.U) {
      hamaskFull(selectedHartReg) := true.B
    }

    io.innerCtrl.ready := true.B

    // Construct a Vec from io.innerCtrl fields indicating whether each hart is being selected in this write
    // A hart may be selected by hartsel field or by hart array
    val hamaskWrSel = Wire(init = Vec.fill(nComponents) { false.B })
    for (component <- 0 until nComponents) {
      hamaskWrSel(component) := ((io.innerCtrl.bits.hartsel === component.U) ||
      (if (supportHartArray) io.innerCtrl.bits.hasel && io.innerCtrl.bits.hamask(component) else false.B))
    }

    //-------------------------------------
    // Halt-on-reset logic
    //  hrmask is set in dmOuter and passed in
    //  hartResets is the Vec of hart resets if that configuration is selected, otherwise it is 'reset'
    //  Debug interrupt is generated when a reset occurs whose corresponding hrmask bit is set
    //  Debug interrupt is maintained until the hart enters halted state
    //-------------------------------------
    val hrReset    = Wire(Vec.fill(nComponents) { false.B })
    val hrDebugInt = Reg(Vec(nComponents, Bool()))
    val hrmaskReg  = Reg(Vec(nComponents, Bool()))
    val hartResets = Wire(Vec(nComponents, Bool()))

    for (component <- 0 until nComponents) {
      hartResets(component) := (if (cfg.hasHartResets)
                                  SynchronizerShiftReg(
                                    io.hartReset.get(component),
                                    3,
                                    Some(s"debug_hartReset_$component")
                                  )
                                else reset)
    }

    when(~io.dmactive) {
      hrDebugInt := hrReset
      hrmaskReg := hrReset
    }.otherwise {
      when(io.innerCtrl.fire()) {
        hrmaskReg := io.innerCtrl.bits.hrmask
      }
      hrDebugInt := hrmaskReg &
        (hartResets |                    // set debugInt during reset
          (hrDebugInt & ~haltedBitRegs)) // maintain until core halts
    }

    //--------------------------------------------------------------
    // DMI Registers
    //--------------------------------------------------------------

    //----DMSTATUS

    val DMSTATUSRdData = Wire(init = (new DMSTATUSFields()).fromBits(0.U))
    DMSTATUSRdData.authenticated := true.B // Not implemented
    DMSTATUSRdData.version := 2.U          // Version 0.13
    DMSTATUSRdData.hasresethaltreq := true.B

    val resumereq = io.innerCtrl.fire() && io.innerCtrl.bits.resumereq

    DMSTATUSRdData.anynonexistent := (selectedHartReg >= nComponents.U) // only hartsel can be nonexistent
    // all harts nonexistent if hartsel is out of range and there are no harts selected in the hart array
    DMSTATUSRdData.allnonexistent := (selectedHartReg >= nComponents.U) & (~hamaskFull.reduce(_ | _))

    when(~DMSTATUSRdData.allnonexistent) { // if no existent harts selected, all other status is false
      DMSTATUSRdData.anyunavail := (io.debugUnavail & hamaskFull).reduce(_ | _)
      DMSTATUSRdData.anyhalted := ((~io.debugUnavail & haltedBitRegs) & hamaskFull).reduce(_ | _)
      DMSTATUSRdData.anyrunning := ((~io.debugUnavail & ~haltedBitRegs) & hamaskFull).reduce(_ | _)
      DMSTATUSRdData.anyhavereset := (haveResetBitRegs & hamaskFull).reduce(_ | _)
      DMSTATUSRdData.anyresumeack := (~resumeReqRegs & hamaskFull).reduce(_ | _)
      when(~DMSTATUSRdData.anynonexistent) { // if one hart is nonexistent, no 'all' status is set
        DMSTATUSRdData.allunavail := (io.debugUnavail | ~hamaskFull).reduce(_ & _)
        DMSTATUSRdData.allhalted := ((~io.debugUnavail & haltedBitRegs) | ~hamaskFull).reduce(_ & _)
        DMSTATUSRdData.allrunning := ((~io.debugUnavail & ~haltedBitRegs) | ~hamaskFull).reduce(_ & _)
        DMSTATUSRdData.allhavereset := (haveResetBitRegs | ~hamaskFull).reduce(_ & _)
        DMSTATUSRdData.allresumeack := (~resumeReqRegs | ~hamaskFull).reduce(_ & _)
      }
    }

    for (component <- 0 until nComponents) {
      when(~io.dmactive) {
        haveResetBitRegs(component) := false.B
      }.elsewhen(hartResets(component)) {
          haveResetBitRegs(component) := true.B
        }
        .elsewhen(io.innerCtrl.fire() && io.innerCtrl.bits.ackhavereset && hamaskWrSel(component)) {
          haveResetBitRegs(component) := false.B
        }
    }

    //----DMCS2 (Halt Groups)

    val DMCS2RdData    = Wire(init = (new DMCS2Fields()).fromBits(0.U))
    val DMCS2WrData    = Wire(init = (new DMCS2Fields()).fromBits(0.U))
    val hgselectWrEn   = Wire(init = false.B)
    val hgwriteWrEn    = Wire(init = false.B)
    val haltgroupWrEn  = Wire(init = false.B)
    val exttriggerWrEn = Wire(init = false.B)
    val hgDebugInt     = Wire(Vec.fill(nComponents) { false.B })

    if (nHaltGroups > 0) withReset(~io.dmactive) {
      val hgBits = log2Up(nHaltGroups)
      // hgParticipate: Each entry indicates which hg that entity belongs to (1 to nHartGroups). 0 means no hg assigned.
      val hgParticipateHart = RegInit(Vec(Seq.fill(nComponents)(0.U(hgBits.W))))
      val hgParticipateTrig = if (nExtTriggers > 0) RegInit(Vec(Seq.fill(nExtTriggers)(0.U(hgBits.W)))) else Nil

      for (component <- 0 until nComponents) {
        when(~io.dmactive) {
          hgParticipateHart(component) := 0.U
        }.otherwise {
          when(
            haltgroupWrEn & DMCS2WrData.hgwrite & ~DMCS2WrData.hgselect &
              hamaskFull(component) & (DMCS2WrData.haltgroup <= nHaltGroups.U)
          ) {
            hgParticipateHart(component) := DMCS2WrData.haltgroup
          }
        }
      }
      DMCS2RdData.haltgroup := hgParticipateHart(selectedHartReg)

      if (nExtTriggers > 0) {
        val hgSelect = RegInit(false.B)

        when(~io.dmactive) {
          hgSelect := false.B
        }.otherwise {
          when(hgselectWrEn) {
            hgSelect := DMCS2WrData.hgselect
          }
        }

        for (trigger <- 0 until nExtTriggers) {
          when(~io.dmactive) {
            hgParticipateTrig(trigger) := 0.U
          }.otherwise {
            when(
              haltgroupWrEn & DMCS2WrData.hgwrite & DMCS2WrData.hgselect &
                (DMCS2WrData.exttrigger === trigger.U) & (DMCS2WrData.haltgroup <= nHaltGroups.U)
            ) {
              hgParticipateTrig(trigger) := DMCS2WrData.haltgroup
            }
          }
        }

        DMCS2RdData.hgselect := hgSelect
        when(hgSelect) {
          DMCS2RdData.haltgroup := hgParticipateTrig(0)
        }

        // If there is only 1 ext trigger, then the exttrigger field is fixed at 0
        // Otherwise, instantiate a register with only the number of bits required

        if (nExtTriggers > 1) {
          val trigBits     = log2Up(nExtTriggers - 1)
          val hgExtTrigger = RegInit(0.U(trigBits.W))
          when(~io.dmactive) {
            hgExtTrigger := 0.U
          }.otherwise {
            when(exttriggerWrEn & (DMCS2WrData.exttrigger < nExtTriggers.U)) {
              hgExtTrigger := DMCS2WrData.exttrigger
            }
          }

          DMCS2RdData.exttrigger := hgExtTrigger
          when(hgSelect) {
            DMCS2RdData.haltgroup := hgParticipateTrig(hgExtTrigger)
          }
        }
      }

      // Halt group state machine
      //  IDLE:  Go to FIRED when any hart in this hg writes to HALTED while its HaltedBitRegs=0
      //                     or when any trigin assigned to this hg occurs
      //  FIRED: Back to IDLE when all harts in this hg have set their haltedBitRegs
      //                     and all trig out in this hg have been acknowledged

      val hgFired          = Reg(Vec(nHaltGroups + 1, Bool()))
      val hgHartFiring     = Wire(init = Vec.fill(nHaltGroups + 1) { false.B }) // which hg's are firing due to hart halting
      val hgTrigFiring     = Wire(init = Vec.fill(nHaltGroups + 1) { false.B }) // which hg's are firing due to trig in
      val hgHartsAllHalted = Wire(init = Vec.fill(nHaltGroups + 1) { false.B }) // in which hg's have all harts halted
      val hgTrigsAllAcked  = Wire(init = Vec.fill(nHaltGroups + 1) { true.B }) // in which hg's have all trigouts been acked

      io.extTrigger.foreach { extTrigger =>
        val extTriggerInReq  = Wire(Vec(nExtTriggers, Bool()))
        val extTriggerOutAck = Wire(Vec(nExtTriggers, Bool()))
        extTriggerInReq := extTrigger.in.req.asBools
        extTriggerOutAck := extTrigger.out.ack.asBools
        val trigInReq  = SynchronizerShiftReg(extTriggerInReq, 3, Some("dm_extTriggerInReqSync"))
        val trigOutAck = SynchronizerShiftReg(extTriggerOutAck, 3, Some("dm_extTriggerOutAckSync"))
        for (hg <- 1 to nHaltGroups) {
          hgTrigFiring(hg) := (trigInReq & ~RegNext(trigInReq) & hgParticipateTrig.map(_ === hg.U)).reduce(_ | _)
          hgTrigsAllAcked(hg) := (trigOutAck | hgParticipateTrig.map(_ =/= hg.U)).reduce(_ & _)
        }
        extTrigger.in.ack := trigInReq.asUInt()
      }

      for (hg <- 1 to nHaltGroups) {
        hgHartFiring(hg) := hartHaltedWrEn & ~haltedBitRegs(hartHaltedId) & (hgParticipateHart(
          hartSelFuncs.hartIdToHartSel(hartHaltedId)
        ) === hg.U)
        hgHartsAllHalted(hg) := (haltedBitRegs | hgParticipateHart.map(_ =/= hg.U)).reduce(_ & _)

        when(~io.dmactive) {
          hgFired(hg) := false.B
        }.elsewhen(~hgFired(hg) & (hgHartFiring(hg) | hgTrigFiring(hg))) {
            hgFired(hg) := true.B
          }
          .elsewhen(hgFired(hg) & hgHartsAllHalted(hg) & hgTrigsAllAcked(hg)) {
            hgFired(hg) := false.B
          }
      }

      // For each hg that has fired, assert debug interrupt to each hart in that hg
      for (component <- 0 until nComponents) {
        hgDebugInt(component) := hgFired(hgParticipateHart(component))
      }

      // For each hg that has fired, assert trigger out for all external triggers in that hg
      io.extTrigger.foreach { extTrigger =>
        val extTriggerOutReq = RegInit(Vec.fill(cfg.nExtTriggers) { false.B })
        for (trig <- 0 until nExtTriggers) {
          extTriggerOutReq(trig) := hgFired(hgParticipateTrig(trig))
        }
        extTrigger.out.req := extTriggerOutReq.asUInt()
      }
    }
    io.hgDebugInt := hgDebugInt | hrDebugInt

    //TODO
    DMSTATUSRdData.confstrptrvalid := false.B

    DMSTATUSRdData.impebreak := (cfg.hasImplicitEbreak).B

    //----HARTINFO

    val HARTINFORdData = Wire(init = (new HARTINFOFields()).fromBits(0.U))
    HARTINFORdData.dataaccess := true.B
    HARTINFORdData.datasize := cfg.nAbstractDataWords.U
    HARTINFORdData.dataaddr := DsbRegAddrs.DATA.U
    HARTINFORdData.nscratch := cfg.nScratch.U

    //----HALTSUM*
    val numHaltedStatus = ((nComponents - 1) / 32) + 1
    val haltedStatus    = Wire(Vec(numHaltedStatus, Bits(width = 32)))

    for (ii <- 0 until numHaltedStatus) {
      haltedStatus(ii) := Cat(haltedBitRegs.slice(ii * 32, (ii + 1) * 32).reverse)
    }

    val haltedSummary  = Cat(haltedStatus.map(_.orR).reverse)
    val HALTSUM1RdData = (new HALTSUM1Fields()).fromBits(haltedSummary)

    val selectedHaltedStatus = Mux((selectedHartReg >> 5) > numHaltedStatus.U, 0.U, haltedStatus(selectedHartReg >> 5))
    val HALTSUM0RdData       = (new HALTSUM0Fields()).fromBits(selectedHaltedStatus)

    // Since we only support 1024 harts, we don't implement HALTSUM2 or HALTSUM3

    //----ABSTRACTCS

    val ABSTRACTCSReset = Wire(init = (new ABSTRACTCSFields()).fromBits(0.U))
    ABSTRACTCSReset.datacount := cfg.nAbstractDataWords.U
    ABSTRACTCSReset.progbufsize := cfg.nProgramBufferWords.U

    val ABSTRACTCSReg    = Reg(new ABSTRACTCSFields())
    val ABSTRACTCSWrData = Wire(init = (new ABSTRACTCSFields()).fromBits(0.U))
    val ABSTRACTCSRdData = Wire(init = ABSTRACTCSReg)

    val ABSTRACTCSRdEn      = Wire(init = false.B)
    val ABSTRACTCSWrEnMaybe = Wire(init = false.B)

    val ABSTRACTCSWrEnLegal = Wire(init = false.B)
    val ABSTRACTCSWrEn      = ABSTRACTCSWrEnMaybe && ABSTRACTCSWrEnLegal

    val errorBusy        = Wire(init = false.B)
    val errorException   = Wire(init = false.B)
    val errorUnsupported = Wire(init = false.B)
    val errorHaltResume  = Wire(init = false.B)

    when(~io.dmactive) {
      ABSTRACTCSReg := ABSTRACTCSReset
    }.otherwise {
      when(errorBusy) {
        ABSTRACTCSReg.cmderr := DebugAbstractCommandError.ErrBusy.id.U
      }.elsewhen(errorException) {
          ABSTRACTCSReg.cmderr := DebugAbstractCommandError.ErrException.id.U
        }
        .elsewhen(errorUnsupported) {
          ABSTRACTCSReg.cmderr := DebugAbstractCommandError.ErrNotSupported.id.U
        }
        .elsewhen(errorHaltResume) {
          ABSTRACTCSReg.cmderr := DebugAbstractCommandError.ErrHaltResume.id.U
        }
        .otherwise {
          when(ABSTRACTCSWrEn) {
            ABSTRACTCSReg.cmderr := ABSTRACTCSReg.cmderr & ~(ABSTRACTCSWrData.cmderr);
          }
        }
    }

    // For busy, see below state machine.
    val abstractCommandBusy = Wire(init = true.B)
    ABSTRACTCSRdData.busy := abstractCommandBusy

    //---- ABSTRACTAUTO

    val ABSTRACTAUTOReset  = Wire(init = (new ABSTRACTAUTOFields()).fromBits(0.U))
    val ABSTRACTAUTOReg    = Reg(new ABSTRACTAUTOFields())
    val ABSTRACTAUTOWrData = Wire(init = (new ABSTRACTAUTOFields()).fromBits(0.U))
    val ABSTRACTAUTORdData = Wire(init = ABSTRACTAUTOReg)

    val ABSTRACTAUTORdEn         = Wire(init = false.B)
    val autoexecdataWrEnMaybe    = Wire(init = false.B)
    val autoexecprogbufWrEnMaybe = Wire(init = false.B)

    val ABSTRACTAUTOWrEnLegal = Wire(init = false.B)

    when(~io.dmactive) {
      ABSTRACTAUTOReg := ABSTRACTAUTOReset
    }.otherwise {
      when(autoexecprogbufWrEnMaybe && ABSTRACTAUTOWrEnLegal) {
        ABSTRACTAUTOReg.autoexecprogbuf := ABSTRACTAUTOWrData.autoexecprogbuf & ((1 << cfg.nProgramBufferWords) - 1).U
      }
      when(autoexecdataWrEnMaybe && ABSTRACTAUTOWrEnLegal) {
        ABSTRACTAUTOReg.autoexecdata := ABSTRACTAUTOWrData.autoexecdata & ((1 << cfg.nAbstractDataWords) - 1).U
      }
    }

    val dmiAbstractDataAccessVec = Wire(init = Vec.fill(cfg.nAbstractDataWords * 4) { false.B })
    dmiAbstractDataAccessVec := (dmiAbstractDataWrEnMaybe zip dmiAbstractDataRdEn).map { case (r, w) => r | w }

    val dmiProgramBufferAccessVec = Wire(init = Vec.fill(cfg.nProgramBufferWords * 4) { false.B })
    dmiProgramBufferAccessVec := (dmiProgramBufferWrEnMaybe zip dmiProgramBufferRdEn).map { case (r, w) => r | w }

    val dmiAbstractDataAccess  = dmiAbstractDataAccessVec.reduce(_ || _)
    val dmiProgramBufferAccess = dmiProgramBufferAccessVec.reduce(_ || _)

    // This will take the shorter of the lists, which is what we want.
    val autoexecData = Wire(init = Vec.fill(cfg.nAbstractDataWords) { false.B })
    val autoexecProg = Wire(init = Vec.fill(cfg.nProgramBufferWords) { false.B })
    (autoexecData zip ABSTRACTAUTOReg.autoexecdata.asBools).zipWithIndex.foreach {
      case (t, i) => t._1 := dmiAbstractDataAccessVec(i * 4) && t._2
    }
    (autoexecProg zip ABSTRACTAUTOReg.autoexecprogbuf.asBools).zipWithIndex.foreach {
      case (t, i) => t._1 := dmiProgramBufferAccessVec(i * 4) && t._2
    }

    val autoexec = autoexecData.reduce(_ || _) || autoexecProg.reduce(_ || _)

    //---- COMMAND

    val COMMANDReset = Wire(init = (new COMMANDFields()).fromBits(0.U))
    val COMMANDReg   = Reg(new COMMANDFields())

    val COMMANDWrDataVal = Wire(init = 0.U(32.W))
    val COMMANDWrData    = Wire(init = (new COMMANDFields()).fromBits(COMMANDWrDataVal))
    val COMMANDWrEnMaybe = Wire(init = false.B)
    val COMMANDWrEnLegal = Wire(init = false.B)
    val COMMANDRdEn      = Wire(init = false.B)

    val COMMANDWrEn   = COMMANDWrEnMaybe && COMMANDWrEnLegal
    val COMMANDRdData = COMMANDReg

    when(~io.dmactive) {
      COMMANDReg := COMMANDReset
    }.otherwise {
      when(COMMANDWrEn) {
        COMMANDReg := COMMANDWrData
      }
    }

    // --- Abstract Data

    // These are byte addressible, s.t. the Processor can use
    // byte-addressible instructions to store to them.
    val abstractDataMem = Reg(Vec(cfg.nAbstractDataWords * 4, UInt(8.W)))
    val abstractDataNxt = Wire(init = abstractDataMem)

    // --- Program Buffer
    val programBufferMem = Reg(Vec(cfg.nProgramBufferWords * 4, UInt(8.W)))
    val programBufferNxt = Wire(init = programBufferMem)

    //--------------------------------------------------------------
    // These bits are implementation-specific bits set
    // by harts executing code.
    //--------------------------------------------------------------

    for (component <- 0 until nComponents) {
      when(~io.dmactive) {
        haltedBitRegs(component) := false.B
        resumeReqRegs(component) := false.B
      }.otherwise {
        // Hart Halt Notification Logic
        when(hartResets(component)) {
          haltedBitRegs(component) := false.B
          resumeReqRegs(component) := false.B
        }.elsewhen(hartHaltedWrEn) {
            when(hartSelFuncs.hartIdToHartSel(hartHaltedId) === component.U) {
              haltedBitRegs(component) := true.B
            }
          }
          .elsewhen(hartResumingWrEn) {
            when(hartSelFuncs.hartIdToHartSel(hartResumingId) === component.U) {
              haltedBitRegs(component) := false.B
            }
          }

        // Hart Resume Req Logic
        // If you request a hart to resume at the same moment
        // it actually does resume, then the request wins.
        // So don't try to write resumereq more than once
        when(hartResumingWrEn) {
          when(hartSelFuncs.hartIdToHartSel(hartResumingId) === component.U) {
            resumeReqRegs(component) := false.B
          }
        }
        when(resumereq && hamaskWrSel(component)) {
          resumeReqRegs(component) := true.B
        }
      }
    }

    val dmstatusRegFields = RegFieldGroup(
      "dmi_dmstatus",
      Some("debug module status register"),
      Seq(
        RegField.r(4, DMSTATUSRdData.version, RegFieldDesc("version", "version", reset = Some(2))),
        RegField
          .r(1, DMSTATUSRdData.confstrptrvalid, RegFieldDesc("confstrptrvalid", "confstrptrvalid", reset = Some(0))),
        RegField
          .r(1, DMSTATUSRdData.hasresethaltreq, RegFieldDesc("hasresethaltreq", "hasresethaltreq", reset = Some(1))),
        RegField.r(1, DMSTATUSRdData.authbusy, RegFieldDesc("authbusy", "authbusy", reset = Some(0))),
        RegField.r(1, DMSTATUSRdData.authenticated, RegFieldDesc("authenticated", "authenticated", reset = Some(1))),
        RegField.r(1, DMSTATUSRdData.anyhalted, RegFieldDesc("anyhalted", "anyhalted", reset = Some(0))),
        RegField.r(1, DMSTATUSRdData.allhalted, RegFieldDesc("allhalted", "allhalted", reset = Some(0))),
        RegField.r(1, DMSTATUSRdData.anyrunning, RegFieldDesc("anyrunning", "anyrunning", reset = Some(1))),
        RegField.r(1, DMSTATUSRdData.allrunning, RegFieldDesc("allrunning", "allrunning", reset = Some(1))),
        RegField.r(1, DMSTATUSRdData.anyunavail, RegFieldDesc("anyunavail", "anyunavail", reset = Some(0))),
        RegField.r(1, DMSTATUSRdData.allunavail, RegFieldDesc("allunavail", "allunavail", reset = Some(0))),
        RegField.r(1, DMSTATUSRdData.anynonexistent, RegFieldDesc("anynonexistent", "anynonexistent", reset = Some(0))),
        RegField.r(1, DMSTATUSRdData.allnonexistent, RegFieldDesc("allnonexistent", "allnonexistent", reset = Some(0))),
        RegField.r(1, DMSTATUSRdData.anyresumeack, RegFieldDesc("anyresumeack", "anyresumeack", reset = Some(0))),
        RegField.r(1, DMSTATUSRdData.allresumeack, RegFieldDesc("allresumeack", "allresumeack", reset = Some(0))),
        RegField.r(1, DMSTATUSRdData.anyhavereset, RegFieldDesc("anyhavereset", "anyhavereset", reset = Some(0))),
        RegField.r(1, DMSTATUSRdData.allhavereset, RegFieldDesc("allhavereset", "allhavereset", reset = Some(0))),
        RegField(2),
        RegField.r(
          1,
          DMSTATUSRdData.impebreak,
          RegFieldDesc("impebreak", "impebreak", reset = Some(if (cfg.hasImplicitEbreak) 1 else 0))
        )
      )
    )

    val dmcs2RegFields = RegFieldGroup(
      "dmi_dmcs2",
      Some("debug module control/status register 2"),
      Seq(
        WNotifyVal(
          1,
          DMCS2RdData.hgselect,
          DMCS2WrData.hgselect,
          hgselectWrEn,
          RegFieldDesc("hgselect", "select halt groups or external triggers", reset = Some(0), volatile = true)
        ),
        WNotifyVal(
          1,
          0.U,
          DMCS2WrData.hgwrite,
          hgwriteWrEn,
          RegFieldDesc("hgwrite", "write 1 to change halt groups", reset = None, access = RegFieldAccessType.W)
        ),
        WNotifyVal(
          5,
          DMCS2RdData.haltgroup,
          DMCS2WrData.haltgroup,
          haltgroupWrEn,
          RegFieldDesc("haltgroup", "halt group", reset = Some(0), volatile = true)
        ),
        if (nExtTriggers > 1)
          WNotifyVal(
            4,
            DMCS2RdData.exttrigger,
            DMCS2WrData.exttrigger,
            exttriggerWrEn,
            RegFieldDesc("exttrigger", "external trigger select", reset = Some(0), volatile = true)
          )
        else RegField(4)
      )
    )

    val hartinfoRegFields = RegFieldGroup(
      "dmi_hartinfo",
      Some("hart information"),
      Seq(
        RegField
          .r(12, HARTINFORdData.dataaddr, RegFieldDesc("dataaddr", "data address", reset = Some(DsbRegAddrs.DATA))),
        RegField.r(
          4,
          HARTINFORdData.datasize,
          RegFieldDesc("datasize", "number of DATA registers", reset = Some(cfg.nAbstractDataWords))
        ),
        RegField.r(1, HARTINFORdData.dataaccess, RegFieldDesc("dataaccess", "data access type", reset = Some(1))),
        RegField(3),
        RegField.r(
          4,
          HARTINFORdData.nscratch,
          RegFieldDesc("nscratch", "number of scratch registers", reset = Some(cfg.nScratch))
        )
      )
    )

    val abstractcsRegFields = RegFieldGroup(
      "dmi_abstractcs",
      Some("abstract command control/status"),
      Seq(
        RegField.r(
          4,
          ABSTRACTCSRdData.datacount,
          RegFieldDesc("datacount", "number of DATA regsiters", reset = Some(cfg.nAbstractDataWords))
        ),
        RegField(4),
        WNotifyVal(
          3,
          ABSTRACTCSRdData.cmderr,
          ABSTRACTCSWrData.cmderr,
          ABSTRACTCSWrEnMaybe,
          RegFieldDesc("cmderr", "command error", reset = Some(0), wrType = Some(RegFieldWrType.ONE_TO_CLEAR))
        ),
        RegField(1),
        RegField.r(1, ABSTRACTCSRdData.busy, RegFieldDesc("busy", "busy", reset = Some(0))),
        RegField(11),
        RegField.r(
          5,
          ABSTRACTCSRdData.progbufsize,
          RegFieldDesc("progbufsize", "number of PROGBUF regsiters", reset = Some(cfg.nProgramBufferWords))
        )
      )
    )

    val (sbcsFields, sbAddrFields, sbDataFields): (Seq[RegField], Seq[Seq[RegField]], Seq[Seq[RegField]]) =
      sb2tlOpt.map { sb2tl =>
        SystemBusAccessModule(sb2tl, io.dmactive)(p)
      }.getOrElse(
        (
          Seq.empty[RegField],
          Seq.fill[Seq[RegField]](4)(Seq.empty[RegField]),
          Seq.fill[Seq[RegField]](4)(Seq.empty[RegField])
        )
      )

    //--------------------------------------------------------------
    // Program Buffer Access (DMI ... System Bus can override)
    //--------------------------------------------------------------
    val omRegMap = dmiNode.regmap(
      (DMI_DMSTATUS << 2) -> dmstatusRegFields,
      //TODO (DMI_CFGSTRADDR0 << 2) -> cfgStrAddrFields,
      (DMI_DMCS2 << 2)    -> (if (nHaltGroups > 0) dmcs2RegFields else Nil),
      (DMI_HARTINFO << 2) -> hartinfoRegFields,
      (DMI_HALTSUM0 << 2) -> Seq(
        RegField.r(32, HALTSUM0RdData.asUInt(), RegFieldDesc("dmi_haltsum0", "halt summary 0"))
      ),
      (DMI_HALTSUM1 << 2) -> Seq(
        RegField.r(32, HALTSUM1RdData.asUInt(), RegFieldDesc("dmi_haltsum1", "halt summary 1"))
      ),
      (DMI_ABSTRACTCS << 2) -> abstractcsRegFields,
      (DMI_ABSTRACTAUTO << 2) -> RegFieldGroup(
        "dmi_abstractauto",
        Some("abstract command autoexec"),
        Seq(
          WNotifyVal(
            cfg.nAbstractDataWords,
            ABSTRACTAUTORdData.autoexecdata,
            ABSTRACTAUTOWrData.autoexecdata,
            autoexecdataWrEnMaybe,
            RegFieldDesc("autoexecdata", "abstract command data autoexec", reset = Some(0))
          ),
          RegField(16 - cfg.nAbstractDataWords),
          WNotifyVal(
            cfg.nProgramBufferWords,
            ABSTRACTAUTORdData.autoexecprogbuf,
            ABSTRACTAUTOWrData.autoexecprogbuf,
            autoexecprogbufWrEnMaybe,
            RegFieldDesc("autoexecprogbuf", "abstract command progbuf autoexec", reset = Some(0))
          )
        )
      ),
      (DMI_COMMAND << 2) -> Seq(
        RWNotify(
          32,
          COMMANDRdData.asUInt(),
          COMMANDWrDataVal,
          COMMANDRdEn,
          COMMANDWrEnMaybe,
          Some(RegFieldDesc("dmi_command", "abstract command register", reset = Some(0), volatile = true))
        )
      ),
      (DMI_DATA0 << 2) -> RegFieldGroup(
        "dmi_data",
        None,
        abstractDataMem.zipWithIndex.map {
          case (x, i) =>
            RWNotify(
              8,
              x,
              abstractDataNxt(i),
              dmiAbstractDataRdEn(i),
              dmiAbstractDataWrEnMaybe(i),
              Some(RegFieldDesc(s"dmi_data_$i", s"abstract command data register $i", reset = Some(0), volatile = true))
            )
        }
      ),
      (DMI_PROGBUF0 << 2) -> RegFieldGroup(
        "dmi_progbuf",
        None,
        programBufferMem.zipWithIndex.map {
          case (x, i) =>
            RWNotify(
              8,
              x,
              programBufferNxt(i),
              dmiProgramBufferRdEn(i),
              dmiProgramBufferWrEnMaybe(i),
              Some(RegFieldDesc(s"dmi_progbuf_$i", s"abstract command progbuf register $i", reset = Some(0)))
            )
        }
      ),
      (DMI_SBCS << 2)       -> sbcsFields,
      (DMI_SBDATA0 << 2)    -> sbDataFields(0),
      (DMI_SBDATA1 << 2)    -> sbDataFields(1),
      (DMI_SBDATA2 << 2)    -> sbDataFields(2),
      (DMI_SBDATA3 << 2)    -> sbDataFields(3),
      (DMI_SBADDRESS0 << 2) -> sbAddrFields(0),
      (DMI_SBADDRESS1 << 2) -> sbAddrFields(1),
      (DMI_SBADDRESS2 << 2) -> sbAddrFields(2),
      (DMI_SBADDRESS3 << 2) -> sbAddrFields(3)
    )

    // Abstract data mem is written by both the tile link interface and DMI...
    abstractDataMem.zipWithIndex.foreach {
      case (x, i) =>
        when(dmiAbstractDataWrEnMaybe(i) && dmiAbstractDataAccessLegal) {
          x := abstractDataNxt(i)
        }
    }
    // ... and also by custom register read (if implemented)
    val (customs, customParams) = customNode.in.unzip
    val needCustom              = (customs.size > 0) && (customParams.head.addrs.size > 0)
    def getNeedCustom           = () => needCustom

    if (needCustom) {
      val (custom, customP) = customNode.in.head
      require(customP.width % 8 == 0, s"Debug Custom width must be divisible by 8, not ${customP.width}")
      val custom_data = custom.data.asBools
      val custom_bytes = Seq.tabulate(customP.width / 8) { i =>
        custom_data.slice(i * 8, (i + 1) * 8).asUInt
      }
      when(custom.ready && custom.valid) {
        (abstractDataMem zip custom_bytes).zipWithIndex.foreach {
          case ((a, b), i) =>
            a := b
        }
      }
    }

    programBufferMem.zipWithIndex.foreach {
      case (x, i) =>
        when(dmiProgramBufferWrEnMaybe(i) && dmiProgramBufferAccessLegal) {
          x := programBufferNxt(i)
        }
    }

    //--------------------------------------------------------------
    // "Variable" ROM Generation
    //--------------------------------------------------------------

    val goReg       = Reg(Bool())
    val goAbstract  = Wire(init = false.B)
    val goCustom    = Wire(init = false.B)
    val jalAbstract = Wire(init = (new GeneratedUJ()).fromBits(Instructions.JAL.value.U))
    jalAbstract.setImm(ABSTRACT(cfg) - WHERETO)

    when(~io.dmactive) {
      goReg := false.B
    }.otherwise {
      when(goAbstract) {
        goReg := true.B
      }.elsewhen(hartGoingWrEn) {
        assert(hartGoingId === 0.U, "Unexpected 'GOING' hart.") //Chisel3 #540 %x, expected %x", hartGoingId, 0.U)
        goReg := false.B
      }
    }

    class flagBundle extends Bundle {
      val reserved = UInt(6.W)
      val resume   = Bool()
      val go       = Bool()
    }

    val flags = Wire(init = Vec.fill(1 << selectedHartReg.getWidth) { new flagBundle().fromBits(0.U) })
    assert(
      (hartSelFuncs.hartSelToHartId(selectedHartReg) < flags.size.U),
      s"HartSel to HartId Mapping is illegal for this Debug Implementation, because HartID must be < ${flags.size} for it to work."
    )
    flags(hartSelFuncs.hartSelToHartId(selectedHartReg)).go := goReg

    for (component <- 0 until nComponents) {
      val componentSel = Wire(init = component.U)
      flags(hartSelFuncs.hartSelToHartId(componentSel)).resume := resumeReqRegs(component)
    }

    //----------------------------
    // Abstract Command Decoding & Generation
    //----------------------------

    val accessRegisterCommandWr  = Wire(init = (new ACCESS_REGISTERFields()).fromBits(COMMANDWrData.asUInt()))
    val accessRegisterCommandReg = Wire(init = (new ACCESS_REGISTERFields()).fromBits(COMMANDReg.asUInt()))

    // TODO: Quick Access

    class GeneratedI extends Bundle {
      val imm    = UInt(12.W)
      val rs1    = UInt(5.W)
      val funct3 = UInt(3.W)
      val rd     = UInt(5.W)
      val opcode = UInt(7.W)
    }

    class GeneratedS extends Bundle {
      val immhi  = UInt(7.W)
      val rs2    = UInt(5.W)
      val rs1    = UInt(5.W)
      val funct3 = UInt(3.W)
      val immlo  = UInt(5.W)
      val opcode = UInt(7.W)
    }

    class GeneratedUJ extends Bundle {
      val imm3   = UInt(1.W)
      val imm0   = UInt(10.W)
      val imm1   = UInt(1.W)
      val imm2   = UInt(8.W)
      val rd     = UInt(5.W)
      val opcode = UInt(7.W)

      def setImm(imm: Int): Unit = {
        // TODO: Check bounds of imm.

        require(imm % 2 == 0, "Immediate must be even for UJ encoding.")
        val immWire = Wire(init = imm.S(21.W))
        val immBits = Wire(init = Vec(immWire.asBools))

        imm0 := immBits.slice(1, 1 + 10).asUInt()
        imm1 := immBits.slice(11, 11 + 11).asUInt()
        imm2 := immBits.slice(12, 12 + 8).asUInt()
        imm3 := immBits.slice(20, 20 + 1).asUInt()
      }
    }

    val abstractGeneratedMem = Reg(Vec(2, (UInt(32.W))))
    val abstractGeneratedI   = Wire(new GeneratedI())
    val abstractGeneratedS   = Wire(new GeneratedS())
    val nop                  = Wire(new GeneratedI())

    abstractGeneratedI.opcode := ((new GeneratedI()).fromBits(Instructions.LW.value.U)).opcode
    abstractGeneratedI.rd := (accessRegisterCommandReg.regno & 0x1F.U)
    abstractGeneratedI.funct3 := accessRegisterCommandReg.size
    abstractGeneratedI.rs1 := 0.U
    abstractGeneratedI.imm := DATA.U

    abstractGeneratedS.opcode := ((new GeneratedS()).fromBits(Instructions.SW.value.U)).opcode
    abstractGeneratedS.immlo := (DATA & 0x1F).U
    abstractGeneratedS.funct3 := accessRegisterCommandReg.size
    abstractGeneratedS.rs1 := 0.U
    abstractGeneratedS.rs2 := (accessRegisterCommandReg.regno & 0x1F.U)
    abstractGeneratedS.immhi := (DATA >> 5).U

    nop := ((new GeneratedI()).fromBits(Instructions.ADDI.value.U))
    nop.rd := 0.U
    nop.rs1 := 0.U
    nop.imm := 0.U

    when(goAbstract) {
      abstractGeneratedMem(0) := Mux(
        accessRegisterCommandReg.transfer,
        Mux(
          accessRegisterCommandReg.write,
          // To write a register, we need to do LW.
          abstractGeneratedI.asUInt(),
          // To read a register, we need to do SW.
          abstractGeneratedS.asUInt()
        ),
        nop.asUInt()
      )
      abstractGeneratedMem(1) := Mux(accessRegisterCommandReg.postexec, nop.asUInt(), Instructions.EBREAK.value.U)
    }

    //--------------------------------------------------------------
    // Drive Custom Access
    //--------------------------------------------------------------
    if (needCustom) {
      val (custom, customP) = customNode.in.head
      custom.addr := accessRegisterCommandReg.regno
      custom.valid := goCustom
    }
    //--------------------------------------------------------------
    // Hart Bus Access
    //--------------------------------------------------------------

    tlNode.regmap(
      // This memory is writable.
      HALTED -> Seq(
        WNotifyWire(
          sbIdWidth,
          hartHaltedId,
          hartHaltedWrEn,
          "debug_hart_halted",
          "Debug ROM Causes hart to write its hartID here when it is in Debug Mode."
        )
      ),
      GOING -> Seq(
        WNotifyWire(
          sbIdWidth,
          hartGoingId,
          hartGoingWrEn,
          "debug_hart_going",
          "Debug ROM causes hart to write 0 here when it begins executing Debug Mode instructions."
        )
      ),
      RESUMING -> Seq(
        WNotifyWire(
          sbIdWidth,
          hartResumingId,
          hartResumingWrEn,
          "debug_hart_resuming",
          "Debug ROM causes hart to write its hartID here when it leaves Debug Mode."
        )
      ),
      EXCEPTION -> Seq(
        WNotifyWire(
          sbIdWidth,
          hartExceptionId,
          hartExceptionWrEn,
          "debug_hart_exception",
          "Debug ROM causes hart to write 0 here if it gets an exception in Debug Mode."
        )
      ),
      DATA -> RegFieldGroup(
        "debug_data",
        Some("Data used to communicate with Debug Module"),
        abstractDataMem.zipWithIndex.map { case (x, i) => RegField(8, x, RegFieldDesc(s"debug_data_$i", "")) }
      ),
      PROGBUF(cfg) -> RegFieldGroup(
        "debug_progbuf",
        Some("Program buffer used to communicate with Debug Module"),
        programBufferMem.zipWithIndex.map { case (x, i) => RegField(8, x, RegFieldDesc(s"debug_progbuf_$i", "")) }
      ),
      // These sections are read-only.
      IMPEBREAK(cfg) -> {
        if (cfg.hasImplicitEbreak)
          Seq(
            RegField.r(
              32,
              Instructions.EBREAK.value.U,
              RegFieldDesc("debug_impebreak", "Debug Implicit EBREAK", reset = Some(Instructions.EBREAK.value))
            )
          )
        else Nil
      },
      WHERETO -> Seq(
        RegField.r(
          32,
          jalAbstract.asUInt,
          RegFieldDesc(
            "debug_whereto",
            "Instruction filled in by Debug Module to control hart in Debug Mode",
            volatile = true
          )
        )
      ),
      ABSTRACT(cfg) -> RegFieldGroup(
        "debug_abstract",
        Some("Instructions generated by Debug Module"),
        abstractGeneratedMem.zipWithIndex.map {
          case (x, i) => RegField.r(32, x, RegFieldDesc(s"debug_abstract_$i", "", volatile = true))
        }
      ),
      FLAGS -> RegFieldGroup(
        "debug_flags",
        Some("Memory region used to control hart going/resuming in Debug Mode"),
        flags.zipWithIndex.map {
          case (x, i) => RegField.r(8, x.asUInt(), RegFieldDesc(s"debug_flags_$i", "", volatile = true))
        }
      ),
      ROMBASE -> RegFieldGroup(
        "debug_rom",
        Some("Debug ROM"),
        DebugRomContents().zipWithIndex.map {
          case (x, i) => RegField.r(8, (x & 0xFF).U(8.W), RegFieldDesc(s"debug_rom_$i", "", reset = Some(x)))
        }
      )
    )

    // Override System Bus accesses with dmactive reset.
    when(~io.dmactive) {
      abstractDataMem.foreach { x =>
        x := 0.U
      }
      programBufferMem.foreach { x =>
        x := 0.U
      }
    }

    //--------------------------------------------------------------
    // Abstract Command State Machine
    //--------------------------------------------------------------

    object CtrlState extends scala.Enumeration {
      type CtrlState = Value
      val Waiting, CheckGenerate, Exec, Custom = Value

      def apply(t: Value): UInt =
        t.id.U(log2Up(values.size).W)
    }
    import CtrlState._

    // This is not an initialization!
    val ctrlStateReg = Reg(CtrlState(Waiting))

    val hartHalted   = haltedBitRegs(selectedHartReg)
    val ctrlStateNxt = Wire(init = ctrlStateReg)

    //------------------------
    // DMI Register Control and Status

    abstractCommandBusy := (ctrlStateReg =/= CtrlState(Waiting))

    ABSTRACTCSWrEnLegal := (ctrlStateReg === CtrlState(Waiting))
    COMMANDWrEnLegal := (ctrlStateReg === CtrlState(Waiting))
    ABSTRACTAUTOWrEnLegal := (ctrlStateReg === CtrlState(Waiting))
    dmiAbstractDataAccessLegal := (ctrlStateReg === CtrlState(Waiting))
    dmiProgramBufferAccessLegal := (ctrlStateReg === CtrlState(Waiting))

    errorBusy := (ABSTRACTCSWrEnMaybe && ~ABSTRACTCSWrEnLegal) ||
      (autoexecdataWrEnMaybe && ~ABSTRACTAUTOWrEnLegal) ||
      (autoexecprogbufWrEnMaybe && ~ABSTRACTAUTOWrEnLegal) ||
      (COMMANDWrEnMaybe && ~COMMANDWrEnLegal) ||
      (dmiAbstractDataAccess && ~dmiAbstractDataAccessLegal) ||
      (dmiProgramBufferAccess && ~dmiProgramBufferAccessLegal)

    // TODO: Maybe Quick Access
    val commandWrIsAccessRegister  = (COMMANDWrData.cmdtype === DebugAbstractCommandType.AccessRegister.id.U)
    val commandRegIsAccessRegister = (COMMANDReg.cmdtype === DebugAbstractCommandType.AccessRegister.id.U)

    val commandWrIsUnsupported = COMMANDWrEn && !commandWrIsAccessRegister;

    val commandRegIsUnsupported = Wire(init = true.B)
    val commandRegBadHaltResume = Wire(init = false.B)

    // We only support abstract commands for GPRs and any custom registers, if specified.
    val accessRegIsGPR = (accessRegisterCommandReg.regno >= 0x1000.U && accessRegisterCommandReg.regno <= 0x101F.U)
    val accessRegIsCustom = if (needCustom) {
      val (custom, customP) = customNode.in.head
      customP.addrs.foldLeft(false.B) { (result, current) =>
        result || (current.U === accessRegisterCommandReg.regno)
      }
    } else false.B

    when(commandRegIsAccessRegister) {
      when(accessRegIsCustom && accessRegisterCommandReg.transfer && accessRegisterCommandReg.write === false.B) {
        commandRegIsUnsupported := false.B
      }.elsewhen(!accessRegisterCommandReg.transfer || accessRegIsGPR) {
        commandRegIsUnsupported := false.B
        commandRegBadHaltResume := ~hartHalted
      }
    }

    val wrAccessRegisterCommand  = COMMANDWrEn && commandWrIsAccessRegister && (ABSTRACTCSReg.cmderr === 0.U)
    val regAccessRegisterCommand = autoexec && commandRegIsAccessRegister && (ABSTRACTCSReg.cmderr === 0.U)

    //------------------------
    // Variable ROM STATE MACHINE
    // -----------------------

    when(ctrlStateReg === CtrlState(Waiting)) {
      when(wrAccessRegisterCommand || regAccessRegisterCommand) {
        ctrlStateNxt := CtrlState(CheckGenerate)
      }.elsewhen(commandWrIsUnsupported) { // These checks are really on the command type.
          errorUnsupported := true.B
        }
        .elsewhen(autoexec && commandRegIsUnsupported) {
          errorUnsupported := true.B
        }
    }.elsewhen(ctrlStateReg === CtrlState(CheckGenerate)) {

        // We use this state to ensure that the COMMAND has been
        // registered by the time that we need to use it, to avoid
        // generating it directly from the COMMANDWrData.
        // This 'commandRegIsUnsupported' is really just checking the
        // AccessRegisterCommand parameters (regno)
        when(commandRegIsUnsupported) {
          errorUnsupported := true.B
          ctrlStateNxt := CtrlState(Waiting)
        }.elsewhen(commandRegBadHaltResume) {
            errorHaltResume := true.B
            ctrlStateNxt := CtrlState(Waiting)
          }
          .otherwise {
            when(accessRegIsCustom) {
              ctrlStateNxt := CtrlState(Custom)
            }.otherwise {
              ctrlStateNxt := CtrlState(Exec)
              goAbstract := true.B
            }
          }
      }
      .elsewhen(ctrlStateReg === CtrlState(Exec)) {

        // We can't just look at 'hartHalted' here, because
        // hartHaltedWrEn is overloaded to mean 'got an ebreak'
        // which may have happened when we were already halted.
        when(goReg === false.B && hartHaltedWrEn && (hartSelFuncs.hartIdToHartSel(hartHaltedId) === selectedHartReg)) {
          ctrlStateNxt := CtrlState(Waiting)
        }
        when(hartExceptionWrEn) {
          assert(hartExceptionId === 0.U, "Unexpected 'EXCEPTION' hart") //Chisel3 #540, %x, expected %x", hartExceptionId, 0.U)
          ctrlStateNxt := CtrlState(Waiting)
          errorException := true.B
        }
      }
      .elsewhen(ctrlStateReg === CtrlState(Custom)) {
        assert(needCustom.B, "Should not be in custom state unless we need it.")
        goCustom := true.B
        val (custom, customP) = customNode.in.head
        when(custom.ready && custom.valid) {
          ctrlStateNxt := CtrlState(Waiting)
        }
      }

    when(~io.dmactive) {
      ctrlStateReg := CtrlState(Waiting)
    }.otherwise {
      ctrlStateReg := ctrlStateNxt
    }
    assert(
      (!io.dmactive || !hartExceptionWrEn || ctrlStateReg === CtrlState(Exec)),
      "Unexpected EXCEPTION write: should only get it in Debug Module EXEC state"
    )
  }
}

// Wrapper around TL Debug Module Inner and an Async DMI Sink interface.
// Handles the synchronization of dmactive, which is used as a synchronous reset
// inside the Inner block.
// Also is the Sink side of hartsel & resumereq fields of DMCONTROL.
class TLDebugModuleInnerAsync(device: Device, getNComponents: () => Int, beatBytes: Int)(implicit p: Parameters)
    extends LazyModule {

  val dmInner = LazyModule(new TLDebugModuleInner(device, getNComponents, beatBytes))
  val dmiXing = LazyModule(new TLAsyncCrossingSink(AsyncQueueParams.singleton()))
  val dmiNode = dmiXing.node
  val tlNode  = dmInner.tlNode

  dmInner.dmiNode := dmiXing.node

  // Require that there are no registers in TL interface, so that spurious
  // processor accesses to the DM don't need to enable the clock.  We don't
  // require this property of the SBA, because the debugger is responsible for
  // raising dmactive (hence enabling the clock) during these transactions.
  require(dmInner.tlNode.concurrency == 0)

  lazy val module = new LazyModuleImp(this) {

    val io = IO(new Bundle {
      // These are all asynchronous and come from Outer
      val dmactive  = Bool(INPUT)
      val innerCtrl = new AsyncBundle(new DebugInternalBundle(getNComponents()), AsyncQueueParams.singleton()).flip
      // This comes from tlClk domain.
      val debugUnavail = Vec(getNComponents(), Bool()).asInput
      val hgDebugInt   = Vec(getNComponents(), Bool()).asOutput
      val extTrigger   = (p(DebugModuleParams).nExtTriggers > 0).option(new DebugExtTriggerIO())
      val hartReset    = p(DebugModuleParams).hasHartResets.option(Input(Vec(getNComponents(), Bool())))
      val psd          = new PSDTestMode().asInput
    })

    val dmactive_synced = ~ResetCatchAndSync(clock, ~io.dmactive, "dmactiveSync", io.psd)
    // Need to clock DM during reset because of synchronous reset.  The unit
    // should also be reset when dmactive_synced is low, so keep the clock
    // alive for one cycle after dmactive_synced falls to action this behavior.
    val clock_en = RegNext(dmactive_synced || reset)
    val gated_clock =
      if (!p(DebugModuleParams).clockGate) clock
      else ClockGate(clock, clock_en, "debug_clock_gate")

    // Keep the async-crossing sink in the gated-clock domain, both to save
    // power and also for the sake of the ready-valid handshake with dmInner
    withClock(gated_clock) {
      dmInner.module.clock := gated_clock
      dmInner.module.io.dmactive := dmactive_synced
      withReset(~dmactive_synced) {
        dmInner.module.io.innerCtrl := FromAsyncBundle(io.innerCtrl)
      }
      dmInner.module.io.debugUnavail := io.debugUnavail
      io.hgDebugInt := dmInner.module.io.hgDebugInt
      io.extTrigger.foreach { x =>
        dmInner.module.io.extTrigger.foreach { y =>
          x <> y
        }
      }
      io.hartReset.foreach { x =>
        dmInner.module.io.hartReset.foreach { y =>
          y := x
        }
      }
      dmiXing.module.reset := false.B // Safe AsyncQueue is reset from DMI side only
    }
  }
}

/** Create a version of the TLDebugModule which includes a synchronization interface
 * internally for the DMI. This is no longer optional outside of this module
 *  because the Clock must run when tlClock isn't running or tlReset is asserted.
 */
class TLDebugModule(beatBytes: Int)(implicit p: Parameters) extends LazyModule {

  val device = new SimpleDevice("debug-controller", Seq("sifive,debug-013", "riscv,debug-013")) {
    override val alwaysExtended = true
  }

  val dmOuter: TLDebugModuleOuterAsync = LazyModule(new TLDebugModuleOuterAsync(device)(p))
  val dmInner: TLDebugModuleInnerAsync = LazyModule(new TLDebugModuleInnerAsync(device, () => {
    dmOuter.dmOuter.intnode.edges.out.size
  }, beatBytes)(p))

  val node       = dmInner.tlNode
  val intnode    = dmOuter.intnode
  val apbNodeOpt = dmOuter.apbNodeOpt

  dmInner.dmiNode := dmOuter.dmiInnerNode

  lazy val module = new LazyModuleImp(this) {
    val nComponents = dmOuter.dmOuter.intnode.edges.out.size

    val io = IO(new Bundle {
      val ctrl         = new DebugCtrlBundle(nComponents)
      val dmi          = (!p(ExportDebug).apb).option(new ClockedDMIIO().flip)
      val apb_clock    = p(ExportDebug).apb.option(Clock(INPUT))
      val apb_reset    = p(ExportDebug).apb.option(Bool(INPUT))
      val extTrigger   = (p(DebugModuleParams).nExtTriggers > 0).option(new DebugExtTriggerIO())
      val hartReset    = p(DebugModuleParams).hasHartResets.option(Input(Vec(nComponents, Bool())))
      val hartResetReq = p(DebugModuleParams).hasHartResets.option(Output(Vec(nComponents, Bool())))
      val psd          = new PSDTestMode().asInput
    })

    dmOuter.module.io.dmi.foreach { dmOuterDMI =>
      dmOuterDMI <> io.dmi.get.dmi
      dmOuter.module.reset := io.dmi.get.dmiReset
      dmOuter.module.clock := io.dmi.get.dmiClock
    }

    (io.apb_clock zip io.apb_reset) foreach {
      case (c, r) =>
        dmOuter.module.reset := r
        dmOuter.module.clock := c
    }

    dmInner.module.io.innerCtrl := dmOuter.module.io.innerCtrl
    dmInner.module.io.dmactive := dmOuter.module.io.ctrl.dmactive
    dmInner.module.io.debugUnavail := io.ctrl.debugUnavail
    dmOuter.module.io.hgDebugInt := dmInner.module.io.hgDebugInt

    dmInner.module.io.psd <> io.psd

    io.ctrl <> dmOuter.module.io.ctrl
    io.extTrigger.foreach { x =>
      dmInner.module.io.extTrigger.foreach { y =>
        x <> y
      }
    }
    io.hartReset.foreach { x =>
      dmInner.module.io.hartReset.foreach { y =>
        y := x
      }
    }
    io.hartResetReq.foreach { x =>
      dmOuter.module.io.hartResetReq.foreach { y =>
        x := y
      }
    }
  }

  val logicalTreeNode = new DebugLogicalTreeNode(
    device,
    () => dmOuter,
    () => dmInner
  )
}<|MERGE_RESOLUTION|>--- conflicted
+++ resolved
@@ -1,6 +1,7 @@
 // See LICENSE.SiFive for license details.
 
 package freechips.rocketchip.devices.debug
+
 
 import Chisel._
 import chisel3.experimental._
@@ -12,175 +13,167 @@
 import freechips.rocketchip.tilelink._
 import freechips.rocketchip.interrupts._
 import freechips.rocketchip.util._
-import freechips.rocketchip.util.property._
 import freechips.rocketchip.devices.debug.systembusaccess._
-import freechips.rocketchip.diplomaticobjectmodel.logicaltree.{ DebugLogicalTreeNode, LogicalModuleTree }
-import freechips.rocketchip.diplomaticobjectmodel.model._
-import freechips.rocketchip.amba.apb.{ APBFanout, APBToTL }
+import freechips.rocketchip.diplomaticobjectmodel.logicaltree.DebugLogicalTreeNode
+import freechips.rocketchip.amba.apb.{APBToTL, APBFanout}
 import freechips.rocketchip.util.BooleanToAugmentedBoolean
 
 object DsbBusConsts {
   def sbAddrWidth = 12
-  def sbIdWidth   = 10
-
-}
-
-object DsbRegAddrs {
+  def sbIdWidth   = 10 
+
+}
+
+object DsbRegAddrs{
 
   // These are used by the ROM.
-  def HALTED    = 0x100
-  def GOING     = 0x104
-  def RESUMING  = 0x108
-  def EXCEPTION = 0x10C
-
-  def WHERETO = 0x300
+  def HALTED       = 0x100
+  def GOING        = 0x104
+  def RESUMING     = 0x108
+  def EXCEPTION    = 0x10C
+
+  def WHERETO      = 0x300
   // This needs to be aligned for up to lq/sq
 
+  
   // This shows up in HartInfo, and needs to be aligned
   // to enable up to LQ/SQ instructions.
-  def DATA = 0x380
+  def DATA         = 0x380
 
   // We want DATA to immediately follow PROGBUF so that we can
   // use them interchangeably. Leave another slot if there is an
   // implicit ebreak.
-  def PROGBUF(cfg: DebugModuleParams) = {
+  def PROGBUF(cfg:DebugModuleParams) = {
     val tmp = DATA - (cfg.nProgramBufferWords * 4)
     if (cfg.hasImplicitEbreak) (tmp - 4) else tmp
   }
   // This is unused if hasImpEbreak is false, and just points to the end of the PROGBUF.
-  def IMPEBREAK(cfg: DebugModuleParams) = DATA - 4
+  def IMPEBREAK(cfg: DebugModuleParams) = { DATA - 4 }
 
   // We want abstract to be immediately before PROGBUF
   // because we auto-generate 2 instructions.
-  def ABSTRACT(cfg: DebugModuleParams) = PROGBUF(cfg) - 8
-
-  def FLAGS   = 0x400
-  def ROMBASE = 0x800
-
+  def ABSTRACT(cfg:DebugModuleParams) = PROGBUF(cfg) - 8
+
+  def FLAGS        = 0x400
+  def ROMBASE      = 0x800
+ 
 }
 
 /** Enumerations used both in the hardware
- * and in the configuration specification.
- */
+  * and in the configuration specification.
+  */
+
 object DebugModuleAccessType extends scala.Enumeration {
   type DebugModuleAccessType = Value
   val Access8Bit, Access16Bit, Access32Bit, Access64Bit, Access128Bit = Value
 }
-import DebugModuleAccessType._
 
 object DebugAbstractCommandError extends scala.Enumeration {
   type DebugAbstractCommandError = Value
   val Success, ErrBusy, ErrNotSupported, ErrException, ErrHaltResume = Value
 }
-import DebugAbstractCommandError._
 
 object DebugAbstractCommandType extends scala.Enumeration {
   type DebugAbstractCommandType = Value
-  val AccessRegister, QuickAccess = Value
-}
-import DebugAbstractCommandType._
+  val AccessRegister, QuickAccess  = Value
+}
 
 /** Parameters exposed to the top-level design, set based on
- * external requirements, etc.
- *
- *  This object checks that the parameters conform to the
- *  full specification. The implementation which receives this
- *  object can perform more checks on what that implementation
- *  actually supports.
- *  nComponents : The number of components to support debugging.
- *  nDMIAddrSize : Size of the Debug Bus Address
- *  nAbstractDataWords: Number of 32-bit words for Abstract Commands
- *  nProgamBufferWords: Number of 32-bit words for Program Buffer
- *  hasBusMaster: Whether or not a bus master should be included
- *  maxSupportedSBAccess: Maximum transaction size supported by System Bus Access logic.
- *  supportQuickAccess : Whether or not to support the quick access command.
- *  supportHartArray : Whether or not to implement the hart array register (if >1 hart).
- *  hasImplicitEbreak: There is an additional RO program buffer word containing an ebreak
+  * external requirements, etc.
+  *
+  *  This object checks that the parameters conform to the 
+  *  full specification. The implementation which receives this
+  *  object can perform more checks on what that implementation
+  *  actually supports.
+  *  nComponents : The number of components to support debugging.
+  *  nDMIAddrSize : Size of the Debug Bus Address
+  *  nAbstractDataWords: Number of 32-bit words for Abstract Commands
+  *  nProgamBufferWords: Number of 32-bit words for Program Buffer
+  *  hasBusMaster: Whether or not a bus master should be included
+  *  maxSupportedSBAccess: Maximum transaction size supported by System Bus Access logic.
+  *  supportQuickAccess : Whether or not to support the quick access command.
+  *  supportHartArray : Whether or not to implement the hart array register (if >1 hart).
+  *  hasImplicitEbreak: There is an additional RO program buffer word containing an ebreak
   **/
-case class DebugModuleParams(
-  nDMIAddrSize: Int = 7,
+case class DebugModuleParams (
+  nDMIAddrSize  : Int = 7,
   nProgramBufferWords: Int = 16,
-  nAbstractDataWords: Int = 4,
-  nScratch: Int = 1,
-  hasBusMaster: Boolean = false,
-  clockGate: Boolean = true,
-  maxSupportedSBAccess: Int = 32,
-  supportQuickAccess: Boolean = false,
-  supportHartArray: Boolean = true,
-  nHaltGroups: Int = 1,
-  nExtTriggers: Int = 0,
-  hasHartResets: Boolean = false,
-  hasImplicitEbreak: Boolean = false
+  nAbstractDataWords : Int = 4,
+  nScratch : Int = 1,
+  hasBusMaster : Boolean = false,
+  clockGate : Boolean = true,
+  maxSupportedSBAccess : Int = 32,
+  supportQuickAccess : Boolean = false,
+  supportHartArray   : Boolean = true,
+  nHaltGroups        : Int = 1,
+  nExtTriggers       : Int = 0,
+  hasHartResets      : Boolean = false,
+  hasImplicitEbreak : Boolean = false
 ) {
 
-  require((nDMIAddrSize >= 7) && (nDMIAddrSize <= 32), s"Legal DMIAddrSize is 7-32, not ${nDMIAddrSize}")
-
-  require(
-    (nAbstractDataWords > 0) && (nAbstractDataWords <= 16),
-    s"Legal nAbstractDataWords is 0-16, not ${nAbstractDataWords}"
-  )
-  require(
-    (nProgramBufferWords >= 0) && (nProgramBufferWords <= 16),
-    s"Legal nProgramBufferWords is 0-16, not ${nProgramBufferWords}"
-  )
-
-  require(nHaltGroups < 32, s"Legal nHaltGroups is 0-31, not ${nHaltGroups}")
-  require(nExtTriggers <= 16, s"Legal nExtTriggers is 0-16, not ${nExtTriggers}")
+  require ((nDMIAddrSize >= 7) && (nDMIAddrSize <= 32), s"Legal DMIAddrSize is 7-32, not ${nDMIAddrSize}")
+
+  require ((nAbstractDataWords  > 0)  && (nAbstractDataWords  <= 16), s"Legal nAbstractDataWords is 0-16, not ${nAbstractDataWords}")
+  require ((nProgramBufferWords >= 0) && (nProgramBufferWords <= 16), s"Legal nProgramBufferWords is 0-16, not ${nProgramBufferWords}")
+
+  require (nHaltGroups < 32, s"Legal nHaltGroups is 0-31, not ${nHaltGroups}")
+  require (nExtTriggers <= 16, s"Legal nExtTriggers is 0-16, not ${nExtTriggers}")
 
   if (supportQuickAccess) {
     // TODO: Check that quick access requirements are met.
   }
 
-  def address = AddressSet(0, 0xFFF) // This is required for correct functionality; it's not configurable.
 }
 
 object DefaultDebugModuleParams {
 
-  def apply(xlen: Int /*TODO , val configStringAddr: Int*/ ): DebugModuleParams =
+  def apply(xlen:Int /*TODO , val configStringAddr: Int*/): DebugModuleParams = {
     new DebugModuleParams().copy(
-      nAbstractDataWords = (if (xlen == 32) 1 else if (xlen == 64) 2 else 4),
+      nAbstractDataWords   = (if (xlen == 32) 1 else if (xlen == 64) 2 else 4),
       maxSupportedSBAccess = xlen
     )
-}
+  }
+}
+
 
 case object DebugModuleParams extends Field[DebugModuleParams]
 
 /** Functional parameters exposed to the design configuration.
- *
- *  hartIdToHartSel: For systems where hart ids are not 1:1 with hartsel, provide the mapping.
- *  hartSelToHartId: Provide inverse mapping of the above
+  *
+  *  hartIdToHartSel: For systems where hart ids are not 1:1 with hartsel, provide the mapping.
+  *  hartSelToHartId: Provide inverse mapping of the above
   **/
-case class DebugModuleHartSelFuncs(
-  hartIdToHartSel: (UInt) => UInt = (x: UInt) => x,
-  hartSelToHartId: (UInt) => UInt = (x: UInt) => x
+case class DebugModuleHartSelFuncs (
+  hartIdToHartSel : (UInt) => UInt = (x:UInt) => x,
+  hartSelToHartId : (UInt) => UInt = (x:UInt) => x
 )
 
 case object DebugModuleHartSelKey extends Field(DebugModuleHartSelFuncs())
 
-class DebugExtTriggerOut(nExtTriggers: Int) extends Bundle {
+class DebugExtTriggerOut (nExtTriggers: Int) extends Bundle {
   val req = Output(UInt(nExtTriggers.W))
   val ack = Input(UInt(nExtTriggers.W))
 }
 
-class DebugExtTriggerIn(nExtTriggers: Int) extends Bundle {
+class DebugExtTriggerIn (nExtTriggers: Int) extends Bundle {
   val req = Input(UInt(nExtTriggers.W))
   val ack = Output(UInt(nExtTriggers.W))
 }
 
-class DebugExtTriggerIO()(implicit val p: Parameters) extends ParameterizedBundle()(p) {
+class DebugExtTriggerIO () (implicit val p: Parameters) extends ParameterizedBundle()(p) {
   val out = new DebugExtTriggerOut(p(DebugModuleParams).nExtTriggers)
-  val in  = new DebugExtTriggerIn(p(DebugModuleParams).nExtTriggers)
+  val in  = new DebugExtTriggerIn (p(DebugModuleParams).nExtTriggers)
 }
 
 // *****************************************
 // Module Interfaces
-//
+// 
 // *****************************************
 
 /* structure for passing hartsel between the "Outer" and "Inner"
  */
 
-class DebugInternalBundle(val nComponents: Int)(implicit val p: Parameters) extends ParameterizedBundle()(p) {
+class DebugInternalBundle (val nComponents: Int)(implicit val p: Parameters) extends ParameterizedBundle()(p) {
   val resumereq    = Bool()
   val hartsel      = UInt(10.W)
   val ackhavereset = Bool()
@@ -192,69 +185,78 @@
 /* structure for top-level Debug Module signals which aren't the bus interfaces.
  */
 
-class DebugCtrlBundle(nComponents: Int)(implicit val p: Parameters) extends ParameterizedBundle()(p) {
-  val debugUnavail = Vec(nComponents, Bool()).asInput
-  val ndreset      = Bool(OUTPUT)
-  val dmactive     = Bool(OUTPUT)
+class DebugCtrlBundle (nComponents: Int)(implicit val p: Parameters) extends ParameterizedBundle()(p) {
+  val debugUnavail    = Vec(nComponents, Bool()).asInput
+  val ndreset         = Bool(OUTPUT)
+  val dmactive        = Bool(OUTPUT)
 }
 
 // *****************************************
-// Debug Module
-//
+// Debug Module 
+// 
 // *****************************************
 
 /** Parameterized version of the Debug Module defined in the
- *  RISC-V Debug Specification
- *
- *  DebugModule is a slave to two asynchronous masters:
- *    The Debug Bus (DMI) -- This is driven by an external debugger
- *
- *    The System Bus -- This services requests from the cores. Generally
- *                      this interface should only be active at the request
- *                      of the debugger, but the Debug Module may also
- *                      provide the default MTVEC since it is mapped
- *                      to address 0x0.
- *
- *  DebugModule is responsible for control registers and RAM, and
- *  Debug ROM. It runs partially off of the dmiClk (e.g. TCK) and
- *  the TL clock. Therefore, it is divided into "Outer" portion (running
- *  of off dmiClock and dmiReset) and "Inner" (running off tlClock and tlReset).
- *  This allows DMCONTROL.haltreq, hartsel, hasel, hawindowsel, hawindow, dmactive,
- *  and ndreset to be modified even while the Core is in reset or not being clocked.
- *  Not all reads from the Debugger to the Debug Module will actually complete
- *  in these scenarios either, they will just block until tlClock and tlReset
- *  allow them to complete. This is not strictly necessary for
- *  proper debugger functionality.
- */
-// Local reg mapper function : Notify when written, but give the value as well.
+  *  RISC-V Debug Specification 
+  *  
+  *  DebugModule is a slave to two asynchronous masters:
+  *    The Debug Bus (DMI) -- This is driven by an external debugger
+  *  
+  *    The System Bus -- This services requests from the cores. Generally
+  *                      this interface should only be active at the request
+  *                      of the debugger, but the Debug Module may also 
+  *                      provide the default MTVEC since it is mapped
+  *                      to address 0x0.
+  *  
+  *  DebugModule is responsible for control registers and RAM, and
+  *  Debug ROM. It runs partially off of the dmiClk (e.g. TCK) and
+  *  the TL clock. Therefore, it is divided into "Outer" portion (running
+  *  of off dmiClock and dmiReset) and "Inner" (running off tlClock and tlReset).
+  *  This allows DMCONTROL.haltreq, hartsel, hasel, hawindowsel, hawindow, dmactive,
+  *  and ndreset to be modified even while the Core is in reset or not being clocked.
+  *  Not all reads from the Debugger to the Debug Module will actually complete
+  *  in these scenarios either, they will just block until tlClock and tlReset
+  *  allow them to complete. This is not strictly necessary for 
+  *  proper debugger functionality.
+  */
+
+// Local reg mapper function : Notify when written, but give the value as well.  
 object WNotifyWire {
-  def apply(n: Int, value: UInt, set: Bool, name: String, desc: String): RegField =
+  def apply(n: Int, value: UInt, set: Bool, name: String, desc: String) : RegField = {
     RegField(n, UInt(0), RegWriteFn((valid, data) => {
       set := valid
       value := data
       Bool(true)
-    }), Some(RegFieldDesc(name = name, desc = desc, access = RegFieldAccessType.W)))
+    }), Some(RegFieldDesc(name = name, desc = desc,
+      access = RegFieldAccessType.W)))
+  }
 }
 
 // Local reg mapper function : Notify when accessed either as read or write.
 object RWNotify {
-  def apply(n: Int, rVal: UInt, wVal: UInt, rNotify: Bool, wNotify: Bool, desc: Option[RegFieldDesc] = None): RegField =
-    RegField(n, RegReadFn((ready) => { rNotify := ready; (Bool(true), rVal) }), RegWriteFn((valid, data) => {
-      wNotify := valid
-      when(valid) { wVal := data }
-      Bool(true)
-    }), desc)
+    def apply (n: Int, rVal: UInt, wVal: UInt, rNotify: Bool, wNotify: Bool, desc: Option[RegFieldDesc] = None): RegField = {
+      RegField(n,
+        RegReadFn ((ready)       => {rNotify := ready ; (Bool(true), rVal)}),
+        RegWriteFn((valid, data) => {
+          wNotify := valid
+          when (valid) {wVal := data}
+          Bool(true)
+        }
+        ), desc)
+    }
 }
 
 // Local reg mapper function : Notify with value when written, take read input as presented.
 //   This allows checking or correcting the write value before storing it in the register field.
 object WNotifyVal {
-  def apply(n: Int, rVal: UInt, wVal: UInt, wNotify: Bool, desc: RegFieldDesc): RegField =
+  def apply(n: Int, rVal: UInt, wVal: UInt, wNotify: Bool, desc: RegFieldDesc): RegField = {
     RegField(n, rVal, RegWriteFn((valid, data) => {
       wNotify := valid
       wVal := data
       true.B
-    }), desc)
+    }
+    ), desc)
+  }
 }
 
 class TLDebugModuleOuter(device: Device)(implicit p: Parameters) extends LazyModule {
@@ -265,36 +267,31 @@
   val cfg = p(DebugModuleParams)
 
   val intnode = IntNexusNode(
-    sourceFn = { _ =>
-      IntSourcePortParameters(Seq(IntSourceParameters(1, Seq(Resource(device, "int")))))
-    },
-    sinkFn = { _ =>
-      IntSinkPortParameters(Seq(IntSinkParameters()))
-    },
-    outputRequiresInput = false
-  )
-
-  val dmiNode = TLRegisterNode(
-    address = AddressSet.misaligned(DMI_DMCONTROL << 2, 4) ++
-      AddressSet.misaligned(DMI_HAWINDOWSEL << 2, 4) ++
-      AddressSet.misaligned(DMI_HAWINDOW << 2, 4),
+    sourceFn       = { _ => IntSourcePortParameters(Seq(IntSourceParameters(1, Seq(Resource(device, "int"))))) },
+    sinkFn         = { _ => IntSinkPortParameters(Seq(IntSinkParameters())) },
+    outputRequiresInput = false)
+
+  val dmiNode = TLRegisterNode (
+    address = AddressSet.misaligned(DMI_DMCONTROL   << 2, 4) ++
+              AddressSet.misaligned(DMI_HAWINDOWSEL << 2, 4) ++
+              AddressSet.misaligned(DMI_HAWINDOW    << 2, 4),
     device = device,
     beatBytes = 4,
     executable = false
   )
 
   lazy val module = new LazyModuleImp(this) {
-    require(intnode.edges.in.size == 0, "Debug Module does not accept interrupts")
-
-    val nComponents    = intnode.out.size
+    require (intnode.edges.in.size == 0, "Debug Module does not accept interrupts")
+
+    val nComponents = intnode.out.size
     def getNComponents = () => nComponents
 
-    val supportHartArray = cfg.supportHartArray && (nComponents > 1) // no hart array if only one hart
+    val supportHartArray = cfg.supportHartArray && (nComponents > 1)    // no hart array if only one hart
 
     val io = IO(new Bundle {
-      val ctrl         = (new DebugCtrlBundle(nComponents))
-      val innerCtrl    = new DecoupledIO(new DebugInternalBundle(nComponents))
-      val hgDebugInt   = Vec(nComponents, Bool()).asInput
+      val ctrl = (new DebugCtrlBundle(nComponents))
+      val innerCtrl = new DecoupledIO(new DebugInternalBundle(nComponents))
+      val hgDebugInt = Vec(nComponents, Bool()).asInput
       val hartResetReq = cfg.hasHartResets.option(Output(Vec(nComponents, Bool())))
     })
 
@@ -304,16 +301,16 @@
     //               register accesses, which will keep returning 'busy' to the debugger interface.
 
     val DMCONTROLReset = Wire(init = (new DMCONTROLFields().fromBits(0.U)))
-    val DMCONTROLNxt   = Wire(init = new DMCONTROLFields().fromBits(0.U))
-
-    val DMCONTROLReg = Wire(
-      init = new DMCONTROLFields().fromBits(
-        AsyncResetReg(updateData = DMCONTROLNxt.asUInt, resetData = BigInt(0), enable = true.B, name = "DMCONTROL")
-      )
-    )
-
-    val hartsel_mask        = if (nComponents > 1) ((1 << p(MaxHartIdBits)) - 1).U else 0.U
-    val DMCONTROLWrData     = Wire(init = new DMCONTROLFields().fromBits(0.U))
+    val DMCONTROLNxt = Wire(init = new DMCONTROLFields().fromBits(0.U))
+
+    val DMCONTROLReg = Wire(init = new DMCONTROLFields().fromBits(AsyncResetReg(updateData = DMCONTROLNxt.asUInt,
+      resetData = BigInt(0),
+      enable = true.B,
+      name = "DMCONTROL"
+    )))
+
+    val hartsel_mask = if (nComponents > 1) ((1 << p(MaxHartIdBits)) - 1).U else 0.U
+    val DMCONTROLWrData = Wire(init = new DMCONTROLFields().fromBits(0.U))
     val dmactiveWrEn        = Wire(init = false.B)
     val ndmresetWrEn        = Wire(init = false.B)
     val clrresethaltreqWrEn = Wire(init = false.B)
@@ -328,18 +325,18 @@
     val dmactive = DMCONTROLReg.dmactive
 
     DMCONTROLNxt := DMCONTROLReg
-    when(~dmactive) {
+    when (~dmactive) {
       DMCONTROLNxt := DMCONTROLReset
-    }.otherwise {
-      when(ndmresetWrEn) { DMCONTROLNxt.ndmreset := DMCONTROLWrData.ndmreset }
-      when(hartselloWrEn) { DMCONTROLNxt.hartsello := DMCONTROLWrData.hartsello & hartsel_mask }
-      when(haselWrEn) { DMCONTROLNxt.hasel := DMCONTROLWrData.hasel }
-      when(hartresetWrEn) { DMCONTROLNxt.hartreset := DMCONTROLWrData.hartreset }
-      when(haltreqWrEn) { DMCONTROLNxt.haltreq := DMCONTROLWrData.haltreq }
+    } .otherwise {
+      when (ndmresetWrEn)  { DMCONTROLNxt.ndmreset     := DMCONTROLWrData.ndmreset }
+      when (hartselloWrEn) { DMCONTROLNxt.hartsello    := DMCONTROLWrData.hartsello & hartsel_mask}
+      when (haselWrEn)     { DMCONTROLNxt.hasel        := DMCONTROLWrData.hasel }
+      when (hartresetWrEn) { DMCONTROLNxt.hartreset    := DMCONTROLWrData.hartreset }
+      when (haltreqWrEn)   { DMCONTROLNxt.haltreq      := DMCONTROLWrData.haltreq }
     }
 
     // Put this last to override its own effects.
-    when(dmactiveWrEn) {
+    when (dmactiveWrEn) {
       DMCONTROLNxt.dmactive := DMCONTROLWrData.dmactive
     }
 
@@ -348,11 +345,11 @@
     //  HAMASK is 1 bit per component
     //  HAWINDOWSEL selects a 32-bit slice of HAMASK to be visible for read/write in HAWINDOW
     //--------------------------------------------------------------
-    val hamask       = Wire(init = Vec.fill(nComponents) { false.B })
+    val hamask = Wire(init = Vec.fill(nComponents){false.B})
     def haWindowSize = 32
 
-    // The following need to be declared even if supportHartArray is false due to reference
-    // at compile time by dmiNode.regmap
+      // The following need to be declared even if supportHartArray is false due to reference
+      // at compile time by dmiNode.regmap
     val HAWINDOWSELWrData = Wire(init = (new HAWINDOWSELFields()).fromBits(0.U))
     val HAWINDOWSELWrEn   = Wire(init = false.B)
 
@@ -360,26 +357,27 @@
     val HAWINDOWWrData = Wire(init = (new HAWINDOWFields()).fromBits(0.U))
     val HAWINDOWWrEn   = Wire(init = false.B)
 
-    def hartSelected(hart: Int): Bool =
+    def hartSelected(hart: Int): Bool = {
       ((io.innerCtrl.bits.hartsel === hart.U) ||
         (if (supportHartArray) io.innerCtrl.bits.hasel && io.innerCtrl.bits.hamask(hart) else false.B))
+    }
 
     val HAWINDOWSELNxt = Wire(init = (new HAWINDOWSELFields().fromBits(0.U)))
-    val HAWINDOWSELReg = Wire(
-      init = new HAWINDOWSELFields().fromBits(
-        AsyncResetReg(updateData = HAWINDOWSELNxt.asUInt, resetData = 0, enable = true.B, name = "HAWINDOWSELReg")
-      )
-    )
+    val HAWINDOWSELReg = Wire(init = new HAWINDOWSELFields().fromBits(AsyncResetReg(updateData = HAWINDOWSELNxt.asUInt,
+      resetData = 0,
+      enable = true.B,
+      name = "HAWINDOWSELReg"
+    )))
 
     if (supportHartArray) {
       val HAWINDOWSELReset = Wire(init = (new HAWINDOWSELFields().fromBits(0.U)))
 
       HAWINDOWSELNxt := HAWINDOWSELReg
-      when(~dmactive) {
+      when (~dmactive) {
         HAWINDOWSELNxt := HAWINDOWSELReset
-      }.otherwise {
-        when(HAWINDOWSELWrEn) {
-          // Unneeded upper bits of HAWINDOWSEL are tied to 0.  Entire register is 0 if all harts fit in one window
+      } .otherwise {
+        when (HAWINDOWSELWrEn) {
+            // Unneeded upper bits of HAWINDOWSEL are tied to 0.  Entire register is 0 if all harts fit in one window
           if (nComponents > haWindowSize) {
             HAWINDOWSELNxt.hawindowsel := HAWINDOWSELWrData.hawindowsel & ((1 << (log2Up(nComponents) - 5)) - 1).U
           } else {
@@ -388,41 +386,40 @@
         }
       }
 
-      val numHAMASKSlices = ((nComponents - 1) / haWindowSize) + 1
-      HAWINDOWRdData.maskdata := 0.U // default, overridden below
+      val numHAMASKSlices = ((nComponents - 1)/haWindowSize)+1
+      HAWINDOWRdData.maskdata := 0.U     // default, overridden below
       for (ii <- 0 until numHAMASKSlices) {
-        val sliceMask =
-          if (nComponents > ((ii * haWindowSize) + haWindowSize - 1)) 0xFFFFFFFF // All harts in this slice exist
-          else (1 << (nComponents - (ii * haWindowSize))) - 1                    // Partial last slice
+        val sliceMask = if (nComponents > ((ii*haWindowSize) + haWindowSize-1)) 0xFFFFFFFF  // All harts in this slice exist
+                        else (1<<(nComponents - (ii*haWindowSize))) - 1         // Partial last slice
         val HAMASKRst = Wire(init = (new HAWINDOWFields().fromBits(0.U)))
         val HAMASKNxt = Wire(init = (new HAWINDOWFields().fromBits(0.U)))
-        val HAMASKReg = Wire(
-          init =
-            Vec(AsyncResetReg(updateData = HAMASKNxt.asUInt, resetData = 0, enable = true.B, name = s"HAMASKReg${ii}"))
-        )
-
-        when(ii.U === HAWINDOWSELReg.hawindowsel) {
+        val HAMASKReg = Wire(init = Vec(AsyncResetReg(updateData = HAMASKNxt.asUInt,
+          resetData = 0,
+          enable = true.B,
+          name = s"HAMASKReg${ii}")))
+
+        when (ii.U === HAWINDOWSELReg.hawindowsel) {
           HAWINDOWRdData.maskdata := HAMASKReg.asUInt & sliceMask.U
         }
 
         HAMASKNxt.maskdata := HAMASKReg.asUInt
-        when(~dmactive) {
+        when (~dmactive) {
           HAMASKNxt := HAMASKRst
         }.otherwise {
-          when(HAWINDOWWrEn && (ii.U === HAWINDOWSELReg.hawindowsel)) {
+          when (HAWINDOWWrEn && (ii.U === HAWINDOWSELReg.hawindowsel)) {
             HAMASKNxt.maskdata := HAWINDOWWrData.maskdata
           }
         }
 
-        // drive each slice of hamask with stored HAMASKReg or with new value being written
+         // drive each slice of hamask with stored HAMASKReg or with new value being written
         for (jj <- 0 until haWindowSize) {
-          if (((ii * haWindowSize) + jj) < nComponents) {
-            val tempWrData  = HAWINDOWWrData.maskdata.asBools
+          if (((ii*haWindowSize) + jj) < nComponents) {
+            val tempWrData = HAWINDOWWrData.maskdata.asBools
             val tempMaskReg = HAMASKReg.asUInt.asBools
-            when(HAWINDOWWrEn && (ii.U === HAWINDOWSELReg.hawindowsel)) {
-              hamask(ii * haWindowSize + jj) := tempWrData(jj)
+            when (HAWINDOWWrEn && (ii.U === HAWINDOWSELReg.hawindowsel)) {
+              hamask(ii*haWindowSize + jj) := tempWrData(jj)
             }.otherwise {
-              hamask(ii * haWindowSize + jj) := tempMaskReg(jj)
+              hamask(ii*haWindowSize + jj) := tempMaskReg(jj)
             }
           }
         }
@@ -439,157 +436,83 @@
     //--------------------------------------------------------------
     val hrmask    = Wire(Vec(nComponents, Bool()))
     val hrmaskNxt = Wire(Vec(nComponents, Bool()))
-    val hrmaskReg = Wire(
-      init =
-        Vec(AsyncResetReg(updateData = hrmaskNxt.asUInt, resetData = 0, enable = true.B, name = "hrmaskReg").asBools)
-    )
+    val hrmaskReg = Wire(init = Vec(AsyncResetReg(updateData = hrmaskNxt.asUInt,
+      resetData = 0,
+      enable = true.B,
+      name = "hrmaskReg").asBools))
 
     hrmaskNxt := hrmaskReg
     for (component <- 0 until nComponents) {
-      when(clrresethaltreqWrEn && DMCONTROLWrData.clrresethaltreq && hartSelected(component)) {
+      when (clrresethaltreqWrEn && DMCONTROLWrData.clrresethaltreq && hartSelected(component)) {
         hrmaskNxt(component) := false.B
-      }.elsewhen(setresethaltreqWrEn && DMCONTROLWrData.setresethaltreq && hartSelected(component)) {
+      }.elsewhen (setresethaltreqWrEn && DMCONTROLWrData.setresethaltreq && hartSelected(component)) {
         hrmaskNxt(component) := true.B
       }
     }
     hrmask := Mux(clrresethaltreqWrEn | setresethaltreqWrEn, hrmaskNxt, hrmaskReg)
 
-    val dmControlRegFields = RegFieldGroup(
-      "dmcontrol",
-      Some("debug module control register"),
-      Seq(
-        WNotifyVal(
-          1,
-          DMCONTROLReg.dmactive,
-          DMCONTROLWrData.dmactive,
-          dmactiveWrEn,
-          RegFieldDesc("dmactive", "debug module active", reset = Some(0))
-        ),
-        WNotifyVal(
-          1,
-          DMCONTROLReg.ndmreset,
-          DMCONTROLWrData.ndmreset,
-          ndmresetWrEn,
-          RegFieldDesc("ndmreset", "debug module reset output", reset = Some(0))
-        ),
-        WNotifyVal(
-          1,
-          0.U,
-          DMCONTROLWrData.clrresethaltreq,
-          clrresethaltreqWrEn,
-          RegFieldDesc("clrresethaltreq", "clear reset halt request", reset = Some(0), access = RegFieldAccessType.W)
-        ),
-        WNotifyVal(
-          1,
-          0.U,
-          DMCONTROLWrData.setresethaltreq,
-          setresethaltreqWrEn,
-          RegFieldDesc("setresethaltreq", "set reset halt request", reset = Some(0), access = RegFieldAccessType.W)
-        ),
-        RegField(12),
-        if (nComponents > 1)
-          WNotifyVal(
-            p(MaxHartIdBits),
-            DMCONTROLReg.hartsello,
-            DMCONTROLWrData.hartsello,
-            hartselloWrEn,
-            RegFieldDesc("hartsello", "hart select low", reset = Some(0))
-          )
-        else RegField(1),
-        if (nComponents > 1) RegField(10 - p(MaxHartIdBits))
-        else RegField(9),
-        if (supportHartArray)
-          WNotifyVal(
-            1,
-            DMCONTROLReg.hasel,
-            DMCONTROLWrData.hasel,
-            haselWrEn,
-            RegFieldDesc("hasel", "hart array select", reset = Some(0))
-          )
-        else RegField(1),
-        RegField(1),
-        WNotifyVal(
-          1,
-          0.U,
-          DMCONTROLWrData.ackhavereset,
-          ackhaveresetWrEn,
-          RegFieldDesc("ackhavereset", "acknowledge reset", reset = Some(0), access = RegFieldAccessType.W)
-        ),
-        if (cfg.hasHartResets)
-          WNotifyVal(
-            1,
-            DMCONTROLReg.hartreset,
-            DMCONTROLWrData.hartreset,
-            hartresetWrEn,
-            RegFieldDesc("hartreset", "hart reset request", reset = Some(0))
-          )
-        else RegField(1),
-        WNotifyVal(
-          1,
-          0.U,
-          DMCONTROLWrData.resumereq,
-          resumereqWrEn,
-          RegFieldDesc("resumereq", "resume request", reset = Some(0), access = RegFieldAccessType.W)
-        ),
-        WNotifyVal(
-          1,
-          DMCONTROLReg.haltreq,
-          DMCONTROLWrData.haltreq,
-          haltreqWrEn, // Spec says W, but maintaining previous behavior
-          RegFieldDesc("haltreq", "halt request", reset = Some(0))
-        )
-      )
-    )
+
+    val dmControlRegFields = RegFieldGroup("dmcontrol", Some("debug module control register"), Seq(
+      WNotifyVal(1, DMCONTROLReg.dmactive,    DMCONTROLWrData.dmactive, dmactiveWrEn,
+        RegFieldDesc("dmactive", "debug module active", reset=Some(0))),
+      WNotifyVal(1, DMCONTROLReg.ndmreset,    DMCONTROLWrData.ndmreset, ndmresetWrEn,
+        RegFieldDesc("ndmreset", "debug module reset output", reset=Some(0))),
+      WNotifyVal(1, 0.U,                      DMCONTROLWrData.clrresethaltreq, clrresethaltreqWrEn,
+        RegFieldDesc("clrresethaltreq", "clear reset halt request", reset=Some(0), access=RegFieldAccessType.W)),
+      WNotifyVal(1, 0.U,                      DMCONTROLWrData.setresethaltreq, setresethaltreqWrEn,
+        RegFieldDesc("setresethaltreq", "set reset halt request",   reset=Some(0), access=RegFieldAccessType.W)),
+      RegField(12),
+      if (nComponents > 1) WNotifyVal(p(MaxHartIdBits),
+                      DMCONTROLReg.hartsello, DMCONTROLWrData.hartsello, hartselloWrEn,
+        RegFieldDesc("hartsello",       "hart select low", reset=Some(0)))
+      else RegField(1),
+      if (nComponents > 1) RegField(10-p(MaxHartIdBits))
+      else RegField(9),
+      if (supportHartArray)
+        WNotifyVal(1, DMCONTROLReg.hasel,     DMCONTROLWrData.hasel, haselWrEn,
+        RegFieldDesc("hasel",           "hart array select", reset=Some(0)))
+      else RegField(1),
+      RegField(1),
+      WNotifyVal(1, 0.U,                      DMCONTROLWrData.ackhavereset, ackhaveresetWrEn,
+        RegFieldDesc("ackhavereset",    "acknowledge reset", reset=Some(0),  access=RegFieldAccessType.W)),
+      if (cfg.hasHartResets)
+        WNotifyVal(1, DMCONTROLReg.hartreset, DMCONTROLWrData.hartreset, hartresetWrEn,
+        RegFieldDesc("hartreset",       "hart reset request", reset=Some(0)))
+      else RegField(1),
+      WNotifyVal(1, 0.U,                      DMCONTROLWrData.resumereq, resumereqWrEn,
+        RegFieldDesc("resumereq",       "resume request", reset=Some(0), access=RegFieldAccessType.W)),
+      WNotifyVal(1, DMCONTROLReg.haltreq,     DMCONTROLWrData.haltreq, haltreqWrEn,     // Spec says W, but maintaining previous behavior
+        RegFieldDesc("haltreq",         "halt request", reset=Some(0)))
+    ))
+
 
     //--------------------------------------------------------------
     // DMI register decoder for Outer
     //--------------------------------------------------------------
-    // regmap addresses are byte offsets from lowest address
+      // regmap addresses are byte offsets from lowest address
     def DMI_DMCONTROL_OFFSET   = 0
     def DMI_HAWINDOWSEL_OFFSET = ((DMI_HAWINDOWSEL - DMI_DMCONTROL) << 2)
     def DMI_HAWINDOW_OFFSET    = ((DMI_HAWINDOW - DMI_DMCONTROL) << 2)
 
     val omRegMap = dmiNode.regmap(
-      DMI_DMCONTROL_OFFSET -> dmControlRegFields,
-      DMI_HAWINDOWSEL_OFFSET -> (if (supportHartArray && (nComponents > 32))
-                                   Seq(
-                                     WNotifyVal(
-                                       log2Up(nComponents) - 5,
-                                       HAWINDOWSELReg.hawindowsel,
-                                       HAWINDOWSELWrData.hawindowsel,
-                                       HAWINDOWSELWrEn,
-                                       RegFieldDesc("hawindowsel", "hart array window select", reset = Some(0))
-                                     )
-                                   )
-                                 else Nil),
-      DMI_HAWINDOW_OFFSET -> (if (supportHartArray)
-                                Seq(
-                                  WNotifyVal(
-                                    if (nComponents > 31) 32 else nComponents,
-                                    HAWINDOWRdData.maskdata,
-                                    HAWINDOWWrData.maskdata,
-                                    HAWINDOWWrEn,
-                                    RegFieldDesc(
-                                      "hawindow",
-                                      "hart array window",
-                                      reset = Some(0),
-                                      volatile = (nComponents > 32)
-                                    )
-                                  )
-                                )
-                              else Nil)
+      DMI_DMCONTROL_OFFSET   -> dmControlRegFields,
+      DMI_HAWINDOWSEL_OFFSET -> (if (supportHartArray && (nComponents > 32)) Seq(
+        WNotifyVal(log2Up(nComponents)-5, HAWINDOWSELReg.hawindowsel, HAWINDOWSELWrData.hawindowsel, HAWINDOWSELWrEn,
+        RegFieldDesc("hawindowsel", "hart array window select", reset=Some(0)))) else Nil),
+      DMI_HAWINDOW_OFFSET    -> (if (supportHartArray) Seq(
+        WNotifyVal(if (nComponents > 31) 32 else nComponents, HAWINDOWRdData.maskdata, HAWINDOWWrData.maskdata, HAWINDOWWrEn,
+        RegFieldDesc("hawindow", "hart array window", reset=Some(0), volatile=(nComponents > 32)))) else Nil)
     )
 
     //--------------------------------------------------------------
     // Interrupt Registers
     //--------------------------------------------------------------
 
-    val debugIntNxt = Wire(init = Vec.fill(nComponents) { false.B })
-    val debugIntRegs = Wire(
-      init = Vec(
-        AsyncResetReg(updateData = debugIntNxt.asUInt, resetData = 0, enable = true.B, name = "debugInterrupts").asBools
-      )
-    )
+    val debugIntNxt = Wire(init = Vec.fill(nComponents){false.B})
+    val debugIntRegs = Wire(init = Vec(AsyncResetReg(updateData = debugIntNxt.asUInt,
+      resetData = 0,
+      enable = true.B,
+      name = "debugInterrupts").asBools))
 
     debugIntNxt := debugIntRegs
 
@@ -607,27 +530,25 @@
     // which occur 'too fast' will be dropped.
 
     for (component <- 0 until nComponents) {
-      when(~dmactive) {
+      when (~dmactive) {
         debugIntNxt(component) := false.B
-      }.otherwise {
-        when(
-          haltreqWrEn && ((DMCONTROLWrData.hartsello === component.U)
-            || (if (supportHartArray) DMCONTROLWrData.hasel && hamask(component) else false.B))
-        ) {
+      }. otherwise {
+        when (haltreqWrEn && ((DMCONTROLWrData.hartsello === component.U)
+          || (if (supportHartArray) DMCONTROLWrData.hasel && hamask(component) else false.B))) {
           debugIntNxt(component) := DMCONTROLWrData.haltreq
         }
       }
     }
 
     io.innerCtrl.valid := hartselloWrEn | resumereqWrEn | ackhaveresetWrEn | setresethaltreqWrEn | clrresethaltreqWrEn | haselWrEn |
-      (HAWINDOWWrEn & supportHartArray.B)
-    io.innerCtrl.bits.hartsel := Mux(hartselloWrEn, DMCONTROLWrData.hartsello, DMCONTROLReg.hartsello)
-    io.innerCtrl.bits.resumereq := resumereqWrEn & DMCONTROLWrData.resumereq // This bit is W1
+       (HAWINDOWWrEn & supportHartArray.B)
+    io.innerCtrl.bits.hartsel      := Mux(hartselloWrEn, DMCONTROLWrData.hartsello, DMCONTROLReg.hartsello)
+    io.innerCtrl.bits.resumereq    := resumereqWrEn & DMCONTROLWrData.resumereq    // This bit is W1
     io.innerCtrl.bits.ackhavereset := ackhaveresetWrEn & DMCONTROLWrData.ackhavereset
-    io.innerCtrl.bits.hrmask := hrmask
+    io.innerCtrl.bits.hrmask       := hrmask
     if (supportHartArray) {
-      io.innerCtrl.bits.hasel := Mux(haselWrEn, DMCONTROLWrData.hasel, DMCONTROLReg.hasel)
-      io.innerCtrl.bits.hamask := hamask
+      io.innerCtrl.bits.hasel      := Mux(haselWrEn, DMCONTROLWrData.hasel, DMCONTROLReg.hasel)
+      io.innerCtrl.bits.hamask     := hamask
     }
 
     io.ctrl.ndreset := DMCONTROLReg.ndmreset
@@ -635,11 +556,10 @@
 
     if (cfg.hasHartResets) {
       val hartResetNxt = Wire(Vec(nComponents, Bool()))
-      val hartResetReg = Wire(
-        init = Vec(
-          AsyncResetReg(updateData = hartResetNxt.asUInt, resetData = 0, enable = true.B, name = "hartResetReg").asBools
-        )
-      )
+      val hartResetReg = Wire(init = Vec(AsyncResetReg(updateData = hartResetNxt.asUInt,
+        resetData = 0,
+        enable = true.B,
+        name = "hartResetReg").asBools))
 
       for (component <- 0 until nComponents) {
         hartResetNxt(component) := DMCONTROLReg.hartreset & hartSelected(component)
@@ -651,7 +571,7 @@
 
 class TLDebugModuleOuterAsync(device: Device)(implicit p: Parameters) extends LazyModule {
 
-  val dmiXbar = LazyModule(new TLXbar())
+  val dmiXbar = LazyModule (new TLXbar())
 
   val dmi2tlOpt = (!p(ExportDebug).apb).option({
     val dmi2tl = LazyModule(new DMIToTL())
@@ -660,35 +580,35 @@
   })
 
   val apbNodeOpt = p(ExportDebug).apb.option({
-    val apb2tl       = LazyModule(new APBToTL())
+    val apb2tl = LazyModule(new APBToTL())
     val apb2tlBuffer = LazyModule(new TLBuffer(BufferParams.pipe))
-    val apbXbar      = LazyModule(new APBFanout())
-    val apbRegs      = LazyModule(new APBDebugRegisters())
+    val apbXbar = LazyModule(new APBFanout())
+    val apbRegs = LazyModule(new APBDebugRegisters())
 
     apbRegs.node := apbXbar.node
-    apb2tl.node := apbXbar.node
+    apb2tl.node  := apbXbar.node
     apb2tlBuffer.node := apb2tl.node
     dmiXbar.node := apb2tlBuffer.node
 
     apbXbar.node
   })
 
-  val dmOuter = LazyModule(new TLDebugModuleOuter(device))
+  val dmOuter = LazyModule( new TLDebugModuleOuter(device))
   val intnode = IntSyncCrossingSource(alreadyRegistered = true) :*= dmOuter.intnode
 
   val dmiInnerNode = TLAsyncCrossingSource() := dmiXbar.node
   dmOuter.dmiNode := dmiXbar.node
-
+  
   lazy val module = new LazyModuleImp(this) {
 
     val nComponents = dmOuter.intnode.edges.out.size
 
     val io = IO(new Bundle {
-      val dmi = (!p(ExportDebug).apb).option(new DMIIO()(p).flip())
+      val dmi   = (!p(ExportDebug).apb).option(new DMIIO()(p).flip())
       // Optional APB Interface is fully diplomatic so is not listed here.
-      val ctrl         = new DebugCtrlBundle(nComponents)
-      val innerCtrl    = new AsyncBundle(new DebugInternalBundle(nComponents), AsyncQueueParams.singleton())
-      val hgDebugInt   = Vec(nComponents, Bool()).asInput
+      val ctrl = new DebugCtrlBundle(nComponents)
+      val innerCtrl = new AsyncBundle(new DebugInternalBundle(nComponents), AsyncQueueParams.singleton())
+      val hgDebugInt = Vec(nComponents, Bool()).asInput
       val hartResetReq = p(DebugModuleParams).hasHartResets.option(Output(Vec(nComponents, Bool())))
     })
 
@@ -697,46 +617,35 @@
     io.ctrl <> dmOuter.module.io.ctrl
     io.innerCtrl := ToAsyncBundle(dmOuter.module.io.innerCtrl, AsyncQueueParams.singleton())
     dmOuter.module.io.hgDebugInt := io.hgDebugInt
-    io.hartResetReq.foreach { x =>
-      dmOuter.module.io.hartResetReq.foreach { y =>
-        x := y
-      }
-    }
+    io.hartResetReq.foreach { x => dmOuter.module.io.hartResetReq.foreach {y => x := y}}
   }
 }
 
-class TLDebugModuleInner(device: Device, getNComponents: () => Int, beatBytes: Int)(implicit p: Parameters)
-    extends LazyModule {
+class TLDebugModuleInner(device: Device, getNComponents: () => Int, beatBytes: Int)(implicit p: Parameters) extends LazyModule
+{
 
   // For Shorter Register Names
   import DMI_RegAddrs._
 
-  val cfg          = p(DebugModuleParams)
-  def getCfg       = () => cfg
+  val cfg = p(DebugModuleParams)
+  def getCfg = () => cfg
   val hartSelFuncs = p(DebugModuleHartSelKey)
 
   val dmiNode = TLRegisterNode(
-    // Address is range 0 to 0x1FF except DMCONTROL, HAWINDOWSEL, HAWINDOW which are handled by Outer
+       // Address is range 0 to 0x1FF except DMCONTROL, HAWINDOWSEL, HAWINDOW which are handled by Outer
     address = AddressSet.misaligned(0, DMI_DMCONTROL << 2) ++
-      AddressSet.misaligned((DMI_DMCONTROL + 1) << 2, ((DMI_HAWINDOWSEL << 2) - ((DMI_DMCONTROL + 1) << 2))) ++
-      AddressSet.misaligned((DMI_HAWINDOW + 1) << 2, (0x200 - ((DMI_HAWINDOW + 1) << 2))),
+              AddressSet.misaligned((DMI_DMCONTROL + 1) << 2, ((DMI_HAWINDOWSEL << 2) - ((DMI_DMCONTROL + 1) << 2))) ++
+              AddressSet.misaligned((DMI_HAWINDOW + 1) << 2, (0x200 - ((DMI_HAWINDOW + 1) << 2))),
     device = device,
     beatBytes = 4,
     executable = false
   )
 
   val tlNode = TLRegisterNode(
-<<<<<<< HEAD
-    address = Seq(AddressSet(0, 0xFFF)), // This is required for correct functionality, it's not configurable.
-    device = device,
-    beatBytes = beatBytes,
-    executable = true
-=======
-    address=Seq(cfg.address),
+    address=Seq(AddressSet(0, 0xFFF)), // This is required for correct functionality, it's not configurable.
     device=device,
     beatBytes=beatBytes,
     executable=true
->>>>>>> b19afe8c
   )
 
   val sb2tlOpt = cfg.hasBusMaster.option(LazyModule(new SBToTL()))
@@ -746,23 +655,23 @@
   // to is up to the implementation.
   val customNode = new DebugCustomSink()
 
-  lazy val module = new LazyModuleImp(this) {
+  lazy val module = new LazyModuleImp(this){
     val nComponents = getNComponents()
     Annotated.params(this, cfg)
     val supportHartArray = cfg.supportHartArray & (nComponents > 1)
-    val nExtTriggers     = cfg.nExtTriggers
-    val nHaltGroups =
-      if ((nComponents > 1) | (nExtTriggers > 0)) cfg.nHaltGroups
-      else 0 // no halt groups possible if single hart with no external triggers
+    val nExtTriggers = cfg.nExtTriggers
+    val nHaltGroups = if ((nComponents > 1) | (nExtTriggers > 0)) cfg.nHaltGroups
+      else 0  // no halt groups possible if single hart with no external triggers
 
     val io = IO(new Bundle {
-      val dmactive     = Bool(INPUT)
-      val innerCtrl    = (new DecoupledIO(new DebugInternalBundle(nComponents))).flip
+      val dmactive = Bool(INPUT)
+      val innerCtrl = (new DecoupledIO(new DebugInternalBundle(nComponents))).flip
       val debugUnavail = Vec(nComponents, Bool()).asInput
-      val hgDebugInt   = Vec(nComponents, Bool()).asOutput
-      val extTrigger   = (nExtTriggers > 0).option(new DebugExtTriggerIO())
-      val hartReset    = cfg.hasHartResets.option(Input(Vec(nComponents, Bool())))
+      val hgDebugInt = Vec(nComponents, Bool()).asOutput
+      val extTrigger = (nExtTriggers > 0).option(new DebugExtTriggerIO())
+      val hartReset  = cfg.hasHartResets.option(Input(Vec(nComponents, Bool())))
     })
+
 
     //--------------------------------------------------------------
     // Import constants for shorter variable names
@@ -771,14 +680,13 @@
     import DMI_RegAddrs._
     import DsbRegAddrs._
     import DsbBusConsts._
-    import DMIConsts._
 
     //--------------------------------------------------------------
     // Sanity Check Configuration For this implementation.
     //--------------------------------------------------------------
 
-    require(cfg.supportQuickAccess == false, "No Quick Access support yet")
-    require((nHaltGroups > 0) || (nExtTriggers == 0), "External triggers require at least 1 halt group")
+    require (cfg.supportQuickAccess == false, "No Quick Access support yet")
+    require ((nHaltGroups > 0) || (nExtTriggers == 0), "External triggers require at least 1 halt group")
 
     //--------------------------------------------------------------
     // Register & Wire Declarations (which need to be pre-declared)
@@ -790,60 +698,60 @@
 
     // --- regmapper outputs
 
-    val hartHaltedWrEn    = Wire(Bool())
-    val hartHaltedId      = Wire(UInt(sbIdWidth.W))
-    val hartGoingWrEn     = Wire(Bool())
-    val hartGoingId       = Wire(UInt(sbIdWidth.W))
-    val hartResumingWrEn  = Wire(Bool())
-    val hartResumingId    = Wire(UInt(sbIdWidth.W))
-    val hartExceptionWrEn = Wire(Bool())
-    val hartExceptionId   = Wire(UInt(sbIdWidth.W))
-
-    val dmiProgramBufferRdEn        = Wire(init = Vec.fill(cfg.nProgramBufferWords * 4) { false.B })
+    val hartHaltedWrEn       = Wire(Bool())
+    val hartHaltedId         = Wire(UInt(sbIdWidth.W))
+    val hartGoingWrEn        = Wire(Bool())
+    val hartGoingId          = Wire(UInt(sbIdWidth.W))
+    val hartResumingWrEn     = Wire(Bool())
+    val hartResumingId       = Wire(UInt(sbIdWidth.W))
+    val hartExceptionWrEn    = Wire(Bool())
+    val hartExceptionId      = Wire(UInt(sbIdWidth.W))
+
+    val dmiProgramBufferRdEn = Wire(init = Vec.fill(cfg.nProgramBufferWords * 4){false.B})
     val dmiProgramBufferAccessLegal = Wire(init = false.B)
-    val dmiProgramBufferWrEnMaybe   = Wire(init = Vec.fill(cfg.nProgramBufferWords * 4) { false.B })
-
-    val dmiAbstractDataRdEn        = Wire(init = Vec.fill(cfg.nAbstractDataWords * 4) { false.B })
-    val dmiAbstractDataAccessLegal = Wire(init = false.B)
-    val dmiAbstractDataWrEnMaybe   = Wire(init = Vec.fill(cfg.nAbstractDataWords * 4) { false.B })
+    val dmiProgramBufferWrEnMaybe = Wire(init = Vec.fill(cfg.nProgramBufferWords * 4){false.B})
+
+    val dmiAbstractDataRdEn = Wire(init = Vec.fill(cfg.nAbstractDataWords * 4){false.B})
+    val dmiAbstractDataAccessLegal = Wire (init = false.B)
+    val dmiAbstractDataWrEnMaybe = Wire(init = Vec.fill(cfg.nAbstractDataWords * 4){false.B})
 
     //--------------------------------------------------------------
     // Registers coming from 'CONTROL' in Outer
     //--------------------------------------------------------------
 
     val selectedHartReg = Reg(UInt(p(MaxHartIdBits).W))
-    // hamaskFull is a vector of all selected harts including hartsel, whether or not supportHartArray is true
-    val hamaskFull = Wire(init = Vec.fill(nComponents) { false.B })
+      // hamaskFull is a vector of all selected harts including hartsel, whether or not supportHartArray is true
+    val hamaskFull = Wire(init = Vec.fill(nComponents){false.B})
 
     if (nComponents > 1) {
-      when(~io.dmactive) {
+      when (~io.dmactive) {
         selectedHartReg := 0.U
-      }.elsewhen(io.innerCtrl.fire()) {
+      }.elsewhen (io.innerCtrl.fire()){
         selectedHartReg := io.innerCtrl.bits.hartsel
       }
     }
 
-    if (supportHartArray) withReset(~io.dmactive) {
-      val hamaskZero = Wire(init = Vec.fill(nComponents) { false.B })
-      val hamaskReg  = RegInit(Vec.fill(nComponents) { false.B })
-      when(io.innerCtrl.fire()) {
+    if (supportHartArray) withReset (~io.dmactive) {
+      val hamaskZero = Wire(init = Vec.fill(nComponents){false.B})
+      val hamaskReg = RegInit(Vec.fill(nComponents){false.B})
+      when (io.innerCtrl.fire()){
         hamaskReg := Mux(io.innerCtrl.bits.hasel, io.innerCtrl.bits.hamask, hamaskZero)
       }
       hamaskFull := hamaskReg
     }
 
-    when(selectedHartReg < nComponents.U) {
+    when (selectedHartReg < nComponents.U) {
       hamaskFull(selectedHartReg) := true.B
     }
 
     io.innerCtrl.ready := true.B
 
-    // Construct a Vec from io.innerCtrl fields indicating whether each hart is being selected in this write
-    // A hart may be selected by hartsel field or by hart array
-    val hamaskWrSel = Wire(init = Vec.fill(nComponents) { false.B })
-    for (component <- 0 until nComponents) {
+     // Construct a Vec from io.innerCtrl fields indicating whether each hart is being selected in this write
+     // A hart may be selected by hartsel field or by hart array
+    val hamaskWrSel = Wire(init = Vec.fill(nComponents){false.B})
+    for (component <- 0 until nComponents ) {
       hamaskWrSel(component) := ((io.innerCtrl.bits.hartsel === component.U) ||
-      (if (supportHartArray) io.innerCtrl.bits.hasel && io.innerCtrl.bits.hamask(component) else false.B))
+        (if (supportHartArray) io.innerCtrl.bits.hasel && io.innerCtrl.bits.hamask(component) else false.B))
     }
 
     //-------------------------------------
@@ -859,25 +767,20 @@
     val hartResets = Wire(Vec(nComponents, Bool()))
 
     for (component <- 0 until nComponents) {
-      hartResets(component) := (if (cfg.hasHartResets)
-                                  SynchronizerShiftReg(
-                                    io.hartReset.get(component),
-                                    3,
-                                    Some(s"debug_hartReset_$component")
-                                  )
-                                else reset)
-    }
-
-    when(~io.dmactive) {
+      hartResets(component) := (if (cfg.hasHartResets) SynchronizerShiftReg(io.hartReset.get(component), 3, Some(s"debug_hartReset_$component"))
+        else reset)
+    }
+
+    when (~io.dmactive) {
       hrDebugInt := hrReset
       hrmaskReg := hrReset
     }.otherwise {
-      when(io.innerCtrl.fire()) {
+      when (io.innerCtrl.fire()){
         hrmaskReg := io.innerCtrl.bits.hrmask
       }
       hrDebugInt := hrmaskReg &
-        (hartResets |                    // set debugInt during reset
-          (hrDebugInt & ~haltedBitRegs)) // maintain until core halts
+        (hartResets |                      // set debugInt during reset
+        (hrDebugInt & ~haltedBitRegs))     // maintain until core halts
     }
 
     //--------------------------------------------------------------
@@ -888,39 +791,38 @@
 
     val DMSTATUSRdData = Wire(init = (new DMSTATUSFields()).fromBits(0.U))
     DMSTATUSRdData.authenticated := true.B // Not implemented
-    DMSTATUSRdData.version := 2.U          // Version 0.13
+    DMSTATUSRdData.version       := 2.U    // Version 0.13
     DMSTATUSRdData.hasresethaltreq := true.B
 
     val resumereq = io.innerCtrl.fire() && io.innerCtrl.bits.resumereq
 
-    DMSTATUSRdData.anynonexistent := (selectedHartReg >= nComponents.U) // only hartsel can be nonexistent
-    // all harts nonexistent if hartsel is out of range and there are no harts selected in the hart array
+    DMSTATUSRdData.anynonexistent := (selectedHartReg >= nComponents.U)   // only hartsel can be nonexistent
+       // all harts nonexistent if hartsel is out of range and there are no harts selected in the hart array
     DMSTATUSRdData.allnonexistent := (selectedHartReg >= nComponents.U) & (~hamaskFull.reduce(_ | _))
 
-    when(~DMSTATUSRdData.allnonexistent) { // if no existent harts selected, all other status is false
-      DMSTATUSRdData.anyunavail := (io.debugUnavail & hamaskFull).reduce(_ | _)
-      DMSTATUSRdData.anyhalted := ((~io.debugUnavail & haltedBitRegs) & hamaskFull).reduce(_ | _)
-      DMSTATUSRdData.anyrunning := ((~io.debugUnavail & ~haltedBitRegs) & hamaskFull).reduce(_ | _)
-      DMSTATUSRdData.anyhavereset := (haveResetBitRegs & hamaskFull).reduce(_ | _)
-      DMSTATUSRdData.anyresumeack := (~resumeReqRegs & hamaskFull).reduce(_ | _)
-      when(~DMSTATUSRdData.anynonexistent) { // if one hart is nonexistent, no 'all' status is set
-        DMSTATUSRdData.allunavail := (io.debugUnavail | ~hamaskFull).reduce(_ & _)
-        DMSTATUSRdData.allhalted := ((~io.debugUnavail & haltedBitRegs) | ~hamaskFull).reduce(_ & _)
-        DMSTATUSRdData.allrunning := ((~io.debugUnavail & ~haltedBitRegs) | ~hamaskFull).reduce(_ & _)
+    when (~DMSTATUSRdData.allnonexistent) {  // if no existent harts selected, all other status is false
+      DMSTATUSRdData.anyunavail   := (io.debugUnavail &  hamaskFull).reduce(_ | _)
+      DMSTATUSRdData.anyhalted    := ((~io.debugUnavail &  haltedBitRegs) &  hamaskFull).reduce(_ | _)
+      DMSTATUSRdData.anyrunning   := ((~io.debugUnavail & ~haltedBitRegs) &  hamaskFull).reduce(_ | _)
+      DMSTATUSRdData.anyhavereset := (haveResetBitRegs &  hamaskFull).reduce(_ | _)
+      DMSTATUSRdData.anyresumeack := (~resumeReqRegs &  hamaskFull).reduce(_ | _)
+      when (~DMSTATUSRdData.anynonexistent) {  // if one hart is nonexistent, no 'all' status is set
+        DMSTATUSRdData.allunavail   := (io.debugUnavail | ~hamaskFull).reduce(_ & _)
+        DMSTATUSRdData.allhalted    := ((~io.debugUnavail &  haltedBitRegs) | ~hamaskFull).reduce(_ & _)
+        DMSTATUSRdData.allrunning   := ((~io.debugUnavail & ~haltedBitRegs) | ~hamaskFull).reduce(_ & _)
         DMSTATUSRdData.allhavereset := (haveResetBitRegs | ~hamaskFull).reduce(_ & _)
         DMSTATUSRdData.allresumeack := (~resumeReqRegs | ~hamaskFull).reduce(_ & _)
       }
     }
 
-    for (component <- 0 until nComponents) {
-      when(~io.dmactive) {
+    for (component <- 0 until nComponents ) {
+      when (~io.dmactive) {
         haveResetBitRegs(component) := false.B
-      }.elsewhen(hartResets(component)) {
-          haveResetBitRegs(component) := true.B
-        }
-        .elsewhen(io.innerCtrl.fire() && io.innerCtrl.bits.ackhavereset && hamaskWrSel(component)) {
-          haveResetBitRegs(component) := false.B
-        }
+      }.elsewhen (hartResets(component)) {
+        haveResetBitRegs(component) := true.B
+      }.elsewhen (io.innerCtrl.fire() && io.innerCtrl.bits.ackhavereset && hamaskWrSel(component)) {
+        haveResetBitRegs(component) := false.B
+      }
     }
 
     //----DMCS2 (Halt Groups)
@@ -931,22 +833,20 @@
     val hgwriteWrEn    = Wire(init = false.B)
     val haltgroupWrEn  = Wire(init = false.B)
     val exttriggerWrEn = Wire(init = false.B)
-    val hgDebugInt     = Wire(Vec.fill(nComponents) { false.B })
+    val hgDebugInt     = Wire(Vec.fill(nComponents){false.B})
 
     if (nHaltGroups > 0) withReset(~io.dmactive) {
       val hgBits = log2Up(nHaltGroups)
-      // hgParticipate: Each entry indicates which hg that entity belongs to (1 to nHartGroups). 0 means no hg assigned.
+       // hgParticipate: Each entry indicates which hg that entity belongs to (1 to nHartGroups). 0 means no hg assigned.
       val hgParticipateHart = RegInit(Vec(Seq.fill(nComponents)(0.U(hgBits.W))))
       val hgParticipateTrig = if (nExtTriggers > 0) RegInit(Vec(Seq.fill(nExtTriggers)(0.U(hgBits.W)))) else Nil
 
       for (component <- 0 until nComponents) {
-        when(~io.dmactive) {
+        when (~io.dmactive) {
           hgParticipateHart(component) := 0.U
         }.otherwise {
-          when(
-            haltgroupWrEn & DMCS2WrData.hgwrite & ~DMCS2WrData.hgselect &
-              hamaskFull(component) & (DMCS2WrData.haltgroup <= nHaltGroups.U)
-          ) {
+          when (haltgroupWrEn & DMCS2WrData.hgwrite & ~DMCS2WrData.hgselect &
+              hamaskFull(component) & (DMCS2WrData.haltgroup <= nHaltGroups.U)) {
             hgParticipateHart(component) := DMCS2WrData.haltgroup
           }
         }
@@ -956,29 +856,27 @@
       if (nExtTriggers > 0) {
         val hgSelect = RegInit(false.B)
 
-        when(~io.dmactive) {
+        when (~io.dmactive) {
           hgSelect := false.B
         }.otherwise {
-          when(hgselectWrEn) {
-            hgSelect := DMCS2WrData.hgselect
-          }
+           when (hgselectWrEn) {
+             hgSelect := DMCS2WrData.hgselect
+           }
         }
 
         for (trigger <- 0 until nExtTriggers) {
-          when(~io.dmactive) {
+          when (~io.dmactive) {
             hgParticipateTrig(trigger) := 0.U
           }.otherwise {
-            when(
-              haltgroupWrEn & DMCS2WrData.hgwrite & DMCS2WrData.hgselect &
-                (DMCS2WrData.exttrigger === trigger.U) & (DMCS2WrData.haltgroup <= nHaltGroups.U)
-            ) {
+            when (haltgroupWrEn & DMCS2WrData.hgwrite & DMCS2WrData.hgselect &
+                (DMCS2WrData.exttrigger === trigger.U) & (DMCS2WrData.haltgroup <= nHaltGroups.U)) {
               hgParticipateTrig(trigger) := DMCS2WrData.haltgroup
             }
           }
         }
 
         DMCS2RdData.hgselect := hgSelect
-        when(hgSelect) {
+        when (hgSelect) {
           DMCS2RdData.haltgroup := hgParticipateTrig(0)
         }
 
@@ -986,18 +884,18 @@
         // Otherwise, instantiate a register with only the number of bits required
 
         if (nExtTriggers > 1) {
-          val trigBits     = log2Up(nExtTriggers - 1)
+          val trigBits = log2Up(nExtTriggers-1)
           val hgExtTrigger = RegInit(0.U(trigBits.W))
-          when(~io.dmactive) {
+          when (~io.dmactive) {
             hgExtTrigger := 0.U
           }.otherwise {
-            when(exttriggerWrEn & (DMCS2WrData.exttrigger < nExtTriggers.U)) {
-              hgExtTrigger := DMCS2WrData.exttrigger
+            when (exttriggerWrEn & (DMCS2WrData.exttrigger < nExtTriggers.U)) {
+               hgExtTrigger := DMCS2WrData.exttrigger
             }
           }
 
           DMCS2RdData.exttrigger := hgExtTrigger
-          when(hgSelect) {
+          when (hgSelect) {
             DMCS2RdData.haltgroup := hgParticipateTrig(hgExtTrigger)
           }
         }
@@ -1009,18 +907,18 @@
       //  FIRED: Back to IDLE when all harts in this hg have set their haltedBitRegs
       //                     and all trig out in this hg have been acknowledged
 
-      val hgFired          = Reg(Vec(nHaltGroups + 1, Bool()))
-      val hgHartFiring     = Wire(init = Vec.fill(nHaltGroups + 1) { false.B }) // which hg's are firing due to hart halting
-      val hgTrigFiring     = Wire(init = Vec.fill(nHaltGroups + 1) { false.B }) // which hg's are firing due to trig in
-      val hgHartsAllHalted = Wire(init = Vec.fill(nHaltGroups + 1) { false.B }) // in which hg's have all harts halted
-      val hgTrigsAllAcked  = Wire(init = Vec.fill(nHaltGroups + 1) { true.B }) // in which hg's have all trigouts been acked
-
-      io.extTrigger.foreach { extTrigger =>
-        val extTriggerInReq  = Wire(Vec(nExtTriggers, Bool()))
+      val hgFired = Reg(Vec(nHaltGroups+1, Bool()))
+      val hgHartFiring     = Wire(init = Vec.fill(nHaltGroups+1){false.B})     // which hg's are firing due to hart halting
+      val hgTrigFiring     = Wire(init = Vec.fill(nHaltGroups+1){false.B})     // which hg's are firing due to trig in
+      val hgHartsAllHalted = Wire(init = Vec.fill(nHaltGroups+1){false.B})     // in which hg's have all harts halted
+      val hgTrigsAllAcked  = Wire(init = Vec.fill(nHaltGroups+1){ true.B})     // in which hg's have all trigouts been acked
+
+      io.extTrigger.foreach {extTrigger =>
+        val extTriggerInReq = Wire(Vec(nExtTriggers, Bool()))
         val extTriggerOutAck = Wire(Vec(nExtTriggers, Bool()))
         extTriggerInReq := extTrigger.in.req.asBools
         extTriggerOutAck := extTrigger.out.ack.asBools
-        val trigInReq  = SynchronizerShiftReg(extTriggerInReq, 3, Some("dm_extTriggerInReqSync"))
+        val trigInReq  = SynchronizerShiftReg(extTriggerInReq,  3, Some("dm_extTriggerInReqSync"))
         val trigOutAck = SynchronizerShiftReg(extTriggerOutAck, 3, Some("dm_extTriggerOutAckSync"))
         for (hg <- 1 to nHaltGroups) {
           hgTrigFiring(hg) := (trigInReq & ~RegNext(trigInReq) & hgParticipateTrig.map(_ === hg.U)).reduce(_ | _)
@@ -1030,19 +928,16 @@
       }
 
       for (hg <- 1 to nHaltGroups) {
-        hgHartFiring(hg) := hartHaltedWrEn & ~haltedBitRegs(hartHaltedId) & (hgParticipateHart(
-          hartSelFuncs.hartIdToHartSel(hartHaltedId)
-        ) === hg.U)
+        hgHartFiring(hg) := hartHaltedWrEn & ~haltedBitRegs(hartHaltedId) & (hgParticipateHart(hartSelFuncs.hartIdToHartSel(hartHaltedId)) === hg.U)
         hgHartsAllHalted(hg) := (haltedBitRegs | hgParticipateHart.map(_ =/= hg.U)).reduce(_ & _)
 
-        when(~io.dmactive) {
+        when (~io.dmactive) {
           hgFired(hg) := false.B
-        }.elsewhen(~hgFired(hg) & (hgHartFiring(hg) | hgTrigFiring(hg))) {
-            hgFired(hg) := true.B
-          }
-          .elsewhen(hgFired(hg) & hgHartsAllHalted(hg) & hgTrigsAllAcked(hg)) {
-            hgFired(hg) := false.B
-          }
+        }.elsewhen (~hgFired(hg) & (hgHartFiring(hg) | hgTrigFiring(hg))) {
+          hgFired(hg) := true.B
+        }.elsewhen ( hgFired(hg) & hgHartsAllHalted(hg) & hgTrigsAllAcked(hg)) {
+          hgFired(hg) := false.B
+        }
       }
 
       // For each hg that has fired, assert debug interrupt to each hart in that hg
@@ -1051,8 +946,8 @@
       }
 
       // For each hg that has fired, assert trigger out for all external triggers in that hg
-      io.extTrigger.foreach { extTrigger =>
-        val extTriggerOutReq = RegInit(Vec.fill(cfg.nExtTriggers) { false.B })
+      io.extTrigger.foreach {extTrigger =>
+        val extTriggerOutReq = RegInit(Vec.fill(cfg.nExtTriggers){false.B})
         for (trig <- 0 until nExtTriggers) {
           extTriggerOutReq(trig) := hgFired(hgParticipateTrig(trig))
         }
@@ -1061,6 +956,7 @@
     }
     io.hgDebugInt := hgDebugInt | hrDebugInt
 
+
     //TODO
     DMSTATUSRdData.confstrptrvalid := false.B
 
@@ -1068,39 +964,39 @@
 
     //----HARTINFO
 
-    val HARTINFORdData = Wire(init = (new HARTINFOFields()).fromBits(0.U))
-    HARTINFORdData.dataaccess := true.B
-    HARTINFORdData.datasize := cfg.nAbstractDataWords.U
-    HARTINFORdData.dataaddr := DsbRegAddrs.DATA.U
-    HARTINFORdData.nscratch := cfg.nScratch.U
+    val HARTINFORdData = Wire (init = (new HARTINFOFields()).fromBits(0.U))
+    HARTINFORdData.dataaccess  := true.B
+    HARTINFORdData.datasize    := cfg.nAbstractDataWords.U
+    HARTINFORdData.dataaddr    := DsbRegAddrs.DATA.U
+    HARTINFORdData.nscratch    := cfg.nScratch.U
 
     //----HALTSUM*
     val numHaltedStatus = ((nComponents - 1) / 32) + 1
-    val haltedStatus    = Wire(Vec(numHaltedStatus, Bits(width = 32)))
+    val haltedStatus   = Wire(Vec(numHaltedStatus, Bits(width = 32)))
 
     for (ii <- 0 until numHaltedStatus) {
       haltedStatus(ii) := Cat(haltedBitRegs.slice(ii * 32, (ii + 1) * 32).reverse)
     }
 
-    val haltedSummary  = Cat(haltedStatus.map(_.orR).reverse)
+    val haltedSummary = Cat(haltedStatus.map(_.orR).reverse)
     val HALTSUM1RdData = (new HALTSUM1Fields()).fromBits(haltedSummary)
 
     val selectedHaltedStatus = Mux((selectedHartReg >> 5) > numHaltedStatus.U, 0.U, haltedStatus(selectedHartReg >> 5))
-    val HALTSUM0RdData       = (new HALTSUM0Fields()).fromBits(selectedHaltedStatus)
+    val HALTSUM0RdData = (new HALTSUM0Fields()).fromBits(selectedHaltedStatus)
 
     // Since we only support 1024 harts, we don't implement HALTSUM2 or HALTSUM3
 
     //----ABSTRACTCS
 
     val ABSTRACTCSReset = Wire(init = (new ABSTRACTCSFields()).fromBits(0.U))
-    ABSTRACTCSReset.datacount := cfg.nAbstractDataWords.U
+    ABSTRACTCSReset.datacount   := cfg.nAbstractDataWords.U
     ABSTRACTCSReset.progbufsize := cfg.nProgramBufferWords.U
 
-    val ABSTRACTCSReg    = Reg(new ABSTRACTCSFields())
-    val ABSTRACTCSWrData = Wire(init = (new ABSTRACTCSFields()).fromBits(0.U))
-    val ABSTRACTCSRdData = Wire(init = ABSTRACTCSReg)
-
-    val ABSTRACTCSRdEn      = Wire(init = false.B)
+    val ABSTRACTCSReg       = Reg(new ABSTRACTCSFields())
+    val ABSTRACTCSWrData    = Wire(init = (new ABSTRACTCSFields()).fromBits(0.U))
+    val ABSTRACTCSRdData    = Wire(init = ABSTRACTCSReg)
+
+    val ABSTRACTCSRdEn = Wire(init = false.B)
     val ABSTRACTCSWrEnMaybe = Wire(init = false.B)
 
     val ABSTRACTCSWrEnLegal = Wire(init = false.B)
@@ -1111,25 +1007,22 @@
     val errorUnsupported = Wire(init = false.B)
     val errorHaltResume  = Wire(init = false.B)
 
-    when(~io.dmactive) {
+    when(~io.dmactive){
       ABSTRACTCSReg := ABSTRACTCSReset
     }.otherwise {
-      when(errorBusy) {
+      when (errorBusy){
         ABSTRACTCSReg.cmderr := DebugAbstractCommandError.ErrBusy.id.U
-      }.elsewhen(errorException) {
-          ABSTRACTCSReg.cmderr := DebugAbstractCommandError.ErrException.id.U
-        }
-        .elsewhen(errorUnsupported) {
-          ABSTRACTCSReg.cmderr := DebugAbstractCommandError.ErrNotSupported.id.U
-        }
-        .elsewhen(errorHaltResume) {
-          ABSTRACTCSReg.cmderr := DebugAbstractCommandError.ErrHaltResume.id.U
-        }
-        .otherwise {
-          when(ABSTRACTCSWrEn) {
-            ABSTRACTCSReg.cmderr := ABSTRACTCSReg.cmderr & ~(ABSTRACTCSWrData.cmderr);
-          }
-        }
+      }.elsewhen (errorException) {
+        ABSTRACTCSReg.cmderr := DebugAbstractCommandError.ErrException.id.U
+      }.elsewhen (errorUnsupported) {
+        ABSTRACTCSReg.cmderr := DebugAbstractCommandError.ErrNotSupported.id.U
+      }.elsewhen (errorHaltResume) {
+        ABSTRACTCSReg.cmderr := DebugAbstractCommandError.ErrHaltResume.id.U
+      }.otherwise {
+        when (ABSTRACTCSWrEn){
+          ABSTRACTCSReg.cmderr := ABSTRACTCSReg.cmderr & ~(ABSTRACTCSWrData.cmderr);
+        }
+      }
     }
 
     // For busy, see below state machine.
@@ -1138,67 +1031,63 @@
 
     //---- ABSTRACTAUTO
 
-    val ABSTRACTAUTOReset  = Wire(init = (new ABSTRACTAUTOFields()).fromBits(0.U))
-    val ABSTRACTAUTOReg    = Reg(new ABSTRACTAUTOFields())
-    val ABSTRACTAUTOWrData = Wire(init = (new ABSTRACTAUTOFields()).fromBits(0.U))
-    val ABSTRACTAUTORdData = Wire(init = ABSTRACTAUTOReg)
-
-    val ABSTRACTAUTORdEn         = Wire(init = false.B)
-    val autoexecdataWrEnMaybe    = Wire(init = false.B)
+    val ABSTRACTAUTOReset     = Wire(init = (new ABSTRACTAUTOFields()).fromBits(0.U))
+    val ABSTRACTAUTOReg       = Reg(new ABSTRACTAUTOFields())
+    val ABSTRACTAUTOWrData    = Wire(init = (new ABSTRACTAUTOFields()).fromBits(0.U))
+    val ABSTRACTAUTORdData    = Wire(init = ABSTRACTAUTOReg)
+
+    val ABSTRACTAUTORdEn = Wire(init = false.B)
+    val autoexecdataWrEnMaybe = Wire(init = false.B)
     val autoexecprogbufWrEnMaybe = Wire(init = false.B)
 
     val ABSTRACTAUTOWrEnLegal = Wire(init = false.B)
 
-    when(~io.dmactive) {
+    when (~io.dmactive) {
       ABSTRACTAUTOReg := ABSTRACTAUTOReset
     }.otherwise {
-      when(autoexecprogbufWrEnMaybe && ABSTRACTAUTOWrEnLegal) {
-        ABSTRACTAUTOReg.autoexecprogbuf := ABSTRACTAUTOWrData.autoexecprogbuf & ((1 << cfg.nProgramBufferWords) - 1).U
-      }
-      when(autoexecdataWrEnMaybe && ABSTRACTAUTOWrEnLegal) {
-        ABSTRACTAUTOReg.autoexecdata := ABSTRACTAUTOWrData.autoexecdata & ((1 << cfg.nAbstractDataWords) - 1).U
-      }
-    }
-
-    val dmiAbstractDataAccessVec = Wire(init = Vec.fill(cfg.nAbstractDataWords * 4) { false.B })
-    dmiAbstractDataAccessVec := (dmiAbstractDataWrEnMaybe zip dmiAbstractDataRdEn).map { case (r, w) => r | w }
-
-    val dmiProgramBufferAccessVec = Wire(init = Vec.fill(cfg.nProgramBufferWords * 4) { false.B })
-    dmiProgramBufferAccessVec := (dmiProgramBufferWrEnMaybe zip dmiProgramBufferRdEn).map { case (r, w) => r | w }
-
-    val dmiAbstractDataAccess  = dmiAbstractDataAccessVec.reduce(_ || _)
+      when (autoexecprogbufWrEnMaybe && ABSTRACTAUTOWrEnLegal) {
+        ABSTRACTAUTOReg.autoexecprogbuf := ABSTRACTAUTOWrData.autoexecprogbuf & ( (1 << cfg.nProgramBufferWords) - 1).U
+      }
+      when (autoexecdataWrEnMaybe && ABSTRACTAUTOWrEnLegal) {
+        ABSTRACTAUTOReg.autoexecdata := ABSTRACTAUTOWrData.autoexecdata & ( (1 << cfg.nAbstractDataWords) - 1).U
+      }
+    }
+
+    val dmiAbstractDataAccessVec  = Wire(init = Vec.fill(cfg.nAbstractDataWords * 4){false.B})
+    dmiAbstractDataAccessVec := (dmiAbstractDataWrEnMaybe zip dmiAbstractDataRdEn).map{ case (r,w) => r | w}
+
+    val dmiProgramBufferAccessVec  = Wire(init = Vec.fill(cfg.nProgramBufferWords * 4){false.B})
+    dmiProgramBufferAccessVec := (dmiProgramBufferWrEnMaybe zip dmiProgramBufferRdEn).map{ case (r,w) => r | w}
+
+    val dmiAbstractDataAccess  = dmiAbstractDataAccessVec.reduce(_ || _ )
     val dmiProgramBufferAccess = dmiProgramBufferAccessVec.reduce(_ || _)
 
     // This will take the shorter of the lists, which is what we want.
-    val autoexecData = Wire(init = Vec.fill(cfg.nAbstractDataWords) { false.B })
-    val autoexecProg = Wire(init = Vec.fill(cfg.nProgramBufferWords) { false.B })
-    (autoexecData zip ABSTRACTAUTOReg.autoexecdata.asBools).zipWithIndex.foreach {
-      case (t, i) => t._1 := dmiAbstractDataAccessVec(i * 4) && t._2
-    }
-    (autoexecProg zip ABSTRACTAUTOReg.autoexecprogbuf.asBools).zipWithIndex.foreach {
-      case (t, i) => t._1 := dmiProgramBufferAccessVec(i * 4) && t._2
-    }
+    val autoexecData  = Wire(init = Vec.fill(cfg.nAbstractDataWords){false.B})
+    val autoexecProg  = Wire(init = Vec.fill(cfg.nProgramBufferWords){false.B})
+      (autoexecData zip ABSTRACTAUTOReg.autoexecdata.asBools).zipWithIndex.foreach {case (t, i) => t._1 := dmiAbstractDataAccessVec(i * 4) && t._2 }
+      (autoexecProg zip ABSTRACTAUTOReg.autoexecprogbuf.asBools).zipWithIndex.foreach {case (t, i) => t._1 := dmiProgramBufferAccessVec(i * 4) && t._2}
 
     val autoexec = autoexecData.reduce(_ || _) || autoexecProg.reduce(_ || _)
 
     //---- COMMAND
 
     val COMMANDReset = Wire(init = (new COMMANDFields()).fromBits(0.U))
-    val COMMANDReg   = Reg(new COMMANDFields())
-
-    val COMMANDWrDataVal = Wire(init = 0.U(32.W))
-    val COMMANDWrData    = Wire(init = (new COMMANDFields()).fromBits(COMMANDWrDataVal))
-    val COMMANDWrEnMaybe = Wire(init = false.B)
-    val COMMANDWrEnLegal = Wire(init = false.B)
-    val COMMANDRdEn      = Wire(init = false.B)
-
-    val COMMANDWrEn   = COMMANDWrEnMaybe && COMMANDWrEnLegal
+    val COMMANDReg = Reg(new COMMANDFields())
+
+    val COMMANDWrDataVal    = Wire(init = 0.U(32.W))
+    val COMMANDWrData       = Wire(init = (new COMMANDFields()).fromBits(COMMANDWrDataVal))
+    val COMMANDWrEnMaybe    = Wire(init = false.B)
+    val COMMANDWrEnLegal    = Wire(init = false.B)
+    val COMMANDRdEn  = Wire(init = false.B)
+
+    val COMMANDWrEn = COMMANDWrEnMaybe && COMMANDWrEnLegal
     val COMMANDRdData = COMMANDReg
 
-    when(~io.dmactive) {
+    when (~io.dmactive) {
       COMMANDReg := COMMANDReset
     }.otherwise {
-      when(COMMANDWrEn) {
+      when (COMMANDWrEn) {
         COMMANDReg := COMMANDWrData
       }
     }
@@ -1207,12 +1096,12 @@
 
     // These are byte addressible, s.t. the Processor can use
     // byte-addressible instructions to store to them.
-    val abstractDataMem = Reg(Vec(cfg.nAbstractDataWords * 4, UInt(8.W)))
-    val abstractDataNxt = Wire(init = abstractDataMem)
+    val abstractDataMem       = Reg(Vec(cfg.nAbstractDataWords*4, UInt(8.W)))
+    val abstractDataNxt       = Wire(init = abstractDataMem)
 
     // --- Program Buffer
-    val programBufferMem = Reg(Vec(cfg.nProgramBufferWords * 4, UInt(8.W)))
-    val programBufferNxt = Wire(init = programBufferMem)
+    val programBufferMem    = Reg(Vec(cfg.nProgramBufferWords*4, UInt(8.W)))
+    val programBufferNxt    = Wire(init = programBufferMem)
 
     //--------------------------------------------------------------
     // These bits are implementation-specific bits set
@@ -1220,322 +1109,195 @@
     //--------------------------------------------------------------
 
     for (component <- 0 until nComponents) {
-      when(~io.dmactive) {
+      when (~io.dmactive) {
         haltedBitRegs(component) := false.B
         resumeReqRegs(component) := false.B
       }.otherwise {
         // Hart Halt Notification Logic
-        when(hartResets(component)) {
+        when (hartResets(component)) {
           haltedBitRegs(component) := false.B
           resumeReqRegs(component) := false.B
-        }.elsewhen(hartHaltedWrEn) {
-            when(hartSelFuncs.hartIdToHartSel(hartHaltedId) === component.U) {
-              haltedBitRegs(component) := true.B
-            }
+        }.elsewhen (hartHaltedWrEn) {
+          when (hartSelFuncs.hartIdToHartSel(hartHaltedId) === component.U) {
+            haltedBitRegs(component) := true.B
           }
-          .elsewhen(hartResumingWrEn) {
-            when(hartSelFuncs.hartIdToHartSel(hartResumingId) === component.U) {
-              haltedBitRegs(component) := false.B
-            }
+        }.elsewhen (hartResumingWrEn) {
+          when (hartSelFuncs.hartIdToHartSel(hartResumingId) === component.U) {
+            haltedBitRegs(component) := false.B
           }
+        }
 
         // Hart Resume Req Logic
         // If you request a hart to resume at the same moment
         // it actually does resume, then the request wins.
         // So don't try to write resumereq more than once
-        when(hartResumingWrEn) {
-          when(hartSelFuncs.hartIdToHartSel(hartResumingId) === component.U) {
+        when (hartResumingWrEn) {
+          when (hartSelFuncs.hartIdToHartSel(hartResumingId) === component.U) {
             resumeReqRegs(component) := false.B
           }
         }
-        when(resumereq && hamaskWrSel(component)) {
+        when (resumereq && hamaskWrSel(component)) {
           resumeReqRegs(component) := true.B
         }
       }
     }
 
-    val dmstatusRegFields = RegFieldGroup(
-      "dmi_dmstatus",
-      Some("debug module status register"),
-      Seq(
-        RegField.r(4, DMSTATUSRdData.version, RegFieldDesc("version", "version", reset = Some(2))),
-        RegField
-          .r(1, DMSTATUSRdData.confstrptrvalid, RegFieldDesc("confstrptrvalid", "confstrptrvalid", reset = Some(0))),
-        RegField
-          .r(1, DMSTATUSRdData.hasresethaltreq, RegFieldDesc("hasresethaltreq", "hasresethaltreq", reset = Some(1))),
-        RegField.r(1, DMSTATUSRdData.authbusy, RegFieldDesc("authbusy", "authbusy", reset = Some(0))),
-        RegField.r(1, DMSTATUSRdData.authenticated, RegFieldDesc("authenticated", "authenticated", reset = Some(1))),
-        RegField.r(1, DMSTATUSRdData.anyhalted, RegFieldDesc("anyhalted", "anyhalted", reset = Some(0))),
-        RegField.r(1, DMSTATUSRdData.allhalted, RegFieldDesc("allhalted", "allhalted", reset = Some(0))),
-        RegField.r(1, DMSTATUSRdData.anyrunning, RegFieldDesc("anyrunning", "anyrunning", reset = Some(1))),
-        RegField.r(1, DMSTATUSRdData.allrunning, RegFieldDesc("allrunning", "allrunning", reset = Some(1))),
-        RegField.r(1, DMSTATUSRdData.anyunavail, RegFieldDesc("anyunavail", "anyunavail", reset = Some(0))),
-        RegField.r(1, DMSTATUSRdData.allunavail, RegFieldDesc("allunavail", "allunavail", reset = Some(0))),
-        RegField.r(1, DMSTATUSRdData.anynonexistent, RegFieldDesc("anynonexistent", "anynonexistent", reset = Some(0))),
-        RegField.r(1, DMSTATUSRdData.allnonexistent, RegFieldDesc("allnonexistent", "allnonexistent", reset = Some(0))),
-        RegField.r(1, DMSTATUSRdData.anyresumeack, RegFieldDesc("anyresumeack", "anyresumeack", reset = Some(0))),
-        RegField.r(1, DMSTATUSRdData.allresumeack, RegFieldDesc("allresumeack", "allresumeack", reset = Some(0))),
-        RegField.r(1, DMSTATUSRdData.anyhavereset, RegFieldDesc("anyhavereset", "anyhavereset", reset = Some(0))),
-        RegField.r(1, DMSTATUSRdData.allhavereset, RegFieldDesc("allhavereset", "allhavereset", reset = Some(0))),
-        RegField(2),
-        RegField.r(
-          1,
-          DMSTATUSRdData.impebreak,
-          RegFieldDesc("impebreak", "impebreak", reset = Some(if (cfg.hasImplicitEbreak) 1 else 0))
-        )
-      )
-    )
-
-    val dmcs2RegFields = RegFieldGroup(
-      "dmi_dmcs2",
-      Some("debug module control/status register 2"),
-      Seq(
-        WNotifyVal(
-          1,
-          DMCS2RdData.hgselect,
-          DMCS2WrData.hgselect,
-          hgselectWrEn,
-          RegFieldDesc("hgselect", "select halt groups or external triggers", reset = Some(0), volatile = true)
-        ),
-        WNotifyVal(
-          1,
-          0.U,
-          DMCS2WrData.hgwrite,
-          hgwriteWrEn,
-          RegFieldDesc("hgwrite", "write 1 to change halt groups", reset = None, access = RegFieldAccessType.W)
-        ),
-        WNotifyVal(
-          5,
-          DMCS2RdData.haltgroup,
-          DMCS2WrData.haltgroup,
-          haltgroupWrEn,
-          RegFieldDesc("haltgroup", "halt group", reset = Some(0), volatile = true)
-        ),
-        if (nExtTriggers > 1)
-          WNotifyVal(
-            4,
-            DMCS2RdData.exttrigger,
-            DMCS2WrData.exttrigger,
-            exttriggerWrEn,
-            RegFieldDesc("exttrigger", "external trigger select", reset = Some(0), volatile = true)
-          )
-        else RegField(4)
-      )
-    )
-
-    val hartinfoRegFields = RegFieldGroup(
-      "dmi_hartinfo",
-      Some("hart information"),
-      Seq(
-        RegField
-          .r(12, HARTINFORdData.dataaddr, RegFieldDesc("dataaddr", "data address", reset = Some(DsbRegAddrs.DATA))),
-        RegField.r(
-          4,
-          HARTINFORdData.datasize,
-          RegFieldDesc("datasize", "number of DATA registers", reset = Some(cfg.nAbstractDataWords))
-        ),
-        RegField.r(1, HARTINFORdData.dataaccess, RegFieldDesc("dataaccess", "data access type", reset = Some(1))),
-        RegField(3),
-        RegField.r(
-          4,
-          HARTINFORdData.nscratch,
-          RegFieldDesc("nscratch", "number of scratch registers", reset = Some(cfg.nScratch))
-        )
-      )
-    )
-
-    val abstractcsRegFields = RegFieldGroup(
-      "dmi_abstractcs",
-      Some("abstract command control/status"),
-      Seq(
-        RegField.r(
-          4,
-          ABSTRACTCSRdData.datacount,
-          RegFieldDesc("datacount", "number of DATA regsiters", reset = Some(cfg.nAbstractDataWords))
-        ),
-        RegField(4),
-        WNotifyVal(
-          3,
-          ABSTRACTCSRdData.cmderr,
-          ABSTRACTCSWrData.cmderr,
-          ABSTRACTCSWrEnMaybe,
-          RegFieldDesc("cmderr", "command error", reset = Some(0), wrType = Some(RegFieldWrType.ONE_TO_CLEAR))
-        ),
-        RegField(1),
-        RegField.r(1, ABSTRACTCSRdData.busy, RegFieldDesc("busy", "busy", reset = Some(0))),
-        RegField(11),
-        RegField.r(
-          5,
-          ABSTRACTCSRdData.progbufsize,
-          RegFieldDesc("progbufsize", "number of PROGBUF regsiters", reset = Some(cfg.nProgramBufferWords))
-        )
-      )
-    )
-
-    val (sbcsFields, sbAddrFields, sbDataFields): (Seq[RegField], Seq[Seq[RegField]], Seq[Seq[RegField]]) =
-      sb2tlOpt.map { sb2tl =>
-        SystemBusAccessModule(sb2tl, io.dmactive)(p)
-      }.getOrElse(
-        (
-          Seq.empty[RegField],
-          Seq.fill[Seq[RegField]](4)(Seq.empty[RegField]),
-          Seq.fill[Seq[RegField]](4)(Seq.empty[RegField])
-        )
-      )
+    val dmstatusRegFields = RegFieldGroup("dmi_dmstatus", Some("debug module status register"), Seq(
+      RegField.r(4, DMSTATUSRdData.version,         RegFieldDesc("version",         "version",         reset=Some(2))),
+      RegField.r(1, DMSTATUSRdData.confstrptrvalid, RegFieldDesc("confstrptrvalid", "confstrptrvalid", reset=Some(0))),
+      RegField.r(1, DMSTATUSRdData.hasresethaltreq, RegFieldDesc("hasresethaltreq", "hasresethaltreq", reset=Some(1))),
+      RegField.r(1, DMSTATUSRdData.authbusy,        RegFieldDesc("authbusy",        "authbusy",        reset=Some(0))),
+      RegField.r(1, DMSTATUSRdData.authenticated,   RegFieldDesc("authenticated",   "authenticated",   reset=Some(1))),
+      RegField.r(1, DMSTATUSRdData.anyhalted,       RegFieldDesc("anyhalted",       "anyhalted",       reset=Some(0))),
+      RegField.r(1, DMSTATUSRdData.allhalted,       RegFieldDesc("allhalted",       "allhalted",       reset=Some(0))),
+      RegField.r(1, DMSTATUSRdData.anyrunning,      RegFieldDesc("anyrunning",      "anyrunning",      reset=Some(1))),
+      RegField.r(1, DMSTATUSRdData.allrunning,      RegFieldDesc("allrunning",      "allrunning",      reset=Some(1))),
+      RegField.r(1, DMSTATUSRdData.anyunavail,      RegFieldDesc("anyunavail",      "anyunavail",      reset=Some(0))),
+      RegField.r(1, DMSTATUSRdData.allunavail,      RegFieldDesc("allunavail",      "allunavail",      reset=Some(0))),
+      RegField.r(1, DMSTATUSRdData.anynonexistent,  RegFieldDesc("anynonexistent",  "anynonexistent",  reset=Some(0))),
+      RegField.r(1, DMSTATUSRdData.allnonexistent,  RegFieldDesc("allnonexistent",  "allnonexistent",  reset=Some(0))),
+      RegField.r(1, DMSTATUSRdData.anyresumeack,    RegFieldDesc("anyresumeack",    "anyresumeack",    reset=Some(0))),
+      RegField.r(1, DMSTATUSRdData.allresumeack,    RegFieldDesc("allresumeack",    "allresumeack",    reset=Some(0))),
+      RegField.r(1, DMSTATUSRdData.anyhavereset,    RegFieldDesc("anyhavereset",    "anyhavereset",    reset=Some(0))),
+      RegField.r(1, DMSTATUSRdData.allhavereset,    RegFieldDesc("allhavereset",    "allhavereset",    reset=Some(0))),
+      RegField(2),
+      RegField.r(1, DMSTATUSRdData.impebreak,       RegFieldDesc("impebreak",       "impebreak",       reset=Some(if (cfg.hasImplicitEbreak) 1 else 0)))
+    ))
+
+    val dmcs2RegFields = RegFieldGroup("dmi_dmcs2", Some("debug module control/status register 2"), Seq(
+      WNotifyVal(1, DMCS2RdData.hgselect,  DMCS2WrData.hgselect, hgselectWrEn,
+        RegFieldDesc("hgselect", "select halt groups or external triggers", reset=Some(0), volatile=true)),
+      WNotifyVal(1, 0.U,                   DMCS2WrData.hgwrite,  hgwriteWrEn,
+        RegFieldDesc("hgwrite",  "write 1 to change halt groups", reset=None, access=RegFieldAccessType.W)),
+      WNotifyVal(5, DMCS2RdData.haltgroup, DMCS2WrData.haltgroup, haltgroupWrEn,
+        RegFieldDesc("haltgroup", "halt group", reset=Some(0), volatile=true)),
+      if (nExtTriggers > 1)
+        WNotifyVal(4, DMCS2RdData.exttrigger, DMCS2WrData.exttrigger, exttriggerWrEn,
+        RegFieldDesc("exttrigger", "external trigger select", reset=Some(0), volatile=true))
+      else RegField(4)
+    ))
+
+    val hartinfoRegFields = RegFieldGroup("dmi_hartinfo", Some("hart information"), Seq(
+      RegField.r(12, HARTINFORdData.dataaddr,   RegFieldDesc("dataaddr",   "data address",                reset=Some(DsbRegAddrs.DATA))),
+      RegField.r(4,  HARTINFORdData.datasize,   RegFieldDesc("datasize",   "number of DATA registers",    reset=Some(cfg.nAbstractDataWords))),
+      RegField.r(1,  HARTINFORdData.dataaccess, RegFieldDesc("dataaccess", "data access type",            reset=Some(1))),
+      RegField(3),
+      RegField.r(4,  HARTINFORdData.nscratch,   RegFieldDesc("nscratch",   "number of scratch registers", reset=Some(cfg.nScratch)))
+    ))
+
+    val abstractcsRegFields = RegFieldGroup("dmi_abstractcs", Some("abstract command control/status"), Seq(
+      RegField.r(4, ABSTRACTCSRdData.datacount, RegFieldDesc("datacount", "number of DATA regsiters", reset=Some(cfg.nAbstractDataWords))),
+      RegField(4),
+      WNotifyVal(3, ABSTRACTCSRdData.cmderr, ABSTRACTCSWrData.cmderr, ABSTRACTCSWrEnMaybe,
+        RegFieldDesc("cmderr", "command error", reset=Some(0), wrType=Some(RegFieldWrType.ONE_TO_CLEAR))),
+      RegField(1),
+      RegField.r(1, ABSTRACTCSRdData.busy, RegFieldDesc("busy", "busy", reset=Some(0))),
+      RegField(11),
+      RegField.r(5, ABSTRACTCSRdData.progbufsize, RegFieldDesc("progbufsize", "number of PROGBUF regsiters", reset=Some(cfg.nProgramBufferWords)))
+    ))
+
+    val (sbcsFields, sbAddrFields, sbDataFields):
+    (Seq[RegField], Seq[Seq[RegField]], Seq[Seq[RegField]]) = sb2tlOpt.map{ sb2tl =>
+      SystemBusAccessModule(sb2tl,io.dmactive)(p)
+    }.getOrElse((Seq.empty[RegField], Seq.fill[Seq[RegField]](4)(Seq.empty[RegField]), Seq.fill[Seq[RegField]](4)(Seq.empty[RegField])))
 
     //--------------------------------------------------------------
     // Program Buffer Access (DMI ... System Bus can override)
     //--------------------------------------------------------------
     val omRegMap = dmiNode.regmap(
-      (DMI_DMSTATUS << 2) -> dmstatusRegFields,
+      (DMI_DMSTATUS    << 2) -> dmstatusRegFields,
       //TODO (DMI_CFGSTRADDR0 << 2) -> cfgStrAddrFields,
-      (DMI_DMCS2 << 2)    -> (if (nHaltGroups > 0) dmcs2RegFields else Nil),
-      (DMI_HARTINFO << 2) -> hartinfoRegFields,
-      (DMI_HALTSUM0 << 2) -> Seq(
-        RegField.r(32, HALTSUM0RdData.asUInt(), RegFieldDesc("dmi_haltsum0", "halt summary 0"))
-      ),
-      (DMI_HALTSUM1 << 2) -> Seq(
-        RegField.r(32, HALTSUM1RdData.asUInt(), RegFieldDesc("dmi_haltsum1", "halt summary 1"))
-      ),
-      (DMI_ABSTRACTCS << 2) -> abstractcsRegFields,
-      (DMI_ABSTRACTAUTO << 2) -> RegFieldGroup(
-        "dmi_abstractauto",
-        Some("abstract command autoexec"),
-        Seq(
-          WNotifyVal(
-            cfg.nAbstractDataWords,
-            ABSTRACTAUTORdData.autoexecdata,
-            ABSTRACTAUTOWrData.autoexecdata,
-            autoexecdataWrEnMaybe,
-            RegFieldDesc("autoexecdata", "abstract command data autoexec", reset = Some(0))
-          ),
-          RegField(16 - cfg.nAbstractDataWords),
-          WNotifyVal(
-            cfg.nProgramBufferWords,
-            ABSTRACTAUTORdData.autoexecprogbuf,
-            ABSTRACTAUTOWrData.autoexecprogbuf,
-            autoexecprogbufWrEnMaybe,
-            RegFieldDesc("autoexecprogbuf", "abstract command progbuf autoexec", reset = Some(0))
-          )
-        )
-      ),
-      (DMI_COMMAND << 2) -> Seq(
-        RWNotify(
-          32,
-          COMMANDRdData.asUInt(),
-          COMMANDWrDataVal,
-          COMMANDRdEn,
-          COMMANDWrEnMaybe,
-          Some(RegFieldDesc("dmi_command", "abstract command register", reset = Some(0), volatile = true))
-        )
-      ),
-      (DMI_DATA0 << 2) -> RegFieldGroup(
-        "dmi_data",
-        None,
-        abstractDataMem.zipWithIndex.map {
-          case (x, i) =>
-            RWNotify(
-              8,
-              x,
-              abstractDataNxt(i),
-              dmiAbstractDataRdEn(i),
-              dmiAbstractDataWrEnMaybe(i),
-              Some(RegFieldDesc(s"dmi_data_$i", s"abstract command data register $i", reset = Some(0), volatile = true))
-            )
-        }
-      ),
-      (DMI_PROGBUF0 << 2) -> RegFieldGroup(
-        "dmi_progbuf",
-        None,
-        programBufferMem.zipWithIndex.map {
-          case (x, i) =>
-            RWNotify(
-              8,
-              x,
-              programBufferNxt(i),
-              dmiProgramBufferRdEn(i),
-              dmiProgramBufferWrEnMaybe(i),
-              Some(RegFieldDesc(s"dmi_progbuf_$i", s"abstract command progbuf register $i", reset = Some(0)))
-            )
-        }
-      ),
-      (DMI_SBCS << 2)       -> sbcsFields,
-      (DMI_SBDATA0 << 2)    -> sbDataFields(0),
-      (DMI_SBDATA1 << 2)    -> sbDataFields(1),
-      (DMI_SBDATA2 << 2)    -> sbDataFields(2),
-      (DMI_SBDATA3 << 2)    -> sbDataFields(3),
+      (DMI_DMCS2       << 2) -> (if (nHaltGroups > 0) dmcs2RegFields else Nil),
+      (DMI_HARTINFO    << 2) -> hartinfoRegFields,
+      (DMI_HALTSUM0    << 2) -> Seq(RegField.r(32, HALTSUM0RdData.asUInt(), RegFieldDesc("dmi_haltsum0", "halt summary 0"))),
+      (DMI_HALTSUM1    << 2) -> Seq(RegField.r(32, HALTSUM1RdData.asUInt(), RegFieldDesc("dmi_haltsum1", "halt summary 1"))),
+      (DMI_ABSTRACTCS  << 2) -> abstractcsRegFields,
+      (DMI_ABSTRACTAUTO<< 2) -> RegFieldGroup("dmi_abstractauto", Some("abstract command autoexec"), Seq(
+        WNotifyVal(cfg.nAbstractDataWords, ABSTRACTAUTORdData.autoexecdata, ABSTRACTAUTOWrData.autoexecdata, autoexecdataWrEnMaybe,
+          RegFieldDesc("autoexecdata", "abstract command data autoexec", reset=Some(0))),
+        RegField(16-cfg.nAbstractDataWords),
+        WNotifyVal(cfg.nProgramBufferWords, ABSTRACTAUTORdData.autoexecprogbuf, ABSTRACTAUTOWrData.autoexecprogbuf, autoexecprogbufWrEnMaybe,
+          RegFieldDesc("autoexecprogbuf", "abstract command progbuf autoexec", reset=Some(0))))),
+      (DMI_COMMAND     << 2) -> Seq(RWNotify(32, COMMANDRdData.asUInt(), COMMANDWrDataVal, COMMANDRdEn, COMMANDWrEnMaybe,
+        Some(RegFieldDesc("dmi_command", "abstract command register", reset=Some(0), volatile=true)))),
+      (DMI_DATA0       << 2) -> RegFieldGroup("dmi_data", None, abstractDataMem.zipWithIndex.map{case (x, i) => RWNotify(8, x, abstractDataNxt(i),
+        dmiAbstractDataRdEn(i),
+        dmiAbstractDataWrEnMaybe(i),
+        Some(RegFieldDesc(s"dmi_data_$i", s"abstract command data register $i", reset = Some(0), volatile=true)))}),
+      (DMI_PROGBUF0    << 2) -> RegFieldGroup("dmi_progbuf", None, programBufferMem.zipWithIndex.map{case (x, i) => RWNotify(8, x, programBufferNxt(i),
+        dmiProgramBufferRdEn(i),
+        dmiProgramBufferWrEnMaybe(i),
+        Some(RegFieldDesc(s"dmi_progbuf_$i", s"abstract command progbuf register $i", reset = Some(0))))}),
+      (DMI_SBCS       << 2) -> sbcsFields,
+      (DMI_SBDATA0    << 2) -> sbDataFields(0),
+      (DMI_SBDATA1    << 2) -> sbDataFields(1),
+      (DMI_SBDATA2    << 2) -> sbDataFields(2),
+      (DMI_SBDATA3    << 2) -> sbDataFields(3),
       (DMI_SBADDRESS0 << 2) -> sbAddrFields(0),
       (DMI_SBADDRESS1 << 2) -> sbAddrFields(1),
       (DMI_SBADDRESS2 << 2) -> sbAddrFields(2),
-      (DMI_SBADDRESS3 << 2) -> sbAddrFields(3)
+      (DMI_SBADDRESS3 << 2) -> sbAddrFields(3) 
     )
 
     // Abstract data mem is written by both the tile link interface and DMI...
-    abstractDataMem.zipWithIndex.foreach {
-      case (x, i) =>
-        when(dmiAbstractDataWrEnMaybe(i) && dmiAbstractDataAccessLegal) {
-          x := abstractDataNxt(i)
-        }
+    abstractDataMem.zipWithIndex.foreach { case (x, i) =>
+      when (dmiAbstractDataWrEnMaybe(i) && dmiAbstractDataAccessLegal) {
+        x := abstractDataNxt(i)
+      }
     }
     // ... and also by custom register read (if implemented)
     val (customs, customParams) = customNode.in.unzip
-    val needCustom              = (customs.size > 0) && (customParams.head.addrs.size > 0)
-    def getNeedCustom           = () => needCustom
+    val needCustom = (customs.size > 0) && (customParams.head.addrs.size > 0)
+    def getNeedCustom = () => needCustom
 
     if (needCustom) {
       val (custom, customP) = customNode.in.head
       require(customP.width % 8 == 0, s"Debug Custom width must be divisible by 8, not ${customP.width}")
       val custom_data = custom.data.asBools
-      val custom_bytes = Seq.tabulate(customP.width / 8) { i =>
-        custom_data.slice(i * 8, (i + 1) * 8).asUInt
-      }
-      when(custom.ready && custom.valid) {
-        (abstractDataMem zip custom_bytes).zipWithIndex.foreach {
-          case ((a, b), i) =>
-            a := b
-        }
-      }
-    }
-
-    programBufferMem.zipWithIndex.foreach {
-      case (x, i) =>
-        when(dmiProgramBufferWrEnMaybe(i) && dmiProgramBufferAccessLegal) {
-          x := programBufferNxt(i)
-        }
+      val custom_bytes =  Seq.tabulate(customP.width/8){i => custom_data.slice(i*8, (i+1)*8).asUInt}
+      when (custom.ready && custom.valid) {
+        (abstractDataMem zip custom_bytes).zipWithIndex.foreach {case ((a, b), i) =>
+          a := b
+        }
+      }
+    }
+
+    programBufferMem.zipWithIndex.foreach { case (x, i) =>
+      when (dmiProgramBufferWrEnMaybe(i) && dmiProgramBufferAccessLegal) {
+        x := programBufferNxt(i)
+      }
     }
 
     //--------------------------------------------------------------
     // "Variable" ROM Generation
     //--------------------------------------------------------------
 
-    val goReg       = Reg(Bool())
-    val goAbstract  = Wire(init = false.B)
-    val goCustom    = Wire(init = false.B)
-    val jalAbstract = Wire(init = (new GeneratedUJ()).fromBits(Instructions.JAL.value.U))
+    val goReg        = Reg(Bool())
+    val goAbstract   = Wire(init = false.B)
+    val goCustom     = Wire(init = false.B)
+    val jalAbstract  = Wire(init = (new GeneratedUJ()).fromBits(Instructions.JAL.value.U))
     jalAbstract.setImm(ABSTRACT(cfg) - WHERETO)
 
-    when(~io.dmactive) {
+    when (~io.dmactive){
       goReg := false.B
     }.otherwise {
-      when(goAbstract) {
+      when (goAbstract) {
         goReg := true.B
-      }.elsewhen(hartGoingWrEn) {
-        assert(hartGoingId === 0.U, "Unexpected 'GOING' hart.") //Chisel3 #540 %x, expected %x", hartGoingId, 0.U)
+      }.elsewhen (hartGoingWrEn){
+        assert(hartGoingId === 0.U, "Unexpected 'GOING' hart.")//Chisel3 #540 %x, expected %x", hartGoingId, 0.U)
         goReg := false.B
       }
     }
 
     class flagBundle extends Bundle {
       val reserved = UInt(6.W)
-      val resume   = Bool()
-      val go       = Bool()
-    }
-
-    val flags = Wire(init = Vec.fill(1 << selectedHartReg.getWidth) { new flagBundle().fromBits(0.U) })
-    assert(
-      (hartSelFuncs.hartSelToHartId(selectedHartReg) < flags.size.U),
-      s"HartSel to HartId Mapping is illegal for this Debug Implementation, because HartID must be < ${flags.size} for it to work."
-    )
+      val resume = Bool()
+      val go = Bool()
+    }
+
+    val flags = Wire(init = Vec.fill(1 << selectedHartReg.getWidth){new flagBundle().fromBits(0.U)})
+    assert ((hartSelFuncs.hartSelToHartId(selectedHartReg) < flags.size.U),
+      s"HartSel to HartId Mapping is illegal for this Debug Implementation, because HartID must be < ${flags.size} for it to work.")
     flags(hartSelFuncs.hartSelToHartId(selectedHartReg)).go := goReg
 
     for (component <- 0 until nComponents) {
@@ -1570,21 +1332,21 @@
     }
 
     class GeneratedUJ extends Bundle {
-      val imm3   = UInt(1.W)
-      val imm0   = UInt(10.W)
-      val imm1   = UInt(1.W)
-      val imm2   = UInt(8.W)
-      val rd     = UInt(5.W)
-      val opcode = UInt(7.W)
-
-      def setImm(imm: Int): Unit = {
+      val imm3    = UInt(1.W)
+      val imm0    = UInt(10.W)
+      val imm1    = UInt(1.W)
+      val imm2    = UInt(8.W)
+      val rd      = UInt(5.W)
+      val opcode  = UInt(7.W)
+
+      def setImm(imm: Int) : Unit = {
         // TODO: Check bounds of imm.
 
         require(imm % 2 == 0, "Immediate must be even for UJ encoding.")
         val immWire = Wire(init = imm.S(21.W))
         val immBits = Wire(init = Vec(immWire.asBools))
 
-        imm0 := immBits.slice(1, 1 + 10).asUInt()
+        imm0 := immBits.slice(1,  1  + 10).asUInt()
         imm1 := immBits.slice(11, 11 + 11).asUInt()
         imm2 := immBits.slice(12, 12 + 8).asUInt()
         imm3 := immBits.slice(20, 20 + 1).asUInt()
@@ -1592,41 +1354,40 @@
     }
 
     val abstractGeneratedMem = Reg(Vec(2, (UInt(32.W))))
-    val abstractGeneratedI   = Wire(new GeneratedI())
-    val abstractGeneratedS   = Wire(new GeneratedS())
-    val nop                  = Wire(new GeneratedI())
+    val abstractGeneratedI = Wire(new GeneratedI())
+    val abstractGeneratedS = Wire(new GeneratedS())
+    val nop = Wire(new GeneratedI())
 
     abstractGeneratedI.opcode := ((new GeneratedI()).fromBits(Instructions.LW.value.U)).opcode
-    abstractGeneratedI.rd := (accessRegisterCommandReg.regno & 0x1F.U)
+    abstractGeneratedI.rd     := (accessRegisterCommandReg.regno & 0x1F.U)
     abstractGeneratedI.funct3 := accessRegisterCommandReg.size
-    abstractGeneratedI.rs1 := 0.U
-    abstractGeneratedI.imm := DATA.U
+    abstractGeneratedI.rs1    := 0.U
+    abstractGeneratedI.imm    := DATA.U
 
     abstractGeneratedS.opcode := ((new GeneratedS()).fromBits(Instructions.SW.value.U)).opcode
-    abstractGeneratedS.immlo := (DATA & 0x1F).U
+    abstractGeneratedS.immlo  := (DATA & 0x1F).U
     abstractGeneratedS.funct3 := accessRegisterCommandReg.size
-    abstractGeneratedS.rs1 := 0.U
-    abstractGeneratedS.rs2 := (accessRegisterCommandReg.regno & 0x1F.U)
-    abstractGeneratedS.immhi := (DATA >> 5).U
+    abstractGeneratedS.rs1    := 0.U
+    abstractGeneratedS.rs2    := (accessRegisterCommandReg.regno & 0x1F.U)
+    abstractGeneratedS.immhi  := (DATA >> 5).U
 
     nop := ((new GeneratedI()).fromBits(Instructions.ADDI.value.U))
-    nop.rd := 0.U
-    nop.rs1 := 0.U
-    nop.imm := 0.U
-
-    when(goAbstract) {
-      abstractGeneratedMem(0) := Mux(
-        accessRegisterCommandReg.transfer,
-        Mux(
-          accessRegisterCommandReg.write,
+    nop.rd   := 0.U
+    nop.rs1  := 0.U
+    nop.imm  := 0.U
+
+    when (goAbstract) {
+      abstractGeneratedMem(0) := Mux(accessRegisterCommandReg.transfer,
+        Mux(accessRegisterCommandReg.write,
           // To write a register, we need to do LW.
           abstractGeneratedI.asUInt(),
           // To read a register, we need to do SW.
-          abstractGeneratedS.asUInt()
-        ),
+          abstractGeneratedS.asUInt()),
         nop.asUInt()
       )
-      abstractGeneratedMem(1) := Mux(accessRegisterCommandReg.postexec, nop.asUInt(), Instructions.EBREAK.value.U)
+      abstractGeneratedMem(1) := Mux(accessRegisterCommandReg.postexec,
+        nop.asUInt(),
+        Instructions.EBREAK.value.U)
     }
 
     //--------------------------------------------------------------
@@ -1634,7 +1395,7 @@
     //--------------------------------------------------------------
     if (needCustom) {
       val (custom, customP) = customNode.in.head
-      custom.addr := accessRegisterCommandReg.regno
+      custom.addr  := accessRegisterCommandReg.regno
       custom.valid := goCustom
     }
     //--------------------------------------------------------------
@@ -1643,106 +1404,35 @@
 
     tlNode.regmap(
       // This memory is writable.
-      HALTED -> Seq(
-        WNotifyWire(
-          sbIdWidth,
-          hartHaltedId,
-          hartHaltedWrEn,
-          "debug_hart_halted",
-          "Debug ROM Causes hart to write its hartID here when it is in Debug Mode."
-        )
-      ),
-      GOING -> Seq(
-        WNotifyWire(
-          sbIdWidth,
-          hartGoingId,
-          hartGoingWrEn,
-          "debug_hart_going",
-          "Debug ROM causes hart to write 0 here when it begins executing Debug Mode instructions."
-        )
-      ),
-      RESUMING -> Seq(
-        WNotifyWire(
-          sbIdWidth,
-          hartResumingId,
-          hartResumingWrEn,
-          "debug_hart_resuming",
-          "Debug ROM causes hart to write its hartID here when it leaves Debug Mode."
-        )
-      ),
-      EXCEPTION -> Seq(
-        WNotifyWire(
-          sbIdWidth,
-          hartExceptionId,
-          hartExceptionWrEn,
-          "debug_hart_exception",
-          "Debug ROM causes hart to write 0 here if it gets an exception in Debug Mode."
-        )
-      ),
-      DATA -> RegFieldGroup(
-        "debug_data",
-        Some("Data used to communicate with Debug Module"),
-        abstractDataMem.zipWithIndex.map { case (x, i) => RegField(8, x, RegFieldDesc(s"debug_data_$i", "")) }
-      ),
-      PROGBUF(cfg) -> RegFieldGroup(
-        "debug_progbuf",
-        Some("Program buffer used to communicate with Debug Module"),
-        programBufferMem.zipWithIndex.map { case (x, i) => RegField(8, x, RegFieldDesc(s"debug_progbuf_$i", "")) }
-      ),
+      HALTED      -> Seq(WNotifyWire(sbIdWidth, hartHaltedId, hartHaltedWrEn,
+        "debug_hart_halted", "Debug ROM Causes hart to write its hartID here when it is in Debug Mode.")),
+      GOING       -> Seq(WNotifyWire(sbIdWidth, hartGoingId,  hartGoingWrEn,
+        "debug_hart_going", "Debug ROM causes hart to write 0 here when it begins executing Debug Mode instructions.")),
+      RESUMING    -> Seq(WNotifyWire(sbIdWidth, hartResumingId,  hartResumingWrEn,
+        "debug_hart_resuming", "Debug ROM causes hart to write its hartID here when it leaves Debug Mode.")),
+      EXCEPTION   -> Seq(WNotifyWire(sbIdWidth, hartExceptionId,  hartExceptionWrEn,
+        "debug_hart_exception", "Debug ROM causes hart to write 0 here if it gets an exception in Debug Mode.")),
+      DATA        -> RegFieldGroup("debug_data", Some("Data used to communicate with Debug Module"),
+        abstractDataMem.zipWithIndex.map {case (x, i) => RegField(8, x, RegFieldDesc(s"debug_data_$i", ""))}),
+      PROGBUF(cfg)-> RegFieldGroup("debug_progbuf", Some("Program buffer used to communicate with Debug Module"),
+        programBufferMem.zipWithIndex.map {case (x, i) => RegField(8, x, RegFieldDesc(s"debug_progbuf_$i", ""))}),
+
       // These sections are read-only.
-      IMPEBREAK(cfg) -> {
-        if (cfg.hasImplicitEbreak)
-          Seq(
-            RegField.r(
-              32,
-              Instructions.EBREAK.value.U,
-              RegFieldDesc("debug_impebreak", "Debug Implicit EBREAK", reset = Some(Instructions.EBREAK.value))
-            )
-          )
-        else Nil
-      },
-      WHERETO -> Seq(
-        RegField.r(
-          32,
-          jalAbstract.asUInt,
-          RegFieldDesc(
-            "debug_whereto",
-            "Instruction filled in by Debug Module to control hart in Debug Mode",
-            volatile = true
-          )
-        )
-      ),
-      ABSTRACT(cfg) -> RegFieldGroup(
-        "debug_abstract",
-        Some("Instructions generated by Debug Module"),
-        abstractGeneratedMem.zipWithIndex.map {
-          case (x, i) => RegField.r(32, x, RegFieldDesc(s"debug_abstract_$i", "", volatile = true))
-        }
-      ),
-      FLAGS -> RegFieldGroup(
-        "debug_flags",
-        Some("Memory region used to control hart going/resuming in Debug Mode"),
-        flags.zipWithIndex.map {
-          case (x, i) => RegField.r(8, x.asUInt(), RegFieldDesc(s"debug_flags_$i", "", volatile = true))
-        }
-      ),
-      ROMBASE -> RegFieldGroup(
-        "debug_rom",
-        Some("Debug ROM"),
-        DebugRomContents().zipWithIndex.map {
-          case (x, i) => RegField.r(8, (x & 0xFF).U(8.W), RegFieldDesc(s"debug_rom_$i", "", reset = Some(x)))
-        }
-      )
+      IMPEBREAK(cfg)-> {if (cfg.hasImplicitEbreak) Seq(RegField.r(32,  Instructions.EBREAK.value.U,
+        RegFieldDesc("debug_impebreak", "Debug Implicit EBREAK", reset=Some(Instructions.EBREAK.value)))) else Nil},
+      WHERETO       -> Seq(RegField.r(32, jalAbstract.asUInt, RegFieldDesc("debug_whereto", "Instruction filled in by Debug Module to control hart in Debug Mode", volatile = true))),
+      ABSTRACT(cfg) -> RegFieldGroup("debug_abstract", Some("Instructions generated by Debug Module"),
+        abstractGeneratedMem.zipWithIndex.map{ case (x,i) => RegField.r(32, x, RegFieldDesc(s"debug_abstract_$i", "", volatile=true))}),
+      FLAGS         -> RegFieldGroup("debug_flags", Some("Memory region used to control hart going/resuming in Debug Mode"),
+        flags.zipWithIndex.map{case(x, i) => RegField.r(8, x.asUInt(), RegFieldDesc(s"debug_flags_$i", "", volatile=true))}),
+      ROMBASE       -> RegFieldGroup("debug_rom", Some("Debug ROM"),
+        DebugRomContents().zipWithIndex.map{case (x, i) => RegField.r(8, (x & 0xFF).U(8.W), RegFieldDesc(s"debug_rom_$i", "", reset=Some(x)))})
     )
 
     // Override System Bus accesses with dmactive reset.
-    when(~io.dmactive) {
-      abstractDataMem.foreach { x =>
-        x := 0.U
-      }
-      programBufferMem.foreach { x =>
-        x := 0.U
-      }
+    when (~io.dmactive){
+      abstractDataMem.foreach  {x => x := 0.U}
+      programBufferMem.foreach {x => x := 0.U}
     }
 
     //--------------------------------------------------------------
@@ -1753,8 +1443,9 @@
       type CtrlState = Value
       val Waiting, CheckGenerate, Exec, Custom = Value
 
-      def apply(t: Value): UInt =
+      def apply( t : Value) : UInt = {
         t.id.U(log2Up(values.size).W)
+      }
     }
     import CtrlState._
 
@@ -1769,21 +1460,21 @@
 
     abstractCommandBusy := (ctrlStateReg =/= CtrlState(Waiting))
 
-    ABSTRACTCSWrEnLegal := (ctrlStateReg === CtrlState(Waiting))
-    COMMANDWrEnLegal := (ctrlStateReg === CtrlState(Waiting))
+    ABSTRACTCSWrEnLegal   := (ctrlStateReg === CtrlState(Waiting))
+    COMMANDWrEnLegal      := (ctrlStateReg === CtrlState(Waiting))
     ABSTRACTAUTOWrEnLegal := (ctrlStateReg === CtrlState(Waiting))
-    dmiAbstractDataAccessLegal := (ctrlStateReg === CtrlState(Waiting))
+    dmiAbstractDataAccessLegal  := (ctrlStateReg === CtrlState(Waiting))
     dmiProgramBufferAccessLegal := (ctrlStateReg === CtrlState(Waiting))
 
-    errorBusy := (ABSTRACTCSWrEnMaybe && ~ABSTRACTCSWrEnLegal) ||
-      (autoexecdataWrEnMaybe && ~ABSTRACTAUTOWrEnLegal) ||
-      (autoexecprogbufWrEnMaybe && ~ABSTRACTAUTOWrEnLegal) ||
-      (COMMANDWrEnMaybe && ~COMMANDWrEnLegal) ||
-      (dmiAbstractDataAccess && ~dmiAbstractDataAccessLegal) ||
-      (dmiProgramBufferAccess && ~dmiProgramBufferAccessLegal)
+    errorBusy := (ABSTRACTCSWrEnMaybe    && ~ABSTRACTCSWrEnLegal)        ||
+                 (autoexecdataWrEnMaybe  && ~ABSTRACTAUTOWrEnLegal)      ||
+                 (autoexecprogbufWrEnMaybe && ~ABSTRACTAUTOWrEnLegal)    ||
+                 (COMMANDWrEnMaybe       && ~COMMANDWrEnLegal)           ||
+                 (dmiAbstractDataAccess  && ~dmiAbstractDataAccessLegal) ||
+                 (dmiProgramBufferAccess && ~dmiProgramBufferAccessLegal)
 
     // TODO: Maybe Quick Access
-    val commandWrIsAccessRegister  = (COMMANDWrData.cmdtype === DebugAbstractCommandType.AccessRegister.id.U)
+    val commandWrIsAccessRegister = (COMMANDWrData.cmdtype === DebugAbstractCommandType.AccessRegister.id.U)
     val commandRegIsAccessRegister = (COMMANDReg.cmdtype === DebugAbstractCommandType.AccessRegister.id.U)
 
     val commandWrIsUnsupported = COMMANDWrEn && !commandWrIsAccessRegister;
@@ -1795,91 +1486,84 @@
     val accessRegIsGPR = (accessRegisterCommandReg.regno >= 0x1000.U && accessRegisterCommandReg.regno <= 0x101F.U)
     val accessRegIsCustom = if (needCustom) {
       val (custom, customP) = customNode.in.head
-      customP.addrs.foldLeft(false.B) { (result, current) =>
-        result || (current.U === accessRegisterCommandReg.regno)
-      }
+      customP.addrs.foldLeft(false.B){
+        (result, current) => result || (current.U === accessRegisterCommandReg.regno)}
     } else false.B
 
-    when(commandRegIsAccessRegister) {
-      when(accessRegIsCustom && accessRegisterCommandReg.transfer && accessRegisterCommandReg.write === false.B) {
+    when (commandRegIsAccessRegister) {
+      when (accessRegIsCustom && accessRegisterCommandReg.transfer && accessRegisterCommandReg.write === false.B) {
         commandRegIsUnsupported := false.B
-      }.elsewhen(!accessRegisterCommandReg.transfer || accessRegIsGPR) {
+      }.elsewhen (!accessRegisterCommandReg.transfer || accessRegIsGPR) {
         commandRegIsUnsupported := false.B
         commandRegBadHaltResume := ~hartHalted
       }
     }
 
-    val wrAccessRegisterCommand  = COMMANDWrEn && commandWrIsAccessRegister && (ABSTRACTCSReg.cmderr === 0.U)
-    val regAccessRegisterCommand = autoexec && commandRegIsAccessRegister && (ABSTRACTCSReg.cmderr === 0.U)
+    val wrAccessRegisterCommand  = COMMANDWrEn && commandWrIsAccessRegister  && (ABSTRACTCSReg.cmderr === 0.U)
+    val regAccessRegisterCommand = autoexec    && commandRegIsAccessRegister && (ABSTRACTCSReg.cmderr === 0.U)
 
     //------------------------
     // Variable ROM STATE MACHINE
     // -----------------------
 
-    when(ctrlStateReg === CtrlState(Waiting)) {
-      when(wrAccessRegisterCommand || regAccessRegisterCommand) {
+    when (ctrlStateReg === CtrlState(Waiting)){
+      when (wrAccessRegisterCommand || regAccessRegisterCommand) {
         ctrlStateNxt := CtrlState(CheckGenerate)
-      }.elsewhen(commandWrIsUnsupported) { // These checks are really on the command type.
-          errorUnsupported := true.B
-        }
-        .elsewhen(autoexec && commandRegIsUnsupported) {
-          errorUnsupported := true.B
-        }
-    }.elsewhen(ctrlStateReg === CtrlState(CheckGenerate)) {
-
-        // We use this state to ensure that the COMMAND has been
-        // registered by the time that we need to use it, to avoid
-        // generating it directly from the COMMANDWrData.
-        // This 'commandRegIsUnsupported' is really just checking the
-        // AccessRegisterCommand parameters (regno)
-        when(commandRegIsUnsupported) {
-          errorUnsupported := true.B
+      }.elsewhen (commandWrIsUnsupported) { // These checks are really on the command type.
+        errorUnsupported := true.B
+      }.elsewhen (autoexec && commandRegIsUnsupported) {
+        errorUnsupported := true.B
+      }
+    }.elsewhen (ctrlStateReg === CtrlState(CheckGenerate)){
+
+      // We use this state to ensure that the COMMAND has been
+      // registered by the time that we need to use it, to avoid
+      // generating it directly from the COMMANDWrData.
+      // This 'commandRegIsUnsupported' is really just checking the
+      // AccessRegisterCommand parameters (regno)
+      when (commandRegIsUnsupported) {
+        errorUnsupported := true.B
+        ctrlStateNxt := CtrlState(Waiting)
+      }.elsewhen (commandRegBadHaltResume){
+        errorHaltResume := true.B
+        ctrlStateNxt := CtrlState(Waiting)
+      }.otherwise {
+        when(accessRegIsCustom) {
+          ctrlStateNxt := CtrlState(Custom)
+        }.otherwise {
+          ctrlStateNxt := CtrlState(Exec)
+          goAbstract := true.B
+        }
+      }
+    }.elsewhen (ctrlStateReg === CtrlState(Exec)) {
+
+      // We can't just look at 'hartHalted' here, because
+      // hartHaltedWrEn is overloaded to mean 'got an ebreak'
+      // which may have happened when we were already halted.
+      when(goReg === false.B && hartHaltedWrEn && (hartSelFuncs.hartIdToHartSel(hartHaltedId) === selectedHartReg)){
+        ctrlStateNxt := CtrlState(Waiting)
+      }
+      when(hartExceptionWrEn) {
+        assert(hartExceptionId === 0.U, "Unexpected 'EXCEPTION' hart")//Chisel3 #540, %x, expected %x", hartExceptionId, 0.U)
           ctrlStateNxt := CtrlState(Waiting)
-        }.elsewhen(commandRegBadHaltResume) {
-            errorHaltResume := true.B
-            ctrlStateNxt := CtrlState(Waiting)
-          }
-          .otherwise {
-            when(accessRegIsCustom) {
-              ctrlStateNxt := CtrlState(Custom)
-            }.otherwise {
-              ctrlStateNxt := CtrlState(Exec)
-              goAbstract := true.B
-            }
-          }
-      }
-      .elsewhen(ctrlStateReg === CtrlState(Exec)) {
-
-        // We can't just look at 'hartHalted' here, because
-        // hartHaltedWrEn is overloaded to mean 'got an ebreak'
-        // which may have happened when we were already halted.
-        when(goReg === false.B && hartHaltedWrEn && (hartSelFuncs.hartIdToHartSel(hartHaltedId) === selectedHartReg)) {
-          ctrlStateNxt := CtrlState(Waiting)
-        }
-        when(hartExceptionWrEn) {
-          assert(hartExceptionId === 0.U, "Unexpected 'EXCEPTION' hart") //Chisel3 #540, %x, expected %x", hartExceptionId, 0.U)
-          ctrlStateNxt := CtrlState(Waiting)
-          errorException := true.B
-        }
-      }
-      .elsewhen(ctrlStateReg === CtrlState(Custom)) {
-        assert(needCustom.B, "Should not be in custom state unless we need it.")
-        goCustom := true.B
-        val (custom, customP) = customNode.in.head
-        when(custom.ready && custom.valid) {
-          ctrlStateNxt := CtrlState(Waiting)
-        }
-      }
-
-    when(~io.dmactive) {
+        errorException := true.B
+      }
+    }.elsewhen (ctrlStateReg === CtrlState(Custom)) {
+      assert(needCustom.B, "Should not be in custom state unless we need it.")
+      goCustom := true.B
+      val (custom, customP) = customNode.in.head
+      when (custom.ready && custom.valid) {
+        ctrlStateNxt := CtrlState(Waiting)
+      }
+    }
+
+    when (~io.dmactive) {
       ctrlStateReg := CtrlState(Waiting)
     }.otherwise {
       ctrlStateReg := ctrlStateNxt
     }
-    assert(
-      (!io.dmactive || !hartExceptionWrEn || ctrlStateReg === CtrlState(Exec)),
-      "Unexpected EXCEPTION write: should only get it in Debug Module EXEC state"
-    )
+    assert ((!io.dmactive || !hartExceptionWrEn || ctrlStateReg === CtrlState(Exec)),
+      "Unexpected EXCEPTION write: should only get it in Debug Module EXEC state")
   }
 }
 
@@ -1887,13 +1571,12 @@
 // Handles the synchronization of dmactive, which is used as a synchronous reset
 // inside the Inner block.
 // Also is the Sink side of hartsel & resumereq fields of DMCONTROL.
-class TLDebugModuleInnerAsync(device: Device, getNComponents: () => Int, beatBytes: Int)(implicit p: Parameters)
-    extends LazyModule {
+class TLDebugModuleInnerAsync(device: Device, getNComponents: () => Int, beatBytes: Int)(implicit p: Parameters) extends LazyModule{
 
   val dmInner = LazyModule(new TLDebugModuleInner(device, getNComponents, beatBytes))
   val dmiXing = LazyModule(new TLAsyncCrossingSink(AsyncQueueParams.singleton()))
   val dmiNode = dmiXing.node
-  val tlNode  = dmInner.tlNode
+  val tlNode = dmInner.tlNode
 
   dmInner.dmiNode := dmiXing.node
 
@@ -1907,14 +1590,14 @@
 
     val io = IO(new Bundle {
       // These are all asynchronous and come from Outer
-      val dmactive  = Bool(INPUT)
+      val dmactive = Bool(INPUT)
       val innerCtrl = new AsyncBundle(new DebugInternalBundle(getNComponents()), AsyncQueueParams.singleton()).flip
       // This comes from tlClk domain.
-      val debugUnavail = Vec(getNComponents(), Bool()).asInput
-      val hgDebugInt   = Vec(getNComponents(), Bool()).asOutput
-      val extTrigger   = (p(DebugModuleParams).nExtTriggers > 0).option(new DebugExtTriggerIO())
-      val hartReset    = p(DebugModuleParams).hasHartResets.option(Input(Vec(getNComponents(), Bool())))
-      val psd          = new PSDTestMode().asInput
+      val debugUnavail    = Vec(getNComponents(), Bool()).asInput
+      val hgDebugInt      = Vec(getNComponents(), Bool()).asOutput
+      val extTrigger = (p(DebugModuleParams).nExtTriggers > 0).option(new DebugExtTriggerIO())
+      val hartReset  = p(DebugModuleParams).hasHartResets.option(Input(Vec(getNComponents(), Bool())))
+      val psd = new PSDTestMode().asInput
     })
 
     val dmactive_synced = ~ResetCatchAndSync(clock, ~io.dmactive, "dmactiveSync", io.psd)
@@ -1928,46 +1611,37 @@
 
     // Keep the async-crossing sink in the gated-clock domain, both to save
     // power and also for the sake of the ready-valid handshake with dmInner
-    withClock(gated_clock) {
+    withClock (gated_clock) {
       dmInner.module.clock := gated_clock
       dmInner.module.io.dmactive := dmactive_synced
-      withReset(~dmactive_synced) {
+      withReset (~dmactive_synced) {
         dmInner.module.io.innerCtrl := FromAsyncBundle(io.innerCtrl)
       }
       dmInner.module.io.debugUnavail := io.debugUnavail
       io.hgDebugInt := dmInner.module.io.hgDebugInt
-      io.extTrigger.foreach { x =>
-        dmInner.module.io.extTrigger.foreach { y =>
-          x <> y
-        }
-      }
-      io.hartReset.foreach { x =>
-        dmInner.module.io.hartReset.foreach { y =>
-          y := x
-        }
-      }
-      dmiXing.module.reset := false.B // Safe AsyncQueue is reset from DMI side only
+      io.extTrigger.foreach { x => dmInner.module.io.extTrigger.foreach {y => x <> y}}
+      io.hartReset.foreach { x => dmInner.module.io.hartReset.foreach {y => y := x}}
+      dmiXing.module.reset := false.B  // Safe AsyncQueue is reset from DMI side only
     }
   }
 }
 
 /** Create a version of the TLDebugModule which includes a synchronization interface
- * internally for the DMI. This is no longer optional outside of this module
- *  because the Clock must run when tlClock isn't running or tlReset is asserted.
- */
+  * internally for the DMI. This is no longer optional outside of this module
+  *  because the Clock must run when tlClock isn't running or tlReset is asserted.
+  */
+
 class TLDebugModule(beatBytes: Int)(implicit p: Parameters) extends LazyModule {
 
-  val device = new SimpleDevice("debug-controller", Seq("sifive,debug-013", "riscv,debug-013")) {
+  val device = new SimpleDevice("debug-controller", Seq("sifive,debug-013","riscv,debug-013")){
     override val alwaysExtended = true
   }
 
-  val dmOuter: TLDebugModuleOuterAsync = LazyModule(new TLDebugModuleOuterAsync(device)(p))
-  val dmInner: TLDebugModuleInnerAsync = LazyModule(new TLDebugModuleInnerAsync(device, () => {
-    dmOuter.dmOuter.intnode.edges.out.size
-  }, beatBytes)(p))
-
-  val node       = dmInner.tlNode
-  val intnode    = dmOuter.intnode
+  val dmOuter : TLDebugModuleOuterAsync = LazyModule(new TLDebugModuleOuterAsync(device)(p))
+  val dmInner : TLDebugModuleInnerAsync = LazyModule(new TLDebugModuleInnerAsync(device, () => {dmOuter.dmOuter.intnode.edges.out.size}, beatBytes)(p))
+
+  val node = dmInner.tlNode
+  val intnode = dmOuter.intnode
   val apbNodeOpt = dmOuter.apbNodeOpt
 
   dmInner.dmiNode := dmOuter.dmiInnerNode
@@ -1976,14 +1650,14 @@
     val nComponents = dmOuter.dmOuter.intnode.edges.out.size
 
     val io = IO(new Bundle {
-      val ctrl         = new DebugCtrlBundle(nComponents)
-      val dmi          = (!p(ExportDebug).apb).option(new ClockedDMIIO().flip)
-      val apb_clock    = p(ExportDebug).apb.option(Clock(INPUT))
-      val apb_reset    = p(ExportDebug).apb.option(Bool(INPUT))
-      val extTrigger   = (p(DebugModuleParams).nExtTriggers > 0).option(new DebugExtTriggerIO())
+      val ctrl = new DebugCtrlBundle(nComponents)
+      val dmi = (!p(ExportDebug).apb).option(new ClockedDMIIO().flip)
+      val apb_clock = p(ExportDebug).apb.option(Clock(INPUT))
+      val apb_reset = p(ExportDebug).apb.option(Bool(INPUT))
+      val extTrigger = (p(DebugModuleParams).nExtTriggers > 0).option(new DebugExtTriggerIO())
       val hartReset    = p(DebugModuleParams).hasHartResets.option(Input(Vec(nComponents, Bool())))
       val hartResetReq = p(DebugModuleParams).hasHartResets.option(Output(Vec(nComponents, Bool())))
-      val psd          = new PSDTestMode().asInput
+      val psd = new PSDTestMode().asInput
     })
 
     dmOuter.module.io.dmi.foreach { dmOuterDMI =>
@@ -1992,35 +1666,22 @@
       dmOuter.module.clock := io.dmi.get.dmiClock
     }
 
-    (io.apb_clock zip io.apb_reset) foreach {
-      case (c, r) =>
-        dmOuter.module.reset := r
-        dmOuter.module.clock := c
-    }
-
-    dmInner.module.io.innerCtrl := dmOuter.module.io.innerCtrl
-    dmInner.module.io.dmactive := dmOuter.module.io.ctrl.dmactive
+    (io.apb_clock zip io.apb_reset)  foreach { case (c, r) =>
+      dmOuter.module.reset := r
+      dmOuter.module.clock := c
+    }
+
+    dmInner.module.io.innerCtrl    := dmOuter.module.io.innerCtrl
+    dmInner.module.io.dmactive     := dmOuter.module.io.ctrl.dmactive
     dmInner.module.io.debugUnavail := io.ctrl.debugUnavail
-    dmOuter.module.io.hgDebugInt := dmInner.module.io.hgDebugInt
+    dmOuter.module.io.hgDebugInt   := dmInner.module.io.hgDebugInt
 
     dmInner.module.io.psd <> io.psd
 
     io.ctrl <> dmOuter.module.io.ctrl
-    io.extTrigger.foreach { x =>
-      dmInner.module.io.extTrigger.foreach { y =>
-        x <> y
-      }
-    }
-    io.hartReset.foreach { x =>
-      dmInner.module.io.hartReset.foreach { y =>
-        y := x
-      }
-    }
-    io.hartResetReq.foreach { x =>
-      dmOuter.module.io.hartResetReq.foreach { y =>
-        x := y
-      }
-    }
+    io.extTrigger.foreach { x => dmInner.module.io.extTrigger.foreach {y => x <> y}}
+    io.hartReset.foreach { x => dmInner.module.io.hartReset.foreach {y => y := x}}
+    io.hartResetReq.foreach { x => dmOuter.module.io.hartResetReq.foreach {y => x := y}}
   }
 
   val logicalTreeNode = new DebugLogicalTreeNode(
