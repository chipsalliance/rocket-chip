#--------------------------------------------------------------------
<<<<<<< HEAD
=======
# Sources
#--------------------------------------------------------------------

# Verilog sources

bb_vsrcs = \
	$(base_dir)/vsrc/plusarg_reader.v \
	$(base_dir)/vsrc/ClockDivider2.v \
	$(base_dir)/vsrc/ClockDivider3.v \
	$(base_dir)/vsrc/AsyncResetReg.v \

sim_vsrcs = \
	$(generated_dir)/$(long_name).v \
	$(generated_dir)/$(long_name).behav_srams.v \
	$(base_dir)/vsrc/$(TB).v \
	$(base_dir)/vsrc/SimDTM.v \
        $(base_dir)/vsrc/SimJTAG.v \
	$(bb_vsrcs)

# C sources

sim_csrcs = \
	$(base_dir)/csrc/SimDTM.cc \
        $(base_dir)/csrc/SimJTAG.cc \
        $(base_dir)/csrc/remote_bitbang.cc

#--------------------------------------------------------------------
>>>>>>> cdd2a922
# Build Verilog
#--------------------------------------------------------------------

verilog: $(sim_vsrcs)

.PHONY: verilog

#--------------------------------------------------------------------
# Build rules
#--------------------------------------------------------------------

VCS = vcs -full64

VCS_OPTS = -notice -line +lint=all,noVCDE,noONGS,noUI -error=PCWM-L -timescale=1ns/10ps -quiet \
	+rad +v2k +vcs+lic+wait \
	+vc+list -CC "-I$(VCS_HOME)/include" \
	-CC "-I$(RISCV)/include" \
	-CC "-std=c++11" \
	-CC "-Wl,-rpath,$(RISCV)/lib" \
	$(RISCV)/lib/libfesvr.so \
	-sverilog \
	+incdir+$(generated_dir) \
	+define+CLOCK_PERIOD=1.0 $(sim_vsrcs) $(sim_csrcs) \
	+define+PRINTF_COND=$(TB).printf_cond \
	+define+STOP_COND=!$(TB).reset \
	+define+RANDOMIZE_MEM_INIT \
	+define+RANDOMIZE_REG_INIT \
	+define+RANDOMIZE_GARBAGE_ASSIGN \
	+define+RANDOMIZE_INVALID_ASSIGN \
	+libext+.v \

VCS_OPTS += +vpi
VCS_OPTS += -CC "-DVCS_VPI"


#--------------------------------------------------------------------
# Build the simulator
#--------------------------------------------------------------------

simv = $(sim_dir)/simv-$(PROJECT)-$(CONFIG)
$(simv) : $(sim_vsrcs) $(sim_csrcs)
	cd $(sim_dir) && \
	rm -rf csrc && \
	$(VCS) $(VCS_OPTS) -o $(simv) \
	-debug_pp \

simv_debug = $(sim_dir)/simv-$(PROJECT)-$(CONFIG)-debug
$(simv_debug) : $(sim_vsrcs) $(sim_csrcs)
	cd $(sim_dir) && \
	rm -rf csrc && \
	$(VCS) $(VCS_OPTS) -o $(simv_debug) \
	+define+DEBUG -debug_pp \

#--------------------------------------------------------------------
# Run
#--------------------------------------------------------------------

seed = $(shell date +%s)
exec_simv = $(simv) -q +ntb_random_seed_automatic
exec_simv_debug = $(simv_debug) -q +ntb_random_seed_automatic

.PRECIOUS: $(output_dir)/%.vpd

$(output_dir)/%.run: $(output_dir)/% $(simv)
	cd $(sim_dir) && $(exec_simv) +max-cycles=$(timeout_cycles) $< 2> /dev/null 2> $@ && [ $$PIPESTATUS -eq 0 ]

$(output_dir)/%.out: $(output_dir)/% $(simv)
	cd $(sim_dir) && $(exec_simv) +verbose +max-cycles=$(timeout_cycles) $< $(disasm) $@ && [ $$PIPESTATUS -eq 0 ]

$(output_dir)/%.vcd: $(output_dir)/% $(simv_debug)
	cd $(sim_dir) && $(exec_simv_debug) +verbose +vcdfile=$@ +max-cycles=$(timeout_cycles) $< $(disasm) $(patsubst %.vcd,%.out,$@) && [ $$PIPESTATUS -eq 0 ]

$(output_dir)/%.vpd: $(output_dir)/% $(simv_debug)
	cd $(sim_dir) && $(exec_simv_debug) +verbose +vcdplusfile=$@ +max-cycles=$(timeout_cycles) $< $(disasm) $(patsubst %.vpd,%.out,$@) && [ $$PIPESTATUS -eq 0 ]

$(output_dir)/%.saif: $(output_dir)/% $(simv_debug)
	cd $(sim_dir) && rm -f $(output_dir)/pipe-$*.vcd && vcd2saif -input $(output_dir)/pipe-$*.vcd -pipe "$(exec_simv_debug) +verbose +vcdfile=$(output_dir)/pipe-$*.vcd +max-cycles=$(bmark_timeout_cycles) $<" -output $@ > $(patsubst %.saif,%.out,$@) 2>&1

run: run-asm-tests run-bmark-tests
run-debug: run-asm-tests-debug run-bmark-tests-debug
run-fast: run-asm-tests-fast run-bmark-tests-fast

.PHONY: run-asm-tests run-bmark-tests
.PHONY: run-asm-tests-debug run-bmark-tests-debug
.PHONY: run run-debug run-fast

junk += $(output_dir)<|MERGE_RESOLUTION|>--- conflicted
+++ resolved
@@ -1,34 +1,4 @@
 #--------------------------------------------------------------------
-<<<<<<< HEAD
-=======
-# Sources
-#--------------------------------------------------------------------
-
-# Verilog sources
-
-bb_vsrcs = \
-	$(base_dir)/vsrc/plusarg_reader.v \
-	$(base_dir)/vsrc/ClockDivider2.v \
-	$(base_dir)/vsrc/ClockDivider3.v \
-	$(base_dir)/vsrc/AsyncResetReg.v \
-
-sim_vsrcs = \
-	$(generated_dir)/$(long_name).v \
-	$(generated_dir)/$(long_name).behav_srams.v \
-	$(base_dir)/vsrc/$(TB).v \
-	$(base_dir)/vsrc/SimDTM.v \
-        $(base_dir)/vsrc/SimJTAG.v \
-	$(bb_vsrcs)
-
-# C sources
-
-sim_csrcs = \
-	$(base_dir)/csrc/SimDTM.cc \
-        $(base_dir)/csrc/SimJTAG.cc \
-        $(base_dir)/csrc/remote_bitbang.cc
-
-#--------------------------------------------------------------------
->>>>>>> cdd2a922
 # Build Verilog
 #--------------------------------------------------------------------
 
