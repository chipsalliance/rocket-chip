<<<<<<< HEAD
tree ebb8bb87623c69df93c111853fe2d3c28cb6dcd4
parent 09953e029991d73459b0b403b83727d46c102ed4
author Andrew Waterman <waterman@cs.berkeley.edu> 1442863066 -0700
committer Andrew Waterman <waterman@cs.berkeley.edu> 1442863244 -0700

Fix storage of SP values in DP registers

The SFMA was zero-extending the SP value to 65 bits, rather than filling
the upper 32 bits with 1s.  This meant that an FSD + FLD of that register
would not restore the value properly.

Also, minor code cleanup.
=======
tree d91cb730b736d99f70c4fa6ec9d9341a26e3dfca
parent d4ead08579fe9d8cfa9468b0949393401770ce46
author Christopher Celio <celio@eecs.berkeley.edu> 1454982098 -0800
committer Christopher Celio <celio@eecs.berkeley.edu> 1454982098 -0800

[btb] fix mix type error for fetch-width > 1

   closes #24
>>>>>>> c1b4d937
<|MERGE_RESOLUTION|>--- conflicted
+++ resolved
@@ -1,17 +1,3 @@
-<<<<<<< HEAD
-tree ebb8bb87623c69df93c111853fe2d3c28cb6dcd4
-parent 09953e029991d73459b0b403b83727d46c102ed4
-author Andrew Waterman <waterman@cs.berkeley.edu> 1442863066 -0700
-committer Andrew Waterman <waterman@cs.berkeley.edu> 1442863244 -0700
-
-Fix storage of SP values in DP registers
-
-The SFMA was zero-extending the SP value to 65 bits, rather than filling
-the upper 32 bits with 1s.  This meant that an FSD + FLD of that register
-would not restore the value properly.
-
-Also, minor code cleanup.
-=======
 tree d91cb730b736d99f70c4fa6ec9d9341a26e3dfca
 parent d4ead08579fe9d8cfa9468b0949393401770ce46
 author Christopher Celio <celio@eecs.berkeley.edu> 1454982098 -0800
@@ -19,5 +5,4 @@
 
 [btb] fix mix type error for fetch-width > 1
 
-   closes #24
->>>>>>> c1b4d937
+   closes #24