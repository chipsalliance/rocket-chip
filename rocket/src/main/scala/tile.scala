--- conflicted
+++ resolved
@@ -87,8 +87,6 @@
       ptw.io.requestor(3 + 3 * i) <> rocc.io.dptw
       ptw.io.requestor(4 + 3 * i) <> rocc.io.pptw
       rocc
-<<<<<<< HEAD
-=======
     }
 
     if (nFPUPorts > 0) {
@@ -104,7 +102,6 @@
         fpu.io.cp_req <> fpArb.io.out_req
         fpArb.io.out_resp <> fpu.io.cp_resp
       }
->>>>>>> 73b02636
     }
 
     core.io.rocc.busy := cmdRouter.io.busy || roccs.map(_.io.busy).reduce(_ || _)
