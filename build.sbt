--- conflicted
+++ resolved
@@ -31,11 +31,7 @@
 lazy val rocketchip = (project in file("."))
   .settings(commonSettings, chipSettings)
   .dependsOn(chisel, hardfloat, macros)
-<<<<<<< HEAD
-  .aggregate(chisel, hardfloat, macros)
-=======
   .aggregate(chisel, hardfloat, macros) // <-- means the running task on rocketchip is also run by aggregate tasks
->>>>>>> 41702a95
 
 lazy val addons = settingKey[Seq[String]]("list of addons used for this build")
 lazy val make = inputKey[Unit]("trigger backend-specific makefile command")
