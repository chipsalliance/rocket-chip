import mill._
import mill.scalalib._
import mill.scalalib.publish._
import coursier.maven.MavenRepository
import $file.dependencies.hardfloat.common
import $file.dependencies.cde.common
import $file.dependencies.chisel.build
import $file.dependencies.rvdecoderdb.common
import $file.common

object v {
  val scala = "2.13.12"
  // the first version in this Map is the mainly supported version which will be used to run tests
  val chiselCrossVersions = Map(
<<<<<<< HEAD
    "5.0.0" -> (ivy"org.chipsalliance::chisel:5.0.0+30-115743e1-SNAPSHOT", ivy"org.chipsalliance:::chisel-plugin:5.0.0+30-115743e1-SNAPSHOT"),
=======
    // "5.0.0" -> (ivy"org.chipsalliance::chisel:5.0.0", ivy"org.chipsalliance:::chisel-plugin:5.0.0"),
    // build from project from source
    "source" -> (ivy"org.chipsalliance::chisel:99", ivy"org.chipsalliance:::chisel-plugin:99"),
>>>>>>> a5d9d5a0
  )
  val mainargs = ivy"com.lihaoyi::mainargs:0.5.0"
  val oslib = ivy"com.lihaoyi::os-lib:0.9.1"
  val upickle = ivy"com.lihaoyi::upickle:3.1.3"
  val json4sJackson = ivy"org.json4s::json4s-jackson:4.0.5"
  val scalaReflect = ivy"org.scala-lang:scala-reflect:${scala}"
  val sonatypesSnapshots = Seq(
    MavenRepository("https://s01.oss.sonatype.org/content/repositories/snapshots")
  )
}

// Build form source only for dev
object chisel extends Chisel

trait Chisel
  extends millbuild.dependencies.chisel.build.Chisel {
  def crossValue = v.scala
  override def millSourcePath = os.pwd / "dependencies" / "chisel"
  def scalaVersion = T(v.scala)
}

object macros extends Macros

trait Macros
  extends millbuild.common.MacrosModule
    with RocketChipPublishModule
    with SbtModule {

  def scalaVersion: T[String] = T(v.scala)

  def scalaReflectIvy = v.scalaReflect
}

object hardfloat extends mill.define.Cross[Hardfloat](v.chiselCrossVersions.keys.toSeq)

trait Hardfloat
  extends millbuild.dependencies.hardfloat.common.HardfloatModule
    with RocketChipPublishModule
    with Cross.Module[String] {

  def scalaVersion: T[String] = T(v.scala)

  override def millSourcePath = os.pwd / "dependencies" / "hardfloat" / "hardfloat"

  def chiselModule = Option.when(crossValue == "source")(chisel)

  def chiselPluginJar = T(Option.when(crossValue == "source")(chisel.pluginModule.jar()))

  def chiselIvy = Option.when(crossValue != "source")(v.chiselCrossVersions(crossValue)._1)

<<<<<<< HEAD
  def chiselPluginIvy = Some(v.chiselCrossVersions(crossValue)._2)

  def repositoriesTask = T.task(super.repositoriesTask() ++ v.sonatypesSnapshots)
=======
  def chiselPluginIvy = Option.when(crossValue != "source")(v.chiselCrossVersions(crossValue)._2)
>>>>>>> a5d9d5a0
}

object cde extends CDE

trait CDE
  extends millbuild.dependencies.cde.common.CDEModule
    with RocketChipPublishModule
    with ScalaModule {

  def scalaVersion: T[String] = T(v.scala)

  override def millSourcePath = os.pwd / "dependencies" / "cde" / "cde"
}

object rvdecoderdb extends RVDecoderDB

trait RVDecoderDB
  extends millbuild.dependencies.rvdecoderdb.common.RVDecoderDBJVMModule
    with RocketChipPublishModule
    with ScalaModule {

  def scalaVersion: T[String] = T(v.scala)

  def osLibIvy = v.oslib

  def upickleIvy = v.upickle

  override def millSourcePath = os.pwd / "dependencies" / "rvdecoderdb" / "rvdecoderdb"
}


object rocketchip extends Cross[RocketChip](v.chiselCrossVersions.keys.toSeq)

trait RocketChip
  extends millbuild.common.RocketChipModule
    with RocketChipPublishModule
    with SbtModule
    with Cross.Module[String] {
  def scalaVersion: T[String] = T(v.scala)

  override def millSourcePath = super.millSourcePath / os.up

  def chiselModule = Option.when(crossValue == "source")(chisel)

  def chiselPluginJar = T(Option.when(crossValue == "source")(chisel.pluginModule.jar()))

  def chiselIvy = Option.when(crossValue != "source")(v.chiselCrossVersions(crossValue)._1)

  def chiselPluginIvy = Option.when(crossValue != "source")(v.chiselCrossVersions(crossValue)._2)

  def macrosModule = macros

  def hardfloatModule = hardfloat(crossValue)

  def cdeModule = cde

  def rvdecoderdbModule = rvdecoderdb

  def mainargsIvy = v.mainargs

  def json4sJacksonIvy = v.json4sJackson

  def repositoriesTask = T.task(super.repositoriesTask() ++ v.sonatypesSnapshots)
}

trait RocketChipPublishModule
  extends PublishModule {
  def pomSettings = PomSettings(
    description = artifactName(),
    organization = "org.chipsalliance",
    url = "http://github.com/chipsalliance/rocket-chip",
    licenses = Seq(License.`Apache-2.0`),
    versionControl = VersionControl.github("chipsalliance", "rocket-chip"),
    developers = Seq(
      Developer("aswaterman", "Andrew Waterman", "https://aspire.eecs.berkeley.edu/author/waterman/")
    )
  )

  override def publishVersion: T[String] = T("1.6-SNAPSHOT")
}


// Tests
trait Emulator extends Cross.Module2[String, String] {
  val top: String = crossValue
  val config: String = crossValue2

  object generator extends Module {
    def elaborate = T {
      os.proc(
        mill.util.Jvm.javaExe,
        "-jar",
        rocketchip(v.chiselCrossVersions.keys.last).assembly().path,
        "--dir", T.dest.toString,
        "--top", top,
        config.split('_').flatMap(c => Seq("--config", c)),
      ).call()
      PathRef(T.dest)
    }

    def chiselAnno = T {
      os.walk(elaborate().path).collectFirst { case p if p.last.endsWith("anno.json") => p }.map(PathRef(_)).get
    }

    def chirrtl = T {
      os.walk(elaborate().path).collectFirst { case p if p.last.endsWith("fir") => p }.map(PathRef(_)).get
    }
  }

  object mfccompiler extends Module {
    def compile = T {
      os.proc("firtool",
        generator.chirrtl().path,
        s"--annotation-file=${generator.chiselAnno().path}",
        "--disable-annotation-unknown",
        "-dedup",
        "-O=debug",
        "--split-verilog",
        "--preserve-values=named",
        "--output-annotation-file=mfc.anno.json",
        s"-o=${T.dest}"
      ).call(T.dest)
      PathRef(T.dest)
    }

    def rtls = T {
      os.read(compile().path / "filelist.f").split("\n").map(str =>
        try {
          os.Path(str)
        } catch {
          case e: IllegalArgumentException if e.getMessage.contains("is not an absolute path") =>
            compile().path / str.stripPrefix("./")
        }
      ).filter(p => p.ext == "v" || p.ext == "sv").map(PathRef(_)).toSeq
    }
  }

  object verilator extends Module {
    def spikeRoot = T {
      envByNameOrRiscv("SPIKE_ROOT")
    }

    def csrcDir = T {
      PathRef(os.pwd / "src" / "main" / "resources" / "csrc")
    }

    def vsrcDir = T {
      PathRef(os.pwd / "src" / "main" / "resources" / "vsrc")
    }

    def allCSourceFiles = T {
      Seq(
        "SimDTM.cc",
        "SimJTAG.cc",
        "debug_rob.cc",
        "emulator.cc",
        "remote_bitbang.cc",
      ).map(c => PathRef(csrcDir().path / c))
    }

    def CMakeListsString = T {
      // format: off
      s"""cmake_minimum_required(VERSION 3.20)
         |project(emulator)
         |include_directories(${csrcDir().path})
         |# plusarg is here
         |include_directories(${generator.elaborate().path})
         |link_directories(${spikeRoot() + "/lib"})
         |include_directories(${spikeRoot() + "/include"})
         |
         |set(CMAKE_BUILD_TYPE Release)
         |set(CMAKE_CXX_STANDARD 17)
         |set(CMAKE_C_COMPILER "clang")
         |set(CMAKE_CXX_COMPILER "clang++")
         |set(CMAKE_CXX_FLAGS
         |"$${CMAKE_CXX_FLAGS} -DVERILATOR -DTEST_HARNESS=VTestHarness -include VTestHarness.h -include verilator.h -include ${generator.elaborate().path / config + ".plusArgs"}")
         |set(THREADS_PREFER_PTHREAD_FLAG ON)
         |
         |find_package(verilator)
         |find_package(Threads)
         |
         |add_executable(emulator
         |${allCSourceFiles().map(_.path).mkString("\n")}
         |)
         |
         |target_link_libraries(emulator PRIVATE $${CMAKE_THREAD_LIBS_INIT})
         |target_link_libraries(emulator PRIVATE fesvr)
         |verilate(emulator
         |  SOURCES
         |  ${mfccompiler.rtls().map(_.path.toString).mkString("\n")}
         |  TOP_MODULE TestHarness
         |  PREFIX VTestHarness
         |  TRACE
         |  VERILATOR_ARGS ${verilatorArgs().mkString(" ")}
         |)
         |""".stripMargin
      // format: on
    }

    def verilatorArgs = T.input {
      Seq(
        // format: off
        "-Wno-UNOPTTHREADS", "-Wno-STMTDLY", "-Wno-LATCH", "-Wno-WIDTH", "--no-timing",
        "--x-assign 0",
        "--x-initial 0",
        """+define+PRINTF_COND=\$c\(\"verbose\",\"&&\",\"done_reset\"\)""",
        """+define+STOP_COND=\$c\(\"done_reset\"\)""",
        "+define+RANDOM=0",
        "--output-split 20000",
        "--output-split-cfuncs 20000",
        "--max-num-width 1048576",
        s"-I${vsrcDir().path}",
        // format: on
      )
    }

    def cmakefileLists = T.persistent {
      val path = T.dest / "CMakeLists.txt"
      os.write.over(path, CMakeListsString())
      PathRef(T.dest)
    }

    def elf = T.persistent {
      mill.util.Jvm.runSubprocess(Seq("cmake", "-G", "Ninja", "-S", cmakefileLists().path, "-B", T.dest.toString).map(_.toString), Map[String, String](), T.dest)
      mill.util.Jvm.runSubprocess(Seq("ninja", "-C", T.dest).map(_.toString), Map[String, String](), T.dest)
      PathRef(T.dest / "emulator")
    }
  }

  def elf = T {
    verilator.elf()
  }
}

/** object to elaborate verilated emulators. */
object emulator extends Cross[Emulator](
  // RocketSuiteA
  ("freechips.rocketchip.system.TestHarness", "freechips.rocketchip.system.DefaultConfig"),
  // RocketSuiteB
  ("freechips.rocketchip.system.TestHarness", "freechips.rocketchip.system.DefaultBufferlessConfig"),
  // RocketSuiteC
  ("freechips.rocketchip.system.TestHarness", "freechips.rocketchip.system.TinyConfig"),
  // Unittest
  ("freechips.rocketchip.unittest.TestHarness", "freechips.rocketchip.unittest.AMBAUnitTestConfig"),
  ("freechips.rocketchip.unittest.TestHarness", "freechips.rocketchip.unittest.TLSimpleUnitTestConfig"),
  ("freechips.rocketchip.unittest.TestHarness", "freechips.rocketchip.unittest.TLWidthUnitTestConfig"),
  // DTM
  ("freechips.rocketchip.system.TestHarness", "freechips.rocketchip.system.WithJtagDTMSystem_freechips.rocketchip.system.WithDebugSBASystem_freechips.rocketchip.system.DefaultConfig"),
  ("freechips.rocketchip.system.TestHarness", "freechips.rocketchip.system.WithJtagDTMSystem_freechips.rocketchip.system.WithDebugSBASystem_freechips.rocketchip.system.DefaultRV32Config"),
  ("freechips.rocketchip.system.TestHarness", "freechips.rocketchip.system.WithJtagDTMSystem_freechips.rocketchip.system.DefaultConfig"),
  ("freechips.rocketchip.system.TestHarness", "freechips.rocketchip.system.WithJtagDTMSystem_freechips.rocketchip.system.DefaultRV32Config"),
  // Miscellaneous
  ("freechips.rocketchip.system.TestHarness", "freechips.rocketchip.system.DefaultSmallConfig"),
  ("freechips.rocketchip.system.TestHarness", "freechips.rocketchip.system.DualBankConfig"),
  ("freechips.rocketchip.system.TestHarness", "freechips.rocketchip.system.DualChannelConfig"),
  ("freechips.rocketchip.system.TestHarness", "freechips.rocketchip.system.DualChannelDualBankConfig"),
  ("freechips.rocketchip.system.TestHarness", "freechips.rocketchip.system.RoccExampleConfig"),
  ("freechips.rocketchip.system.TestHarness", "freechips.rocketchip.system.Edge128BitConfig"),
  ("freechips.rocketchip.system.TestHarness", "freechips.rocketchip.system.Edge32BitConfig"),
  ("freechips.rocketchip.system.TestHarness", "freechips.rocketchip.system.QuadChannelBenchmarkConfig"),
  ("freechips.rocketchip.system.TestHarness", "freechips.rocketchip.system.EightChannelConfig"),
  ("freechips.rocketchip.system.TestHarness", "freechips.rocketchip.system.DualCoreConfig"),
  ("freechips.rocketchip.system.TestHarness", "freechips.rocketchip.system.MemPortOnlyConfig"),
  ("freechips.rocketchip.system.TestHarness", "freechips.rocketchip.system.MMIOPortOnlyConfig"),
  ("freechips.rocketchip.system.TestHarness", "freechips.rocketchip.system.CloneTileConfig"),
  ("freechips.rocketchip.system.TestHarness", "freechips.rocketchip.system.HypervisorConfig"),
  //
  ("freechips.rocketchip.system.TestHarness", "freechips.rocketchip.system.DefaultRV32Config"),
  ("freechips.rocketchip.system.TestHarness", "freechips.rocketchip.system.DefaultFP16Config"),
//  ("freechips.rocketchip.system.TestHarness", "freechips.rocketchip.system.BitManipCryptoConfig"),
//  ("freechips.rocketchip.system.TestHarness", "freechips.rocketchip.system.BitManipCrypto32Config"),
)

object `runnable-riscv-test` extends mill.Cross[RiscvTest](
  ("freechips.rocketchip.system.TestHarness", "freechips.rocketchip.system.DefaultConfig", "rv64mi-p", "none"),
  ("freechips.rocketchip.system.TestHarness", "freechips.rocketchip.system.DefaultConfig", "rv64mi-p-ld", "none"),
  ("freechips.rocketchip.system.TestHarness", "freechips.rocketchip.system.DefaultConfig", "rv64mi-p-lh", "none"),
  ("freechips.rocketchip.system.TestHarness", "freechips.rocketchip.system.DefaultConfig", "rv64mi-p-lw", "none"),
  ("freechips.rocketchip.system.TestHarness", "freechips.rocketchip.system.DefaultConfig", "rv64mi-p-sd", "none"),
  ("freechips.rocketchip.system.TestHarness", "freechips.rocketchip.system.DefaultConfig", "rv64mi-p-sh", "none"),
  ("freechips.rocketchip.system.TestHarness", "freechips.rocketchip.system.DefaultConfig", "rv64mi-p-sw", "none"),
  ("freechips.rocketchip.system.TestHarness", "freechips.rocketchip.system.DefaultConfig", "rv64si-p", "none"),
  ("freechips.rocketchip.system.TestHarness", "freechips.rocketchip.system.DefaultConfig", "rv64si-p-icache", "none"),
  ("freechips.rocketchip.system.TestHarness", "freechips.rocketchip.system.DefaultConfig", "rv64ua-p", "none"),
  ("freechips.rocketchip.system.TestHarness", "freechips.rocketchip.system.DefaultConfig", "rv64ua-v", "none"),
  ("freechips.rocketchip.system.TestHarness", "freechips.rocketchip.system.DefaultConfig", "rv64uc-p", "none"),
  ("freechips.rocketchip.system.TestHarness", "freechips.rocketchip.system.DefaultConfig", "rv64uc-v", "none"),
  ("freechips.rocketchip.system.TestHarness", "freechips.rocketchip.system.DefaultConfig", "rv64ud-p", "none"),
  ("freechips.rocketchip.system.TestHarness", "freechips.rocketchip.system.DefaultConfig", "rv64ud-v", "none"),
  ("freechips.rocketchip.system.TestHarness", "freechips.rocketchip.system.DefaultConfig", "rv64uf-p", "none"),
  ("freechips.rocketchip.system.TestHarness", "freechips.rocketchip.system.DefaultConfig", "rv64uf-v", "none"),
  // https://github.com/riscv-software-src/riscv-tests/issues/419
  ("freechips.rocketchip.system.TestHarness", "freechips.rocketchip.system.DefaultConfig", "rv64ui-p", "ma_data"),
  ("freechips.rocketchip.system.TestHarness", "freechips.rocketchip.system.DefaultConfig", "rv64ui-v", "ma_data"),
  ("freechips.rocketchip.system.TestHarness", "freechips.rocketchip.system.DefaultConfig", "rv64um-p", "none"),
  ("freechips.rocketchip.system.TestHarness", "freechips.rocketchip.system.DefaultConfig", "rv64um-v", "none"),

  ("freechips.rocketchip.system.TestHarness", "freechips.rocketchip.system.DefaultBufferlessConfig", "rv64mi-p", "none"),
  ("freechips.rocketchip.system.TestHarness", "freechips.rocketchip.system.DefaultBufferlessConfig", "rv64mi-p-ld", "none"),
  ("freechips.rocketchip.system.TestHarness", "freechips.rocketchip.system.DefaultBufferlessConfig", "rv64mi-p-lh", "none"),
  ("freechips.rocketchip.system.TestHarness", "freechips.rocketchip.system.DefaultBufferlessConfig", "rv64mi-p-lw", "none"),
  ("freechips.rocketchip.system.TestHarness", "freechips.rocketchip.system.DefaultBufferlessConfig", "rv64mi-p-sd", "none"),
  ("freechips.rocketchip.system.TestHarness", "freechips.rocketchip.system.DefaultBufferlessConfig", "rv64mi-p-sh", "none"),
  ("freechips.rocketchip.system.TestHarness", "freechips.rocketchip.system.DefaultBufferlessConfig", "rv64mi-p-sw", "none"),
  ("freechips.rocketchip.system.TestHarness", "freechips.rocketchip.system.DefaultBufferlessConfig", "rv64si-p", "none"),
  ("freechips.rocketchip.system.TestHarness", "freechips.rocketchip.system.DefaultBufferlessConfig", "rv64si-p-icache", "none"),
  ("freechips.rocketchip.system.TestHarness", "freechips.rocketchip.system.DefaultBufferlessConfig", "rv64ua-p", "none"),
  ("freechips.rocketchip.system.TestHarness", "freechips.rocketchip.system.DefaultBufferlessConfig", "rv64ua-v", "none"),
  ("freechips.rocketchip.system.TestHarness", "freechips.rocketchip.system.DefaultBufferlessConfig", "rv64uc-p", "none"),
  ("freechips.rocketchip.system.TestHarness", "freechips.rocketchip.system.DefaultBufferlessConfig", "rv64uc-v", "none"),
  ("freechips.rocketchip.system.TestHarness", "freechips.rocketchip.system.DefaultBufferlessConfig", "rv64ud-p", "none"),
  ("freechips.rocketchip.system.TestHarness", "freechips.rocketchip.system.DefaultBufferlessConfig", "rv64ud-v", "none"),
  ("freechips.rocketchip.system.TestHarness", "freechips.rocketchip.system.DefaultBufferlessConfig", "rv64uf-p", "none"),
  ("freechips.rocketchip.system.TestHarness", "freechips.rocketchip.system.DefaultBufferlessConfig", "rv64uf-v", "none"),
  // https://github.com/riscv-software-src/riscv-tests/issues/419
  ("freechips.rocketchip.system.TestHarness", "freechips.rocketchip.system.DefaultBufferlessConfig", "rv64ui-p", "ma_data"),
  ("freechips.rocketchip.system.TestHarness", "freechips.rocketchip.system.DefaultBufferlessConfig", "rv64ui-v", "ma_data"),
  ("freechips.rocketchip.system.TestHarness", "freechips.rocketchip.system.DefaultBufferlessConfig", "rv64um-p", "none"),
  ("freechips.rocketchip.system.TestHarness", "freechips.rocketchip.system.DefaultBufferlessConfig", "rv64um-v", "none"),

  ("freechips.rocketchip.system.TestHarness", "freechips.rocketchip.system.DefaultRV32Config", "rv32mi-p", "none"),
  ("freechips.rocketchip.system.TestHarness", "freechips.rocketchip.system.DefaultRV32Config", "rv32mi-p-lh", "none"),
  ("freechips.rocketchip.system.TestHarness", "freechips.rocketchip.system.DefaultRV32Config", "rv32mi-p-lw", "none"),
  ("freechips.rocketchip.system.TestHarness", "freechips.rocketchip.system.DefaultRV32Config", "rv32mi-p-sh", "none"),
  ("freechips.rocketchip.system.TestHarness", "freechips.rocketchip.system.DefaultRV32Config", "rv32mi-p-sw", "none"),
  ("freechips.rocketchip.system.TestHarness", "freechips.rocketchip.system.DefaultRV32Config", "rv32si-p", "none"),
  ("freechips.rocketchip.system.TestHarness", "freechips.rocketchip.system.DefaultRV32Config", "rv32ua-p", "none"),
  ("freechips.rocketchip.system.TestHarness", "freechips.rocketchip.system.DefaultRV32Config", "rv32ua-v", "none"),
  ("freechips.rocketchip.system.TestHarness", "freechips.rocketchip.system.DefaultRV32Config", "rv32uc-p", "none"),
  ("freechips.rocketchip.system.TestHarness", "freechips.rocketchip.system.DefaultRV32Config", "rv32uc-v", "none"),
  ("freechips.rocketchip.system.TestHarness", "freechips.rocketchip.system.DefaultRV32Config", "rv32uf-p", "none"),
  ("freechips.rocketchip.system.TestHarness", "freechips.rocketchip.system.DefaultRV32Config", "rv32uf-v", "none"),
  ("freechips.rocketchip.system.TestHarness", "freechips.rocketchip.system.DefaultRV32Config", "rv32ui-p", "none"),
  ("freechips.rocketchip.system.TestHarness", "freechips.rocketchip.system.DefaultRV32Config", "rv32ui-v", "none"),
  ("freechips.rocketchip.system.TestHarness", "freechips.rocketchip.system.DefaultRV32Config", "rv32um-p", "none"),
  ("freechips.rocketchip.system.TestHarness", "freechips.rocketchip.system.DefaultRV32Config", "rv32um-v", "none"),

  ("freechips.rocketchip.system.TestHarness", "freechips.rocketchip.system.TinyConfig", "rv32mi-p", "none"),
  ("freechips.rocketchip.system.TestHarness", "freechips.rocketchip.system.TinyConfig", "rv32mi-p-lh", "none"),
  ("freechips.rocketchip.system.TestHarness", "freechips.rocketchip.system.TinyConfig", "rv32mi-p-lw", "none"),
  ("freechips.rocketchip.system.TestHarness", "freechips.rocketchip.system.TinyConfig", "rv32mi-p-sh", "none"),
  ("freechips.rocketchip.system.TestHarness", "freechips.rocketchip.system.TinyConfig", "rv32mi-p-sw", "none"),
  // lsrc is not implemented if usingDataScratchpad
  ("freechips.rocketchip.system.TestHarness", "freechips.rocketchip.system.TinyConfig", "rv32ua-p", "lrsc"),
  ("freechips.rocketchip.system.TestHarness", "freechips.rocketchip.system.TinyConfig", "rv32uc-p", "none"),
  ("freechips.rocketchip.system.TestHarness", "freechips.rocketchip.system.TinyConfig", "rv32ui-p", "none"),
  ("freechips.rocketchip.system.TestHarness", "freechips.rocketchip.system.TinyConfig", "rv32um-p", "none"),

  ("freechips.rocketchip.system.TestHarness", "freechips.rocketchip.system.DefaultFP16Config", "rv64uzfh-p", "none"),
  ("freechips.rocketchip.system.TestHarness", "freechips.rocketchip.system.DefaultFP16Config", "rv64uzfh-v", "none"),
)

object `runnable-arch-test` extends mill.Cross[ArchTest](
  ("freechips.rocketchip.system.TestHarness", "freechips.rocketchip.system.DefaultConfig", "64", "RV64IMAFDCZicsr_Zifencei"),
  ("freechips.rocketchip.system.TestHarness", "freechips.rocketchip.system.DefaultRV32Config", "32", "RV32IMAFCZicsr_Zifencei"),
  // For CI within reasonable time
  ("freechips.rocketchip.system.TestHarness", "freechips.rocketchip.system.DefaultConfig", "64", "RV64IMACZicsr_Zifencei"),
  ("freechips.rocketchip.system.TestHarness", "freechips.rocketchip.system.DefaultRV32Config", "32", "RV32IMACZicsr_Zifencei"),

  ("freechips.rocketchip.system.TestHarness", "freechips.rocketchip.system.BitManipCryptoConfig", "64", "RV64IZba_Zbb_Zbc_Zbkb_Zbkc_Zbkx_Zbs_Zknd_Zkne_Zknh_Zksed_Zksh"),
  ("freechips.rocketchip.system.TestHarness", "freechips.rocketchip.system.BitManipCrypto32Config", "32", "RV32IZba_Zbb_Zbc_Zbkb_Zbkc_Zbkx_Zbs_Zknd_Zkne_Zknh_Zksed_Zksh"),
)

object `runnable-jtag-dtm-test` extends mill.Cross[JTAGDTMTest](
  ("freechips.rocketchip.system.TestHarness", "freechips.rocketchip.system.WithJtagDTMSystem_freechips.rocketchip.system.DefaultConfig", "off", "64", "DebugTest"),
  ("freechips.rocketchip.system.TestHarness", "freechips.rocketchip.system.WithJtagDTMSystem_freechips.rocketchip.system.DefaultConfig", "off", "64", "MemTest64"),
  ("freechips.rocketchip.system.TestHarness", "freechips.rocketchip.system.WithJtagDTMSystem_freechips.rocketchip.system.DefaultRV32Config", "off", "32", "DebugTest"),
  ("freechips.rocketchip.system.TestHarness", "freechips.rocketchip.system.WithJtagDTMSystem_freechips.rocketchip.system.DefaultRV32Config", "off", "32", "MemTest64"),
  // SBA
  ("freechips.rocketchip.system.TestHarness", "freechips.rocketchip.system.WithJtagDTMSystem_freechips.rocketchip.system.WithDebugSBASystem_freechips.rocketchip.system.DefaultConfig", "on", "64", "MemTest64"),
  ("freechips.rocketchip.system.TestHarness", "freechips.rocketchip.system.WithJtagDTMSystem_freechips.rocketchip.system.WithDebugSBASystem_freechips.rocketchip.system.DefaultConfig", "on", "64", "MemTest32"),
  ("freechips.rocketchip.system.TestHarness", "freechips.rocketchip.system.WithJtagDTMSystem_freechips.rocketchip.system.WithDebugSBASystem_freechips.rocketchip.system.DefaultRV32Config", "on", "32", "MemTest64"),
  ("freechips.rocketchip.system.TestHarness", "freechips.rocketchip.system.WithJtagDTMSystem_freechips.rocketchip.system.WithDebugSBASystem_freechips.rocketchip.system.DefaultRV32Config", "on", "32", "MemTest32"),
  ("freechips.rocketchip.system.TestHarness", "freechips.rocketchip.system.WithJtagDTMSystem_freechips.rocketchip.system.WithDebugSBASystem_freechips.rocketchip.system.DefaultRV32Config", "on", "32", "MemTest8"),
)

// TODO: split below into another file.
def envByNameOrRiscv(name: String): String = {
  sys.env.get(name) match {
    case Some(value) => value
    // TODO: if not found, give a warning
    case None => sys.env("RISCV")
  }
}

object `riscv-tests` extends Module {
  def testsRoot =
    os.Path(envByNameOrRiscv("RISCV_TESTS_ROOT")) / "riscv64-unknown-elf" / "share" / "riscv-tests"

  def allCases = T {
    os.walk(testsRoot).filterNot(p => p.last.endsWith("dump"))
  }

  object suite extends Cross[Suite](
    os.walk(testsRoot).map(_.last).filterNot(_.endsWith("dump")).map(_.split('-').dropRight(1).mkString("-")).filter(_ != "").toSet.toSeq.sorted
  )

  trait Suite extends Cross.Module[String] {
    val name: String = crossValue

    def description = T {
      s"test suite ${name} from riscv-tests"
    }

    def binaries = T {
      allCases().filter(p => p.last.startsWith(name)).map(PathRef(_))
    }
  }
}

// exclude defaults to "none" instead of "" because it is a file name
trait RiscvTest extends Cross.Module4[String, String, String, String] {
  val top: String = crossValue
  val config: String = crossValue2
  val suiteName: String = crossValue3
  val exclude: String = crossValue4

  def run = T {
    `riscv-tests`.suite(suiteName).binaries().map { bin =>
      val name = bin.path.last
      val toExclude = exclude.split("-").map(suiteName + "-" + _).exists(_ == name)
      if (toExclude) {
        PathRef(T.dest)
      } else {
        System.out.println(s"Running: ${emulator(top, config).elf().path} ${bin.path}")
        val p = os.proc(emulator(top, config).elf().path, bin.path).call(stdout = T.dest / s"$name.running.log", mergeErrIntoOut = true, check = false)
        PathRef(if (p.exitCode != 0) {
          os.move(T.dest / s"$name.running.log", T.dest / s"$name.failed.log")
          throw new Exception(s"Test $name failed with exit code ${p.exitCode}")
          T.dest / s"$name.failed.log"
        } else {
          os.move(T.dest / s"$name.running.log", T.dest / s"$name.passed.log")
          T.dest / s"$name.passed.log"
        })
      }
    }
  }
}

trait ArchTest extends Cross.Module4[String, String, String, String] {
  val top: String = crossValue
  val config: String = crossValue2
  val xlen: String = crossValue3
  val isa: String = crossValue4

  def ispecString = T {
    // format: off
    s"""hart_ids: [0]
       |hart0:
       |  ISA: ${isa}
       |  physical_addr_sz: 32
       |  User_Spec_Version: '2.3'
       |  supported_xlen: [${xlen}]
       |""".stripMargin
    // format: on
  }

  def pspecString = T {
    // format: off
    s"""mtime:
       |  implemented: true
       |  address: 0xbff8
       |mtimecmp:
       |  implemented: true
       |  address: 0x4000
       |nmi:
       |  label: nmi_vector
       |reset:
       |  label: reset_vector
       |""".stripMargin
    // format: on
  }

  def spikeRoot = T {
    envByNameOrRiscv("SPIKE_ROOT")
  }

  def CC = T {
    sys.env.get("RV64_TOOLCHAIN_ROOT") match {
      case Some(value) => value + "/bin/riscv64-none-elf-gcc" // nix uses a different name
      case None => sys.env("RISCV") + "/bin/riscv64-unknown-elf-gcc" // if not found, throws NoSuchElementException exception
    }
  }

  def configString = T {
    // format: off
    s"""[RISCOF]
       |ReferencePlugin=spike
       |ReferencePluginPath=spike
       |DUTPlugin=emulator
       |DUTPluginPath=emulator
       |
       |[spike]
       |pluginpath=spike
       |ispec=${ispecYaml().path}
       |pspec=${pspecYaml().path}
       |target_run=1
       |jobs=${Runtime.getRuntime().availableProcessors()}
       |PATH=${spikeRoot() + "/bin"}
       |CC=${CC()}
       |
       |[emulator]
       |pluginpath=emulator
       |ispec=${ispecYaml().path}
       |pspec=${pspecYaml().path}
       |target_run=1
       |jobs=${Runtime.getRuntime().availableProcessors()}
       |PATH=${emulator(top, config).elf().path / os.up}
       |CC=${CC()}
       |""".stripMargin
    // format: on
  }

  def ispecYaml = T.persistent {
    val path = T.dest / "ispec.yaml"
    os.write.over(path, ispecString())
    PathRef(path)
  }

  def pspecYaml = T.persistent {
    val path = T.dest / "pspec.yaml"
    os.write.over(path, pspecString())
    PathRef(path)
  }

  def configIni = T.persistent {
    val path = T.dest / "config.ini"
    os.write.over(path, configString())
    PathRef(T.dest)
  }

  def home = T {
    configIni()
  }

  def src = T {
    if (!os.exists(home().path / "riscv-arch-test")) {
      os.proc("riscof", "--verbose", "info", "arch-test", "--clone").call(home().path)
    }
    PathRef(T.dest)
  }

  def copy = T {
    os.copy.over(os.pwd / "scripts" / "arch-test" / "spike", home().path / "spike")
    os.copy.over(os.pwd / "scripts" / "arch-test" / "emulator", home().path / "emulator")
  }

  def run = T {
    src()
    copy()
    os.proc("riscof", "run", "--no-browser",
      s"--config=${configIni().path / "config.ini"}",
      "--suite=riscv-arch-test/riscv-test-suite/",
      "--env=riscv-arch-test/riscv-test-suite/env"
    ).call(home().path)
    val reportFile = configIni().path / "riscof_work" / "report.html"
    val report = os.read(reportFile)
    if (report.contains("0Failed")) {
      System.out.println(s"Arch Test $top $config $xlen $isa Succeeded")
    } else {
      throw new Exception(s"Arch Test $top $config $xlen $isa Failed")
    }
  }
}

trait JTAGDTMTest extends Cross.Module5[String, String, String, String, String] {
  val top: String = crossValue
  val config: String = crossValue2
  val sba: String = crossValue3
  val xlen: String = crossValue4
  val name: String = crossValue5

  def run = T {
    val gdbserver = os.Path(sys.env.get("RISCV_TESTS_ROOT").get) / "debug" / "gdbserver.py"
    val p = os.proc(
      gdbserver,
      "--print-failures",
      "--print-log-names",
      s"--sim_cmd=${emulator(top, config).elf().path} +jtag_rbb_enable=1 dummybin",
      "--server_cmd=openocd",
      "--gdb=riscv64-none-elf-gdb",
      s"--${xlen}",
      s"./scripts/RocketSim${xlen}.py",
      name,
    ).call(
      env = Map(
        "TERM" -> "", // otherwise readline issues on bracketed-paste
        "JTAG_DTM_ENABLE_SBA" -> sba,
      ),
      stdout = T.dest / s"$name.running.log",
      mergeErrIntoOut = true,
      check = false)
    PathRef(if (p.exitCode != 0) {
      os.move(T.dest / s"$name.running.log", T.dest / s"$name.failed.log")
      throw new Exception(s"Test $name failed with exit code ${p.exitCode}")
      T.dest / s"$name.failed.log"
    } else {
      os.move(T.dest / s"$name.running.log", T.dest / s"$name.passed.log")
      T.dest / s"$name.passed.log"
    })
  }
}<|MERGE_RESOLUTION|>--- conflicted
+++ resolved
@@ -12,13 +12,9 @@
   val scala = "2.13.12"
   // the first version in this Map is the mainly supported version which will be used to run tests
   val chiselCrossVersions = Map(
-<<<<<<< HEAD
     "5.0.0" -> (ivy"org.chipsalliance::chisel:5.0.0+30-115743e1-SNAPSHOT", ivy"org.chipsalliance:::chisel-plugin:5.0.0+30-115743e1-SNAPSHOT"),
-=======
-    // "5.0.0" -> (ivy"org.chipsalliance::chisel:5.0.0", ivy"org.chipsalliance:::chisel-plugin:5.0.0"),
     // build from project from source
     "source" -> (ivy"org.chipsalliance::chisel:99", ivy"org.chipsalliance:::chisel-plugin:99"),
->>>>>>> a5d9d5a0
   )
   val mainargs = ivy"com.lihaoyi::mainargs:0.5.0"
   val oslib = ivy"com.lihaoyi::os-lib:0.9.1"
@@ -69,13 +65,9 @@
 
   def chiselIvy = Option.when(crossValue != "source")(v.chiselCrossVersions(crossValue)._1)
 
-<<<<<<< HEAD
-  def chiselPluginIvy = Some(v.chiselCrossVersions(crossValue)._2)
+  def chiselPluginIvy = Option.when(crossValue != "source")(v.chiselCrossVersions(crossValue)._2)
 
   def repositoriesTask = T.task(super.repositoriesTask() ++ v.sonatypesSnapshots)
-=======
-  def chiselPluginIvy = Option.when(crossValue != "source")(v.chiselCrossVersions(crossValue)._2)
->>>>>>> a5d9d5a0
 }
 
 object cde extends CDE
@@ -168,7 +160,7 @@
       os.proc(
         mill.util.Jvm.javaExe,
         "-jar",
-        rocketchip(v.chiselCrossVersions.keys.last).assembly().path,
+        rocketchip(v.chiselCrossVersions.keys.head).assembly().path,
         "--dir", T.dest.toString,
         "--top", top,
         config.split('_').flatMap(c => Seq("--config", c)),
