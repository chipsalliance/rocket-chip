// See LICENSE for license details.

package uncore
import Chisel._
import scala.math._

case object PAddrBits extends Field[Int]
case object VAddrBits extends Field[Int]
case object PgIdxBits extends Field[Int]
case object ASIdBits extends Field[Int]
case object PermBits extends Field[Int]
case object PPNBits extends Field[Int]
case object VPNBits extends Field[Int]

case object MIFAddrBits extends Field[Int]
case object MIFDataBits extends Field[Int]
case object MIFTagBits extends Field[Int]
case object MIFDataBeats extends Field[Int]

trait HasMemData extends Bundle {
  val data = Bits(width = params(MIFDataBits))
}

trait HasMemAddr extends Bundle {
  val addr = UInt(width = params(MIFAddrBits))
}

trait HasMemTag extends Bundle {
  val tag = UInt(width = params(MIFTagBits))
}

class MemReqCmd extends HasMemAddr with HasMemTag {
  val rw = Bool()
}

class MemResp extends HasMemData with HasMemTag

class MemData extends HasMemData

class MemIO extends Bundle {
  val req_cmd  = Decoupled(new MemReqCmd)
  val req_data = Decoupled(new MemData)
  val resp     = Decoupled(new MemResp).flip
}

class MemPipeIO extends Bundle {
  val req_cmd  = Decoupled(new MemReqCmd)
  val req_data = Decoupled(new MemData)
  val resp     = Valid(new MemResp).flip
}

class MemSerializedIO(w: Int) extends Bundle
{
  val req = Decoupled(Bits(width = w))
  val resp = Valid(Bits(width = w)).flip
}

class MemSerdes(w: Int) extends Module
{
  val io = new Bundle {
    val wide = new MemIO().flip
    val narrow = new MemSerializedIO(w)
  }
  val abits = io.wide.req_cmd.bits.toBits.getWidth
  val dbits = io.wide.req_data.bits.toBits.getWidth
  val rbits = io.wide.resp.bits.getWidth
  val dbeats = params(MIFDataBeats)

  val out_buf = Reg(Bits())
  val in_buf = Reg(Bits())

  val s_idle :: s_read_addr :: s_write_addr :: s_write_idle :: s_write_data :: Nil = Enum(UInt(), 5)
  val state = Reg(init=s_idle)
  val send_cnt = Reg(init=UInt(0, log2Up((max(abits, dbits)+w-1)/w)))
  val data_send_cnt = Reg(init=UInt(0, log2Up(dbeats)))
  val adone = io.narrow.req.ready && send_cnt === UInt((abits-1)/w)
  val ddone = io.narrow.req.ready && send_cnt === UInt((dbits-1)/w)

  when (io.narrow.req.valid && io.narrow.req.ready) {
    send_cnt := send_cnt + UInt(1)
    out_buf := out_buf >> UInt(w)
  }
  when (io.wide.req_cmd.valid && io.wide.req_cmd.ready) {
    out_buf := io.wide.req_cmd.bits.toBits
  }
  when (io.wide.req_data.valid && io.wide.req_data.ready) {
    out_buf := io.wide.req_data.bits.toBits
  }

  io.wide.req_cmd.ready := state === s_idle
  io.wide.req_data.ready := state === s_write_idle
  io.narrow.req.valid := state === s_read_addr || state === s_write_addr || state === s_write_data
  io.narrow.req.bits := out_buf

  when (state === s_idle && io.wide.req_cmd.valid) {
    state := Mux(io.wide.req_cmd.bits.rw, s_write_addr, s_read_addr)
  }
  when (state === s_read_addr && adone) {
    state := s_idle
    send_cnt := UInt(0)
  }
  when (state === s_write_addr && adone) {
    state := s_write_idle
    send_cnt := UInt(0)
  }
  when (state === s_write_idle && io.wide.req_data.valid) {
    state := s_write_data
  }
  when (state === s_write_data && ddone) {
    data_send_cnt := data_send_cnt + UInt(1)
    state := Mux(data_send_cnt === UInt(dbeats-1), s_idle, s_write_idle)
    send_cnt := UInt(0)
  }

  val recv_cnt = Reg(init=UInt(0, log2Up((rbits+w-1)/w)))
  val data_recv_cnt = Reg(init=UInt(0, log2Up(dbeats)))
  val resp_val = Reg(init=Bool(false))

  resp_val := Bool(false)
  when (io.narrow.resp.valid) {
    recv_cnt := recv_cnt + UInt(1)
    when (recv_cnt === UInt((rbits-1)/w)) {
      recv_cnt := UInt(0)
      data_recv_cnt := data_recv_cnt + UInt(1)
      resp_val := Bool(true)
    }
    in_buf := Cat(io.narrow.resp.bits, in_buf((rbits+w-1)/w*w-1,w))
  }

  io.wide.resp.valid := resp_val
  io.wide.resp.bits := io.wide.resp.bits.fromBits(in_buf)
}

class MemDesserIO(w: Int) extends Bundle {
  val narrow = new MemSerializedIO(w).flip
  val wide = new MemIO
}

class MemDesser(w: Int) extends Module // test rig side
{
  val io = new MemDesserIO(w)
  val abits = io.wide.req_cmd.bits.toBits.getWidth
  val dbits = io.wide.req_data.bits.toBits.getWidth
  val rbits = io.wide.resp.bits.getWidth
  val dbeats = params(MIFDataBeats)

  require(dbits >= abits && rbits >= dbits)
  val recv_cnt = Reg(init=UInt(0, log2Up((rbits+w-1)/w)))
  val data_recv_cnt = Reg(init=UInt(0, log2Up(dbeats)))
  val adone = io.narrow.req.valid && recv_cnt === UInt((abits-1)/w)
  val ddone = io.narrow.req.valid && recv_cnt === UInt((dbits-1)/w)
  val rdone = io.narrow.resp.valid && recv_cnt === UInt((rbits-1)/w)

  val s_cmd_recv :: s_cmd :: s_data_recv :: s_data :: s_reply :: Nil = Enum(UInt(), 5)
  val state = Reg(init=s_cmd_recv)

  val in_buf = Reg(Bits())
  when (io.narrow.req.valid && io.narrow.req.ready || io.narrow.resp.valid) {
    recv_cnt := recv_cnt + UInt(1)
    in_buf := Cat(io.narrow.req.bits, in_buf((rbits+w-1)/w*w-1,w))
  }
  io.narrow.req.ready := state === s_cmd_recv || state === s_data_recv

  when (state === s_cmd_recv && adone) {
    state := s_cmd
    recv_cnt := UInt(0)
  }
  when (state === s_cmd && io.wide.req_cmd.ready) {
    state := Mux(io.wide.req_cmd.bits.rw, s_data_recv, s_reply)
  }
  when (state === s_data_recv && ddone) {
    state := s_data
    recv_cnt := UInt(0)
  }
  when (state === s_data && io.wide.req_data.ready) {
    state := s_data_recv
    when (data_recv_cnt === UInt(dbeats-1)) {
      state := s_cmd_recv
    }
    data_recv_cnt := data_recv_cnt + UInt(1)
  }
  when (rdone) { // state === s_reply
    when (data_recv_cnt === UInt(dbeats-1)) {
      state := s_cmd_recv
    }
    recv_cnt := UInt(0)
    data_recv_cnt := data_recv_cnt + UInt(1)
  }

  val req_cmd = in_buf >> UInt(((rbits+w-1)/w - (abits+w-1)/w)*w)
  io.wide.req_cmd.valid := state === s_cmd
  io.wide.req_cmd.bits := io.wide.req_cmd.bits.fromBits(req_cmd)

  io.wide.req_data.valid := state === s_data
  io.wide.req_data.bits.data := in_buf >> UInt(((rbits+w-1)/w - (dbits+w-1)/w)*w)

  val dataq = Module(new Queue(new MemResp, dbeats))
  dataq.io.enq <> io.wide.resp
  dataq.io.deq.ready := recv_cnt === UInt((rbits-1)/w)

  io.narrow.resp.valid := dataq.io.deq.valid
  io.narrow.resp.bits := dataq.io.deq.bits.toBits >> (recv_cnt * UInt(w))
}

//Adapter betweewn an UncachedTileLinkIO and a mem controller MemIO
class MemIOUncachedTileLinkIOConverter(qDepth: Int) extends Module {
  val io = new Bundle {
    val uncached = new UncachedTileLinkIO().flip
    val mem = new MemIO
  }
  val co = params(TLCoherence)
  val tbits = params(MIFTagBits)
  val dbits = params(MIFDataBits)
  val dbeats = params(MIFDataBeats)
  require(params(TLDataBits) == dbits*dbeats)
  //require(params(TLClientXactIdBits) <= params(MIFTagBits))

  val mem_cmd_q = Module(new Queue(new MemReqCmd, qDepth))
  val mem_data_q = Module(new Queue(new MemData, qDepth))
  val cnt_max = dbeats

  val cnt_out = Reg(UInt(width = log2Up(cnt_max+1)))
  val active_out = Reg(init=Bool(false))
  val cmd_sent_out = Reg(init=Bool(false))
  val buf_out = Reg(Bits())
  val tag_out = Reg(Bits())
  val addr_out = Reg(Bits())
  val has_data = Reg(init=Bool(false))

  val cnt_in = Reg(UInt(width = log2Up(cnt_max+1)))
  val active_in = Reg(init=Bool(false))
  val buf_in = Reg(Bits())
  val tag_in = Reg(UInt(width = tbits))
  
  // Decompose outgoing TL Acquires into MemIO cmd and data
  when(!active_out && io.uncached.acquire.valid) {
    active_out := Bool(true)
    cmd_sent_out := Bool(false)
    cnt_out := UInt(0)
    buf_out := io.uncached.acquire.bits.payload.data
    tag_out := io.uncached.acquire.bits.payload.client_xact_id
    addr_out := io.uncached.acquire.bits.payload.addr
    has_data := co.messageHasData(io.uncached.acquire.bits.payload)
  }
  when(active_out) {
    when(mem_cmd_q.io.enq.fire()) {
      cmd_sent_out := Bool(true)
    }
    when(mem_data_q.io.enq.fire()) {
      cnt_out := cnt_out + UInt(1)
      buf_out := buf_out >> UInt(dbits) 
    }
    when(cmd_sent_out && (!has_data || cnt_out === UInt(cnt_max))) {
      active_out := Bool(false)
    }
  }

  io.uncached.acquire.ready := !active_out
  mem_cmd_q.io.enq.valid := active_out && !cmd_sent_out
  mem_cmd_q.io.enq.bits.rw := has_data
  mem_cmd_q.io.enq.bits.tag := tag_out
  mem_cmd_q.io.enq.bits.addr := addr_out
  mem_data_q.io.enq.valid := active_out && has_data && cnt_out < UInt(cnt_max)
  mem_data_q.io.enq.bits.data := buf_out
  io.mem.req_cmd <> mem_cmd_q.io.deq
  io.mem.req_data <> mem_data_q.io.deq

  // Aggregate incoming MemIO responses into TL Grants
  io.mem.resp.ready := !active_in || cnt_in < UInt(cnt_max)
  io.uncached.grant.valid := active_in && (cnt_in === UInt(cnt_max))
<<<<<<< HEAD
  io.uncached.grant.bits.payload := Grant(co.getUncachedReadGrantType, tag_in, UInt(0), buf_in)
=======
  io.uncached.grant.bits.payload := Grant(Bool(true), UInt(0), tag_in, UInt(0), buf_in)
>>>>>>> cb7e7125
  when(!active_in && io.mem.resp.valid) {
    active_in := Bool(true)
    cnt_in := UInt(1)
    buf_in := io.mem.resp.bits.data << UInt(dbits*(cnt_max-1))
    tag_in := io.mem.resp.bits.tag
  }
  when(active_in) {
    when(io.uncached.grant.fire()) {
      active_in := Bool(false)
    }
    when(io.mem.resp.fire()) {
      buf_in := Cat(io.mem.resp.bits.data, buf_in(cnt_max*dbits-1,dbits))
      cnt_in := cnt_in + UInt(1)
    }
  }
}

class HellaFlowQueue[T <: Data](val entries: Int)(data: => T) extends Module
{
  val io = new QueueIO(data, entries)
  require(isPow2(entries) && entries > 1)

  val do_flow = Bool()
  val do_enq = io.enq.fire() && !do_flow
  val do_deq = io.deq.fire() && !do_flow

  val maybe_full = Reg(init=Bool(false))
  val enq_ptr = Counter(do_enq, entries)._1
  val deq_ptr = Counter(do_deq, entries)._1
  when (do_enq != do_deq) { maybe_full := do_enq }

  val ptr_match = enq_ptr === deq_ptr
  val empty = ptr_match && !maybe_full
  val full = ptr_match && maybe_full
  val atLeastTwo = full || enq_ptr - deq_ptr >= UInt(2)
  do_flow := empty && io.deq.ready

  val ram = Mem(data, entries, seqRead = true)
  val ram_addr = Reg(Bits())
  val ram_out_valid = Reg(Bool())
  ram_out_valid := Bool(false)
  when (do_enq) { ram(enq_ptr) := io.enq.bits }
  when (io.deq.ready && (atLeastTwo || !io.deq.valid && !empty)) {
    ram_out_valid := Bool(true)
    ram_addr := Mux(io.deq.valid, deq_ptr + UInt(1), deq_ptr)
  }

  io.deq.valid := Mux(empty, io.enq.valid, ram_out_valid)
  io.enq.ready := !full
  io.deq.bits := Mux(empty, io.enq.bits, ram(ram_addr))
}

class HellaQueue[T <: Data](val entries: Int)(data: => T) extends Module
{
  val io = new QueueIO(data, entries)

  val fq = Module(new HellaFlowQueue(entries)(data))
  io.enq <> fq.io.enq
  io.deq <> Queue(fq.io.deq, 1, pipe = true)
}

object HellaQueue
{
  def apply[T <: Data](enq: DecoupledIO[T], entries: Int) = {
    val q = Module((new HellaQueue(entries)) { enq.bits.clone })
    q.io.enq.valid := enq.valid // not using <> so that override is allowed
    q.io.enq.bits := enq.bits
    enq.ready := q.io.enq.ready
    q.io.deq
  }
}

class MemPipeIOMemIOConverter(numRequests: Int, refillCycles: Int) extends Module {
  val io = new Bundle {
    val cpu = new MemIO().flip
    val mem = new MemPipeIO
  }

  val numEntries = numRequests * refillCycles
  val size = log2Down(numEntries) + 1

  val inc = Bool()
  val dec = Bool()
  val count = Reg(init=UInt(numEntries, size))
  val watermark = count >= UInt(refillCycles)

  when (inc && !dec) {
    count := count + UInt(1)
  }
  when (!inc && dec) {
    count := count - UInt(refillCycles)
  }
  when (inc && dec) {
    count := count - UInt(refillCycles-1)
  }

  val cmdq_mask = io.cpu.req_cmd.bits.rw || watermark

  io.mem.req_cmd.valid := io.cpu.req_cmd.valid && cmdq_mask
  io.cpu.req_cmd.ready := io.mem.req_cmd.ready && cmdq_mask
  io.mem.req_cmd.bits := io.cpu.req_cmd.bits

  io.mem.req_data <> io.cpu.req_data

  val resp_dataq = Module((new HellaQueue(numEntries)) { new MemResp })
  resp_dataq.io.enq <> io.mem.resp
  io.cpu.resp <> resp_dataq.io.deq

  inc := resp_dataq.io.deq.fire()
  dec := io.mem.req_cmd.fire() && !io.mem.req_cmd.bits.rw
}

class MemPipeIOUncachedTileLinkIOConverter(outstanding: Int, refillCycles: Int) extends Module {
  val io = new Bundle {
    val uncached = new UncachedTileLinkIO().flip
    val mem = new MemPipeIO
  }
  
  val a = Module(new MemIOUncachedTileLinkIOConverter(2))
  val b = Module(new MemPipeIOMemIOConverter(outstanding, refillCycles))
  a.io.uncached <> io.uncached
  b.io.cpu.req_cmd <> Queue(a.io.mem.req_cmd, 2)
  b.io.cpu.req_data <> Queue(a.io.mem.req_data, refillCycles)
  a.io.mem.resp <> b.io.cpu.resp
  b.io.mem <> io.mem
}<|MERGE_RESOLUTION|>--- conflicted
+++ resolved
@@ -268,11 +268,7 @@
   // Aggregate incoming MemIO responses into TL Grants
   io.mem.resp.ready := !active_in || cnt_in < UInt(cnt_max)
   io.uncached.grant.valid := active_in && (cnt_in === UInt(cnt_max))
-<<<<<<< HEAD
-  io.uncached.grant.bits.payload := Grant(co.getUncachedReadGrantType, tag_in, UInt(0), buf_in)
-=======
-  io.uncached.grant.bits.payload := Grant(Bool(true), UInt(0), tag_in, UInt(0), buf_in)
->>>>>>> cb7e7125
+  io.uncached.grant.bits.payload := Grant(Bool(true), Grant.uncachedRead, tag_in, UInt(0), buf_in)
   when(!active_in && io.mem.resp.valid) {
     active_in := Bool(true)
     cnt_in := UInt(1)
