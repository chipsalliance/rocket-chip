--- conflicted
+++ resolved
@@ -1,15 +1,6 @@
-<<<<<<< HEAD
-tree 72b36026d9770d08db189223148abb38701b5d48
-parent 677249148f87cc2735ce88c0892ca02ebd767a94
-author Sagar Karandikar <karandikarsagar@gmail.com> 1449180190 -0800
-committer Sagar Karandikar <karandikarsagar@gmail.com> 1449180190 -0800
-
-yunsup's fix for dgemm-opt assertion failure
-=======
 tree eb1a40e97462137782efc0af422827dbbc951031
 parent f9eda0ebb010a4bf99609d2ef6f93b85756e3ccb
 author Howard Mao <zhehao.mao@gmail.com> 1450328189 -0800
 committer Howard Mao <zhehao.mao@gmail.com> 1450328189 -0800
 
-get rid of the rest of the PutBlock special casing in L2
->>>>>>> 1a272677
+get rid of the rest of the PutBlock special casing in L2