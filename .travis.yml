--- conflicted
+++ resolved
@@ -73,12 +73,6 @@
     - &test
       stage: Test
       script:
-<<<<<<< HEAD
-        - travis_wait 80 make emulator-debug -C regression SUITE=JtagDtmSuite JVM_MEMORY=3G
-        - travis_wait 80 make emulator-jtag-dtm-tests-32 -C regression SUITE=JtagDtmSuite JVM_MEMORY=3G DEBUG=1
-        - travis_wait 80 make emulator-jtag-dtm-tests-64 -C regression SUITE=JtagDtmSuite JVM_MEMORY=3G DEBUG=1
- 
-=======
         - travis_wait 80 make emulator-ndebug -C regression SUITE=JtagDtmSuite JVM_MEMORY=3G
         - travis_wait 80 make emulator-jtag-dtm-tests-32 -C regression SUITE=JtagDtmSuite JVM_MEMORY=3G
         - travis_wait 80 make emulator-jtag-dtm-tests-64 -C regression SUITE=JtagDtmSuite JVM_MEMORY=3G
@@ -97,5 +91,4 @@
     - <<: *test
       script:
         - travis_wait 80 make emulator-ndebug -C regression SUITE=RocketSuiteA JVM_MEMORY=3G
-        - travis_wait 80 make emulator-regression-tests -C regression SUITE=RocketSuiteA JVM_MEMORY=3G
->>>>>>> 144f3742
+        - travis_wait 80 make emulator-regression-tests -C regression SUITE=RocketSuiteA JVM_MEMORY=3G